--- conflicted
+++ resolved
@@ -112,8 +112,4 @@
 # Debug console
 .debug_console_ssh_host_key
 
-<<<<<<< HEAD
-# backup conf
-=======
->>>>>>> e0d42561
 /conf_backup