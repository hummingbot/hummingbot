import asyncio
import json
import re
from collections import deque
from decimal import Decimal
from unittest import TestCase
from unittest.mock import AsyncMock, patch

import pandas as pd
from aioresponses import aioresponses

import hummingbot.connector.derivative.bybit_perpetual.bybit_perpetual_utils as bybit_utils
from hummingbot.connector.derivative.bybit_perpetual import bybit_perpetual_constants as CONSTANTS
from hummingbot.connector.derivative.bybit_perpetual.bybit_perpetual_api_order_book_data_source import (
    BybitPerpetualAPIOrderBookDataSource,
)
from hummingbot.connector.test_support.network_mocking_assistant import NetworkMockingAssistant
from hummingbot.core.data_type.funding_info import FundingInfo
from hummingbot.core.data_type.order_book_message import OrderBookMessage


class BybitPerpetualAPIOrderBookDataSourceTests(TestCase):
    # logging.Level required to receive logs from the data source logger
    level = 0

    def setUp(self) -> None:
        super().setUp()
        self.base_asset = "BTC"
        self.quote_asset = "USDT"
        self.trading_pair = f"{self.base_asset}-{self.quote_asset}"
        self.domain = "bybit_perpetual_testnet"

        self.log_records = []
        self.listening_task = None

        self.data_source = BybitPerpetualAPIOrderBookDataSource(trading_pairs=[self.trading_pair],
                                                                domain=self.domain)
        self.data_source.logger().setLevel(1)
        self.data_source.logger().addHandler(self)
        self.data_source._trading_pair_symbol_map = {}

        self.mocking_assistant = NetworkMockingAssistant()

    def tearDown(self) -> None:
        self.listening_task and self.listening_task.cancel()
        super().tearDown()

    def handle(self, record):
        self.log_records.append(record)

    def _is_logged(self, log_level: str, message: str) -> bool:
        return any(record.levelname == log_level and record.getMessage() == message
                   for record in self.log_records)

    @aioresponses()
    def test_get_trading_pair_symbols(self, mock_get):
        BybitPerpetualAPIOrderBookDataSource._trading_pair_symbol_map = {}
        path_url = bybit_utils.rest_api_path_for_endpoint(CONSTANTS.QUERY_SYMBOL_ENDPOINT, self.trading_pair)
        url = bybit_utils.rest_api_url_for_endpoint(path_url, self.domain)
        regex_url = re.compile(f"^{url}")

        mock_response = {
            "ret_code": 0,
            "ret_msg": "OK",
            "ext_code": "",
            "ext_info": "",
            "result": [
                {
                    "name": "EOSUSD",
                    "alias": "EOSUSD",
                    "status": "Closed",
                    "base_currency": "EOS",
                    "quote_currency": "USD",
                    "price_scale": 3,
                    "taker_fee": "0.00075",
                    "maker_fee": "-0.00025",
                    "leverage_filter": {
                        "min_leverage": 1,
                        "max_leverage": 50,
                        "leverage_step": "0.01"
                    },
                    "price_filter": {
                        "min_price": "0.001",
                        "max_price": "1999.999",
                        "tick_size": "0.001"
                    },
                    "lot_size_filter": {
                        "max_trading_qty": 1000000,
                        "min_trading_qty": 1,
                        "qty_step": 1
                    }
                },
                {
                    "name": "BTCUSD",
                    "alias": "BTCUSD",
                    "status": "Trading",
                    "base_currency": "BTC",
                    "quote_currency": "USD",
                    "price_scale": 2,
                    "taker_fee": "0.00075",
                    "maker_fee": "-0.00025",
                    "leverage_filter": {
                        "min_leverage": 1,
                        "max_leverage": 100,
                        "leverage_step": "0.01"
                    },
                    "price_filter": {
                        "min_price": "0.5",
                        "max_price": "999999.5",
                        "tick_size": "0.5"
                    },
                    "lot_size_filter": {
                        "max_trading_qty": 1000000,
                        "min_trading_qty": 1,
                        "qty_step": 1
                    }
                },
                {
                    "name": "BTCUSDT",
                    "alias": "BTCUSDT",
                    "status": "Trading",
                    "base_currency": "BTC",
                    "quote_currency": "USDT",
                    "price_scale": 2,
                    "taker_fee": "0.00075",
                    "maker_fee": "-0.00025",
                    "leverage_filter": {
                        "min_leverage": 1,
                        "max_leverage": 100,
                        "leverage_step": "0.01"
                    },
                    "price_filter": {
                        "min_price": "0.5",
                        "max_price": "999999.5",
                        "tick_size": "0.5"
                    },
                    "lot_size_filter": {
                        "max_trading_qty": 100,
                        "min_trading_qty": 0.001,
                        "qty_step": 0.001
                    }
                },
                {
                    "name": "BTCUSDM21",
                    "alias": "BTCUSD0625",
                    "status": "Trading",
                    "base_currency": "BTC",
                    "quote_currency": "USD",
                    "price_scale": 2,
                    "taker_fee": "0.00075",
                    "maker_fee": "-0.00025",
                    "leverage_filter": {
                        "min_leverage": 1,
                        "max_leverage": 100,
                        "leverage_step": "0.01"
                    },
                    "price_filter": {
                        "min_price": "0.5",
                        "max_price": "999999.5",
                        "tick_size": "0.5"
                    },
                    "lot_size_filter": {
                        "max_trading_qty": 1000000,
                        "min_trading_qty": 1,
                        "qty_step": 1
                    }
                }
            ],
            "time_now": "1615801223.589808"
        }
        mock_get.get(regex_url, body=json.dumps(mock_response))

        symbols_map = asyncio.get_event_loop().run_until_complete(self.data_source.trading_pair_symbol_map(domain=self.domain))

        self.assertEqual(1, len(symbols_map))
        self.assertEqual("BTC-USDT", symbols_map["BTCUSDT"])

    @aioresponses()
    def test_fetch_trading_pairs(self, mock_get):
        path_url = bybit_utils.rest_api_path_for_endpoint(CONSTANTS.QUERY_SYMBOL_ENDPOINT, self.trading_pair)
        url = bybit_utils.rest_api_url_for_endpoint(path_url, self.domain)
        regex_url = re.compile(f"^{url}")

        mock_response = {
            "ret_code": 0,
            "ret_msg": "OK",
            "ext_code": "",
            "ext_info": "",
            "result": [
                {
                    "name": "EOSUSD",
                    "alias": "EOSUSD",
                    "status": "Closed",
                    "base_currency": "EOS",
                    "quote_currency": "USD",
                    "price_scale": 3,
                    "taker_fee": "0.00075",
                    "maker_fee": "-0.00025",
                    "leverage_filter": {
                        "min_leverage": 1,
                        "max_leverage": 50,
                        "leverage_step": "0.01"
                    },
                    "price_filter": {
                        "min_price": "0.001",
                        "max_price": "1999.999",
                        "tick_size": "0.001"
                    },
                    "lot_size_filter": {
                        "max_trading_qty": 1000000,
                        "min_trading_qty": 1,
                        "qty_step": 1
                    }
                },
                {
                    "name": "BTCUSD",
                    "alias": "BTCUSD",
                    "status": "Trading",
                    "base_currency": "BTC",
                    "quote_currency": "USD",
                    "price_scale": 2,
                    "taker_fee": "0.00075",
                    "maker_fee": "-0.00025",
                    "leverage_filter": {
                        "min_leverage": 1,
                        "max_leverage": 100,
                        "leverage_step": "0.01"
                    },
                    "price_filter": {
                        "min_price": "0.5",
                        "max_price": "999999.5",
                        "tick_size": "0.5"
                    },
                    "lot_size_filter": {
                        "max_trading_qty": 1000000,
                        "min_trading_qty": 1,
                        "qty_step": 1
                    }
                },
                {
                    "name": "BTCUSDT",
                    "alias": "BTCUSDT",
                    "status": "Trading",
                    "base_currency": "BTC",
                    "quote_currency": "USDT",
                    "price_scale": 2,
                    "taker_fee": "0.00075",
                    "maker_fee": "-0.00025",
                    "leverage_filter": {
                        "min_leverage": 1,
                        "max_leverage": 100,
                        "leverage_step": "0.01"
                    },
                    "price_filter": {
                        "min_price": "0.5",
                        "max_price": "999999.5",
                        "tick_size": "0.5"
                    },
                    "lot_size_filter": {
                        "max_trading_qty": 100,
                        "min_trading_qty": 0.001,
                        "qty_step": 0.001
                    }
                },
                {
                    "name": "BTCUSDM21",
                    "alias": "BTCUSD0625",
                    "status": "Trading",
                    "base_currency": "BTC",
                    "quote_currency": "USD",
                    "price_scale": 2,
                    "taker_fee": "0.00075",
                    "maker_fee": "-0.00025",
                    "leverage_filter": {
                        "min_leverage": 1,
                        "max_leverage": 100,
                        "leverage_step": "0.01"
                    },
                    "price_filter": {
                        "min_price": "0.5",
                        "max_price": "999999.5",
                        "tick_size": "0.5"
                    },
                    "lot_size_filter": {
                        "max_trading_qty": 1000000,
                        "min_trading_qty": 1,
                        "qty_step": 1
                    }
                }
            ],
            "time_now": "1615801223.589808"
        }
        mock_get.get(regex_url, body=json.dumps(mock_response))

        trading_pairs = asyncio.get_event_loop().run_until_complete(self.data_source.fetch_trading_pairs(domain=self.domain))

        self.assertEqual(1, len(trading_pairs))
        self.assertEqual("BTC-USDT", trading_pairs[0])

<<<<<<< HEAD
    @aioresponses()
    def test_get_last_traded_prices_requests_rest_api_price_when_subscription_price_not_available(self, mock_get):
        BybitPerpetualAPIOrderBookDataSource._trading_pair_symbol_map = {self.domain: {"BTCUSDT": "BTC-USDT"}}
        path_url = bybit_utils.rest_api_path_for_endpoint(CONSTANTS.LATEST_SYMBOL_INFORMATION_ENDPOINT, self.trading_pair)
        url = bybit_utils.rest_api_url_for_endpoint(path_url, self.domain)
        regex_url = re.compile(f"^{url}")

        mock_response = {
=======
    def get_general_info_rest_msg(self):
        return {
>>>>>>> 92c14913
            "ret_code": 0,
            "ret_msg": "OK",
            "ext_code": "",
            "ext_info": "",
            "result": [
                {
                    "symbol": "BTCUSDT",
                    "bid_price": "7230",
                    "ask_price": "7230.5",
                    "last_price": "7230.00",
                    "last_tick_direction": "ZeroMinusTick",
                    "prev_price_24h": "7163.00",
                    "price_24h_pcnt": "0.009353",
                    "high_price_24h": "7267.50",
                    "low_price_24h": "7067.00",
                    "prev_price_1h": "7209.50",
                    "price_1h_pcnt": "0.002843",
                    "mark_price": "7230.31",
                    "index_price": "7230.14",
                    "open_interest": 117860186,
                    "open_value": "16157.26",
                    "total_turnover": "3412874.21",
                    "turnover_24h": "10864.63",
                    "total_volume": 28291403954,
                    "volume_24h": 78053288,
                    "funding_rate": "0.0001",
                    "predicted_funding_rate": "0.0001",
                    "next_funding_time": "2019-12-28T00:00:00Z",
                    "countdown_hour": 2,
                    "delivery_fee_rate": "0",
                    "predicted_delivery_price": "0.00",
                    "delivery_time": ""
                }
            ],
            "time_now": "1577484619.817968"
        }
        mock_get.get(regex_url, body=json.dumps(mock_response))

<<<<<<< HEAD
        results = asyncio.get_event_loop().run_until_complete(
            self.data_source.get_last_traded_prices([self.trading_pair], domain=self.domain))
=======
    def get_predicted_funding_info(self):
        return {
            "ret_code": 0,
            "ret_msg": "ok",
            "ext_code": "",
            "result": {
                "predicted_funding_rate": 0.0001,
                "predicted_funding_fee": 0
            },
            "ext_info": None,
            "time_now": "1577447415.583259",
            "rate_limit_status": 118,
            "rate_limit_reset_ms": 1577447415590,
            "rate_limit": 120
        }

    @aioresponses()
    def test_get_new_order_book_successful(self, mock_api):
        endpoint = CONSTANTS.ORDER_BOOK_ENDPOINT
        url = web_utils.get_rest_url_for_endpoint(endpoint, self.trading_pair, self.domain)
        regex_url = re.compile(f"^{url}".replace(".", r"\.").replace("?", r"\?"))
        resp = self.get_rest_snapshot_msg()
        mock_api.get(regex_url, body=json.dumps(resp))

        order_book = self.async_run_with_timeout(
            self.data_source.get_new_order_book(self.trading_pair)
        )
>>>>>>> 92c14913

        self.assertEqual(results[self.trading_pair], float(mock_response["result"][0]["last_price"]))

    @patch('aiohttp.ClientSession.ws_connect', new_callable=AsyncMock)
    def test_listen_for_subscriptions_registers_to_orders_trades_and_instruments(self, ws_connect_mock):
        BybitPerpetualAPIOrderBookDataSource._trading_pair_symbol_map = {self.domain: {"BTCUSDT": "BTC-USDT"}}
        ws_connect_mock.return_value = self.mocking_assistant.create_websocket_mock()

        task = asyncio.get_event_loop().create_task(self.data_source.listen_for_subscriptions())
        # Add message to be processed after subscriptions, to unlock the test
        self.mocking_assistant.add_websocket_json_message(ws_connect_mock.return_value, {"topic": "test_topic.BTCUSDT"})
        # Lock the test to let the async task run
        received_messages_queue = self.data_source._messages_queues["test_topic"]
        asyncio.get_event_loop().run_until_complete(received_messages_queue.get())

        try:
            task.cancel()
            asyncio.get_event_loop().run_until_complete(task)
        except asyncio.CancelledError:
            # The exception will happen when cancelling the task
            pass

        sent_messages = self.mocking_assistant.json_messages_sent_through_websocket(ws_connect_mock.return_value)
        self.assertEqual(3, len(sent_messages))
        expected_orders_subscription = {'op': 'subscribe', 'args': ['orderBook_200.100ms.BTCUSDT']}
        expected_trades_subscription = {'op': 'subscribe', 'args': ['trade.BTCUSDT']}
        expected_instruments_subscription = {'op': 'subscribe', 'args': ['instrument_info.100ms.BTCUSDT']}
        self.assertEqual(expected_orders_subscription, sent_messages[0])
        self.assertEqual(expected_trades_subscription, sent_messages[1])
        self.assertEqual(expected_instruments_subscription, sent_messages[2])

    @patch('aiohttp.ClientSession.ws_connect', new_callable=AsyncMock)
    def test_listen_for_subscriptions_raises_cancel_exceptions(self, ws_connect_mock):
        ws_connect_mock.return_value = self.mocking_assistant.create_websocket_mock()

        self.listening_task = asyncio.get_event_loop().create_task(self.data_source.listen_for_subscriptions())

        with self.assertRaises(asyncio.CancelledError):
            self.listening_task.cancel()
            asyncio.get_event_loop().run_until_complete(self.listening_task)

    @patch('aiohttp.ClientSession.ws_connect', new_callable=AsyncMock)
    def test_listen_for_subscriptions_raises_cancel_exception_when_canceled_during_ws_connection(self, ws_connect_mock):
        ws_connect_mock.side_effect = asyncio.CancelledError()

        self.listening_task = asyncio.get_event_loop().create_task(self.data_source.listen_for_subscriptions())

        with self.assertRaises(asyncio.CancelledError):
            asyncio.get_event_loop().run_until_complete(self.listening_task)

    @patch('aiohttp.ClientSession.ws_connect', new_callable=AsyncMock)
    def test_listen_for_subscriptions_ws_connection_exception_details_are_logged(self, ws_connect_mock):
        ws_connect_mock.side_effect = Exception()

        self.listening_task = asyncio.get_event_loop().create_task(self.data_source.listen_for_subscriptions())
        asyncio.get_event_loop().run_until_complete(asyncio.sleep(0.5))

        self.assertTrue(self._is_logged("NETWORK", "Unexpected error occurred during bybit_perpetual WebSocket Connection ()"))

    @patch('aiohttp.ClientSession.ws_connect', new_callable=AsyncMock)
    def test_listen_for_subscriptions_logs_exceptions_details(self, ws_connect_mock):
        sync_queue = asyncio.Queue()

        BybitPerpetualAPIOrderBookDataSource._trading_pair_symbol_map = {self.domain: {"BTCUSDT": "BTC-USDT"}}
        websocket_mock = self.mocking_assistant.create_websocket_mock()
        websocket_mock.receive_json.side_effect = Exception()
        websocket_mock.close.side_effect = lambda: sync_queue.put_nowait(1)
        ws_connect_mock.return_value = websocket_mock

        self.listening_task = asyncio.get_event_loop().create_task(self.data_source.listen_for_subscriptions())
        # Block the test until the subscription function advances
        asyncio.get_event_loop().run_until_complete(sync_queue.get())

        try:
            self.listening_task.cancel()
            asyncio.get_event_loop().run_until_complete(self.listening_task)
        except asyncio.CancelledError:
            # The exception will happen when cancelling the task
            pass

        self.assertTrue(
            self._is_logged("NETWORK",
                            "Unexpected error with WebSocket connection on wss://stream-testnet.bybit.com/realtime_public ()"))

    def test_listen_for_trades(self, ):
        BybitPerpetualAPIOrderBookDataSource._trading_pair_symbol_map = {self.domain: {"BTCUSDT": "BTC-USDT"}}

        trades_queue = asyncio.Queue()

        task = asyncio.get_event_loop().create_task(
            self.data_source.listen_for_trades(ev_loop=asyncio.get_event_loop(), output=trades_queue))

        # Add trade event message be processed
        data_source_queue = self.data_source._messages_queues[CONSTANTS.WS_TRADES_TOPIC]
        data_source_queue.put_nowait({'topic': 'trade.BTCUSDT',
                                      'data': [{'trade_time_ms': 1628618168965,
                                                'timestamp': '2021-08-10T17:56:08.000Z',
                                                'symbol': 'BTCUSDT',
                                                'side': 'Buy',
                                                'size': 5,
                                                'price': 45011,
                                                'tick_direction': 'PlusTick',
                                                'trade_id': '6b78ccb1-b967-5b55-b237-025f8ce38f3f',
                                                'cross_seq': 8926514939},
                                               {'trade_time_ms': 1628618168987,
                                                'timestamp': '2021-08-10T17:56:08.000Z',
                                                'symbol': 'BTCUSDT',
                                                'side': 'Sell',
                                                'size': 1,
                                                'price': 45010.5,
                                                'tick_direction': 'MinusTick',
                                                'trade_id': '1cab862b-1682-597d-96fc-d31cbbe28981',
                                                'cross_seq': 8926514939}
                                               ]})

        # Lock the test to let the async task run
        first_trade = asyncio.get_event_loop().run_until_complete(trades_queue.get())
        second_trade = asyncio.get_event_loop().run_until_complete(trades_queue.get())

        try:
            task.cancel()
            asyncio.get_event_loop().run_until_complete(task)
        except asyncio.CancelledError:
            # The exception will happen when cancelling the task
            pass

        self.assertTrue(trades_queue.empty())
        self.assertEqual("6b78ccb1-b967-5b55-b237-025f8ce38f3f", first_trade.trade_id)
        self.assertEqual("1cab862b-1682-597d-96fc-d31cbbe28981", second_trade.trade_id)

    def test_listen_for_trades_raises_cancel_exceptions(self):
        trades_queue = asyncio.Queue()
        task = asyncio.get_event_loop().create_task(
            self.data_source.listen_for_trades(ev_loop=asyncio.get_event_loop(), output=trades_queue))

        with self.assertRaises(asyncio.CancelledError):
            task.cancel()
            asyncio.get_event_loop().run_until_complete(task)

    def test_listen_for_trades_logs_exception_details(self, ):
        BybitPerpetualAPIOrderBookDataSource._trading_pair_symbol_map = {self.domain: {"BTCUSDT": "BTC-USDT"}}

        trades_queue = asyncio.Queue()

        task = asyncio.get_event_loop().create_task(
            self.data_source.listen_for_trades(ev_loop=asyncio.get_event_loop(), output=trades_queue))

        # Add trade event message be processed
        data_source_queue = self.data_source._messages_queues[CONSTANTS.WS_TRADES_TOPIC]
        # Add an invalid message to trigger the excepton, and a valid one to unlock the test process.
        data_source_queue.put_nowait({})
        data_source_queue.put_nowait({'topic': 'trade.BTCUSDT',
                                      'data': [{'trade_time_ms': 1628618168965,
                                                'timestamp': '2021-08-10T17:56:08.000Z',
                                                'symbol': 'BTCUSDT',
                                                'side': 'Buy',
                                                'size': 5,
                                                'price': 45011,
                                                'tick_direction': 'PlusTick',
                                                'trade_id': '6b78ccb1-b967-5b55-b237-025f8ce38f3f',
                                                'cross_seq': 8926514939}]})

        asyncio.get_event_loop().run_until_complete(trades_queue.get())

        try:
            task.cancel()
            asyncio.get_event_loop().run_until_complete(task)
        except asyncio.CancelledError:
            # The exception will happen when cancelling the task
            pass

        self.assertTrue(self._is_logged("ERROR", "Unexpected error ('data')"))

    def test_listen_for_order_book_snapshot_event(self, ):
        BybitPerpetualAPIOrderBookDataSource._trading_pair_symbol_map = {self.domain: {"BTCUSD": "BTC-USD"}}

        order_book_messages = asyncio.Queue()

        task = asyncio.get_event_loop().create_task(
            self.data_source.listen_for_order_book_diffs(ev_loop=asyncio.get_event_loop(), output=order_book_messages))

        # Add trade event message be processed
        data_source_queue = self.data_source._messages_queues[CONSTANTS.WS_ORDER_BOOK_EVENTS_TOPIC]
        data_source_queue.put_nowait({'topic': 'orderBook_200.100ms.BTCUSD',
                                      'type': 'snapshot',
                                      'data': [
                                          {'price': '46272.00',
                                           'symbol': 'BTCUSD',
                                           'id': 462720000,
                                           'side': 'Buy',
                                           'size': 2},
                                          {'price': '46380.00',
                                           'symbol': 'BTCUSD',
                                           'id': 463800000,
                                           'side': 'Sell',
                                           'size': 89041}],
                                      'cross_seq': 8945092523,
                                      'timestamp_e6': "1628703196211205"})

        # Lock the test to let the async task run
        order_book_message = asyncio.get_event_loop().run_until_complete(order_book_messages.get())

        try:
            task.cancel()
            asyncio.get_event_loop().run_until_complete(task)
        except asyncio.CancelledError:
            # The exception will happen when cancelling the task
            pass

        self.assertTrue(order_book_messages.empty())
        self.assertEqual(1628703196211205, order_book_message.update_id)
        self.assertEqual(1628703196211205 * 1e-6, order_book_message.timestamp)
        self.assertEqual(46272.00, order_book_message.bids[0].price)
        self.assertEqual(46380.0, order_book_message.asks[0].price)

    def test_listen_for_order_book_diff_event(self, ):
        BybitPerpetualAPIOrderBookDataSource._trading_pair_symbol_map = {self.domain: {"BTCUSD": "BTC-USD"}}

        order_book_messages = asyncio.Queue()

        task = asyncio.get_event_loop().create_task(
            self.data_source.listen_for_order_book_diffs(ev_loop=asyncio.get_event_loop(), output=order_book_messages))

        # Add trade event message be processed
        data_source_queue = self.data_source._messages_queues[CONSTANTS.WS_ORDER_BOOK_EVENTS_TOPIC]
        data_source_queue.put_nowait({'topic': 'orderBook_200.100ms.BTCUSD',
                                      'type': 'delta',
                                      'data':
                                          {
                                              'delete': [
                                                  {'price': '46331.00',
                                                   'symbol': 'BTCUSD',
                                                   'id': 463310000,
                                                   'side': 'Sell'}],
                                              'update': [
                                                  {'price': '46181.00',
                                                   'symbol': 'BTCUSD',
                                                   'id': 461810000,
                                                   'side': 'Buy',
                                                   'size': 2928}],
                                              'insert': [
                                                  {'price': '46332.50',
                                                   'symbol': 'BTCUSD',
                                                   'id': 463325000,
                                                   'side': 'Sell',
                                                   'size': 153}],
                                              'transactTimeE6': 0},
                                      'cross_seq': 8946119966,
                                      'timestamp_e6': 1628709816411166})

        # Lock the test to let the async task run
        order_book_message = asyncio.get_event_loop().run_until_complete(order_book_messages.get())

        try:
            task.cancel()
            asyncio.get_event_loop().run_until_complete(task)
        except asyncio.CancelledError:
            # The exception will happen when cancelling the task
            pass

        self.assertTrue(order_book_messages.empty())
        self.assertEqual(1628709816411166, order_book_message.update_id)
        self.assertEqual(1628709816411166 * 1e-6, order_book_message.timestamp)
        self.assertEqual(46181.0, order_book_message.bids[0].price)
        self.assertEqual(46331.0, order_book_message.asks[0].price)
        self.assertEqual(46332.5, order_book_message.asks[1].price)

    def test_listen_for_order_book_diff_raises_cancel_exceptions(self):
        trades_queue = asyncio.Queue()
        task = asyncio.get_event_loop().create_task(
            self.data_source.listen_for_order_book_diffs(ev_loop=asyncio.get_event_loop(), output=trades_queue))

        with self.assertRaises(asyncio.CancelledError):
            task.cancel()
            asyncio.get_event_loop().run_until_complete(task)

    def test_listen_for_order_book_diff_logs_exception_details(self, ):
        BybitPerpetualAPIOrderBookDataSource._trading_pair_symbol_map = {self.domain: {"BTCUSD": "BTC-USD"}}

        order_book_messages = asyncio.Queue()

        task = asyncio.get_event_loop().create_task(
            self.data_source.listen_for_order_book_diffs(ev_loop=asyncio.get_event_loop(), output=order_book_messages))

        # Add trade event message be processed
        data_source_queue = self.data_source._messages_queues[CONSTANTS.WS_ORDER_BOOK_EVENTS_TOPIC]
        # Add an invalid message to trigger the excepton, and a valid one to unlock the test process.
        data_source_queue.put_nowait({})
        data_source_queue.put_nowait({'topic': 'orderBook_200.100ms.BTCUSD',
                                      'type': 'snapshot',
                                      'data': [
                                          {'price': '46272.00',
                                           'symbol': 'BTCUSD',
                                           'id': 462720000,
                                           'side': 'Buy',
                                           'size': 2}],
                                      'cross_seq': 8945092523,
                                      'timestamp_e6': 1628703196211205})

        asyncio.get_event_loop().run_until_complete(order_book_messages.get())

        try:
            task.cancel()
            asyncio.get_event_loop().run_until_complete(task)
        except asyncio.CancelledError:
            # The exception will happen when cancelling the task
            pass

        self.assertTrue(self._is_logged("ERROR", "Unexpected error ('topic')"))

    def test_listen_for_instruments_info_snapshot_event_trading_info_does_not_exist(self):
        BybitPerpetualAPIOrderBookDataSource._last_traded_prices = {self.domain: {"BTC-USDT": 0.0}}

        task = asyncio.get_event_loop().create_task(
            self.data_source.listen_for_instruments_info())

        # Add trade event message be processed
        data_source_queue = self.data_source._messages_queues[CONSTANTS.WS_INSTRUMENTS_INFO_TOPIC]
        data_source_queue.put_nowait({'topic': 'instrument_info.100ms.BTCUSDT',
                                      'type': 'snapshot',
                                      'data': {
                                          'id': 1,
                                          'symbol': 'BTCUSDT',
                                          'last_price_e4': 463550000,
                                          'last_price': '46355.00',
                                          'bid1_price_e4': 463545000,
                                          'bid1_price': '46354.50',
                                          'ask1_price_e4': 463550000,
                                          'ask1_price': '46355.00',
                                          'mark_price': 50147.03,
                                          'index_price': 50147.08,
                                          'predicted_funding_rate_e6': -15,
                                          'next_funding_time': '2021-08-23T08:00:00Z',
                                      },
                                      'cross_seq': 8946315343,
                                      'timestamp_e6': 1628711274147854})

        # Lock the test to let the async task run
        asyncio.get_event_loop().run_until_complete(asyncio.sleep(1))
        last_traded_prices = asyncio.get_event_loop().run_until_complete(
            BybitPerpetualAPIOrderBookDataSource.get_last_traded_prices(["BTC-USDT"], domain=self.domain))
        funding_info = asyncio.get_event_loop().run_until_complete(
            self.data_source.get_funding_info("BTC-USDT"))

        try:
            task.cancel()
            asyncio.get_event_loop().run_until_complete(task)
        except asyncio.CancelledError:
            # The exception will happen when cancelling the task
            pass

        self.assertEqual(46355.0, last_traded_prices["BTC-USDT"])
        self.assertEqual(Decimal('50147.03'), funding_info.mark_price)
        self.assertEqual(Decimal('50147.08'), funding_info.index_price)
        self.assertEqual((Decimal('-15') * Decimal(1e-6)), funding_info.rate)
        self.assertEqual(int(pd.Timestamp('2021-08-23T08:00:00Z', tz="UTC").timestamp()), funding_info.next_funding_utc_timestamp)

    def test_listen_for_instruments_info_delta_event(self):
        BybitPerpetualAPIOrderBookDataSource._trading_pair_symbol_map = {self.domain: {"BTCUSD": "BTC-USD"}}
        BybitPerpetualAPIOrderBookDataSource._last_traded_prices = {self.domain: {"BTC-USD": 0.0}}
        self.data_source._funding_info = {
            "BTC-USD": FundingInfo(
                trading_pair="BTC-USD",
                index_price=Decimal("50000"),
                mark_price=Decimal("50000"),
                next_funding_utc_timestamp=int(pd.Timestamp('2021-08-23T08:00:00Z', tz="UTC").timestamp()),
                rate=(Decimal('-15') * Decimal(1e-6)),
            )
        }

        task = asyncio.get_event_loop().create_task(
            self.data_source.listen_for_instruments_info())

        # Add trade event message be processed
        data_source_queue = self.data_source._messages_queues[CONSTANTS.WS_INSTRUMENTS_INFO_TOPIC]
        # Add an instrument info message without las traded price that should be ignored
        data_source_queue.put_nowait({'topic': 'instrument_info.100ms.BTCUSD',
                                      'type': 'delta',
                                      'data': {
                                          'delete': [],
                                          'update': [{
                                              'id': 1,
                                              'symbol': 'BTCUSD',
                                              'last_tick_direction': 'MinusTick'}],
                                          'insert': []},
                                      'cross_seq': 8946315837,
                                      'timestamp_e6': 1628711277742874})
        # And one with last traded price that should be processed
        data_source_queue.put_nowait({'topic': 'instrument_info.100ms.BTCUSD',
                                      'type': 'delta',
                                      'data': {
                                          'delete': [],
                                          'update': [{
                                              'id': 1,
                                              'symbol': 'BTCUSD',
                                              'last_price_e4': 463545000,
                                              'last_price': '46354.50',
                                              'last_tick_direction': 'MinusTick'}],
                                          'insert': []},
                                      'cross_seq': 8946315838,
                                      'timestamp_e6': 1628711277743874})
        # Update message with updated predicted_funding_rate
        data_source_queue.put_nowait({'topic': 'instrument_info.100ms.BTCUSD',
                                      'type': 'delta',
                                      'data': {
                                          'update': [
                                              {
                                                  'id': 1,
                                                  'symbol': 'BTCUSD',
                                                  'predicted_funding_rate_e6': '-347',
                                                  'cross_seq': '7085522375',
                                                  'created_at': '1970-01-01T00:00:00.000Z',
                                                  'updated_at': '2021-08-23T07:58:07.000Z'
                                              }
                                          ]
                                      },
                                      'cross_seq': '7085522444',
                                      'timestamp_e6': '1629705487804991'
                                      }
                                     )
        # Update message with updated index and mark price
        data_source_queue.put_nowait({'topic': 'instrument_info.100ms.BTCUSD',
                                      'type': 'delta',
                                      'data': {
                                          'update': [
                                              {
                                                  'id': 1,
                                                  'symbol': 'BTCUSD',
                                                  'mark_price_e4': '501353600',
                                                  'mark_price': '50135.36',
                                                  'index_price_e4': '501303500',
                                                  'index_price': '50130.35',
                                                  'cross_seq': '7085530086',
                                                  'created_at': '1970-01-01T00:00:00.000Z',
                                                  'updated_at': '2021-08-23T07:59:58.000Z'
                                              }
                                          ]
                                      },
                                      'cross_seq': '7085530240',
                                      'timestamp_e6': '1629705601304084'
                                      })
        # Update message with updated index and next_funding_timestamp
        data_source_queue.put_nowait({'topic': 'instrument_info.100ms.BTCUSD',
                                      'type': 'delta',
                                      'data': {
                                          'update': [
                                              {
                                                  'id': 1,
                                                  'symbol': 'BTCUSD',
                                                  'index_price_e4': '501313400',
                                                  'index_price': '50131.34',
                                                  'total_turnover_e8': '-8861738985507851616',
                                                  'turnover_24h_e8': '277455604387899960',
                                                  'total_volume_e8': '1458835785899924',
                                                  'volume_24h_e8': '5640266599999',
                                                  'cross_seq': '7085530253',
                                                  'created_at': '1970-01-01T00:00:00.000Z',
                                                  'updated_at': '2021-08-23T08:00:01.000Z',
                                                  'next_funding_time': '2021-08-23T16:00:00Z',
                                                  'count_down_hour': '8'
                                              }
                                          ]
                                      },
                                      'cross_seq': '7085530254',
                                      'timestamp_e6': '1629705602003689'
                                      })

        # Lock the test to let the async task run
        asyncio.get_event_loop().run_until_complete(asyncio.sleep(1))
        last_traded_prices = asyncio.get_event_loop().run_until_complete(
            BybitPerpetualAPIOrderBookDataSource.get_last_traded_prices(["BTC-USD"], domain=self.domain))
        funding_info = asyncio.get_event_loop().run_until_complete(
            self.data_source.get_funding_info("BTC-USD"))
        try:
            task.cancel()
            asyncio.get_event_loop().run_until_complete(task)
        except asyncio.CancelledError:
            # The exception will happen when cancelling the task
            pass

        self.assertEqual(0, data_source_queue.qsize())
        self.assertEqual(46354.5, last_traded_prices["BTC-USD"])
        self.assertEqual(Decimal('50135.36'), funding_info.mark_price)
        self.assertEqual(Decimal('50131.34'), funding_info.index_price)
        self.assertEqual((Decimal('-347') * Decimal(1e-6)), funding_info.rate)
        self.assertEqual(int(pd.Timestamp('2021-08-23T16:00:00Z', tz="UTC").timestamp()), funding_info.next_funding_utc_timestamp)

    @aioresponses()
    def test_listen_for_instruments_info_delta_event_trading_info_does_not_exist(self, mock_get):
        BybitPerpetualAPIOrderBookDataSource._trading_pair_symbol_map = {self.domain: {"BTCUSDT": "BTC-USDT"}}

        path_url = bybit_utils.rest_api_path_for_endpoint(CONSTANTS.LATEST_SYMBOL_INFORMATION_ENDPOINT, self.trading_pair)
        url = bybit_utils.rest_api_url_for_endpoint(path_url, self.domain)
        regex_url = re.compile(f"^{url}")

        mock_response = {
            "ret_code": 0,
            "ret_msg": "OK",
            "ext_code": "",
            "ext_info": "",
            "result": [
                # Truncated Response
                {
                    "symbol": "BTCUSDT",
                    "mark_price": "50000",
                    "index_price": "50000",
                    "funding_rate": "-15",
                    "predicted_funding_rate": "-15",
                    "next_funding_time": "2021-08-23T08:00:00Z",
                }
            ],
            "time_now": "1577484619.817968"
        }
        mock_get.get(regex_url, body=json.dumps(mock_response))

        task = asyncio.get_event_loop().create_task(
            self.data_source.listen_for_instruments_info())

        # Add message queue to be processed
        data_source_queue = self.data_source._messages_queues[CONSTANTS.WS_INSTRUMENTS_INFO_TOPIC]

        # Update message with updated predicted_funding_rate
        data_source_queue.put_nowait({'topic': 'instrument_info.100ms.BTCUSDT',
                                      'type': 'delta',
                                      'data': {
                                          'update': [
                                              {
                                                  'id': 1,
                                                  'symbol': 'BTCUSDT',
                                                  'predicted_funding_rate_e6': '-347',
                                                  'cross_seq': '7085522375',
                                                  'created_at': '1970-01-01T00:00:00.000Z',
                                                  'updated_at': '2021-08-23T07:58:07.000Z'
                                              }
                                          ]
                                      },
                                      'cross_seq': '7085522444',
                                      'timestamp_e6': '1629705487804991'
                                      }
                                     )

        # Lock the test to let the async task run
        asyncio.get_event_loop().run_until_complete(asyncio.sleep(1))
        funding_info = asyncio.get_event_loop().run_until_complete(
            self.data_source.get_funding_info("BTC-USDT"))
        try:
            task.cancel()
            asyncio.get_event_loop().run_until_complete(task)
        except asyncio.CancelledError:
            # The exception will happen when cancelling the task
            pass

        self.assertEqual(Decimal('50000'), funding_info.mark_price)
        self.assertEqual(Decimal('50000'), funding_info.index_price)
        # Note: Only funding rate is updated.
        self.assertEqual((Decimal('-347') * Decimal(1e-6)), funding_info.rate)
        self.assertEqual(int(pd.Timestamp('2021-08-23T08:00:00Z', tz="UTC").timestamp()), funding_info.next_funding_utc_timestamp)

    def test_listen_for_instruments_info_raises_cancel_exceptions(self):
        task = asyncio.get_event_loop().create_task(
            self.data_source.listen_for_instruments_info())

        with self.assertRaises(asyncio.CancelledError):
            task.cancel()
            asyncio.get_event_loop().run_until_complete(task)

    def test_listen_for_instruments_info_logs_exception_details(self, ):
        BybitPerpetualAPIOrderBookDataSource._trading_pair_symbol_map = {self.domain: {"BTCUSDT": "BTC-USDT"}}

        task = asyncio.get_event_loop().create_task(
            self.data_source.listen_for_instruments_info())

        # Add trade event message be processed
        data_source_queue = self.data_source._messages_queues[CONSTANTS.WS_INSTRUMENTS_INFO_TOPIC]
        # Add an invalid message to trigger the excepton
        data_source_queue.put_nowait({})

        asyncio.get_event_loop().run_until_complete(asyncio.sleep(1))

        try:
            task.cancel()
            asyncio.get_event_loop().run_until_complete(task)
        except asyncio.CancelledError:
            # The exception will happen when cancelling the task
            pass

        self.assertTrue(self._is_logged("ERROR", "Unexpected error ('topic')"))

    @aioresponses()
    @patch("hummingbot.connector.derivative.bybit_perpetual.bybit_perpetual_api_order_book_data_source.BybitPerpetualAPIOrderBookDataSource._sleep",
           new_callable=AsyncMock)
    def test_listen_for_snapshots_successful(self, mock_get, mock_sleep):
        # the queue and the division by zero error are used just to synchronize the test
        sync_queue = deque()
        sync_queue.append(1)
        sync_queue.append(2)

        BybitPerpetualAPIOrderBookDataSource._trading_pair_symbol_map = {self.domain: {"BTCUSD": "BTC-USDT"}}

        path_url = bybit_utils.rest_api_path_for_endpoint(CONSTANTS.ORDER_BOOK_ENDPOINT, self.trading_pair)
        url = bybit_utils.rest_api_url_for_endpoint(path_url, self.domain)
        regex_url = re.compile(f"^{url}")
        mock_response = {
            "ret_code": 0,
            "ret_msg": "OK",
            "ext_code": "",
            "ext_info": "",
            "result": [
                {
                    "symbol": "BTCUSDT",
                    "price": "9487",
                    "size": 336241,
                    "side": "Buy"
                },
                {
                    "symbol": "BTCUSDT",
                    "price": "9487.5",
                    "size": 522147,
                    "side": "Sell"
                }
            ],
            "time_now": "1567108756.834357"
        }
        mock_get.get(regex_url, body=json.dumps(mock_response))

        mock_sleep.side_effect = lambda delay: 1 / 0 if len(sync_queue) == 0 else sync_queue.pop()

        msg_queue: asyncio.Queue = asyncio.Queue()
        with self.assertRaises(ZeroDivisionError):
            self.listening_task = asyncio.get_event_loop().create_task(
                self.data_source.listen_for_order_book_snapshots(asyncio.get_event_loop(), msg_queue))
            asyncio.get_event_loop().run_until_complete(self.listening_task)

        self.assertEqual(1, msg_queue.qsize())

        snapshot_msg: OrderBookMessage = msg_queue.get_nowait()
        self.assertEqual(1567108756834357, snapshot_msg.update_id)
        self.assertEqual(self.trading_pair, snapshot_msg.trading_pair)
        self.assertEqual(9487, snapshot_msg.bids[0].price)
        self.assertEqual(9487.5, snapshot_msg.asks[0].price)

    @aioresponses()
    @patch("hummingbot.connector.derivative.bybit_perpetual.bybit_perpetual_api_order_book_data_source.BybitPerpetualAPIOrderBookDataSource._sleep",
           new_callable=AsyncMock)
    def test_listen_for_snapshots_for_unknown_pair_fails(self, mock_get, mock_sleep):
        # the queue and the division by zero error are used just to synchronize the test
        sync_queue = deque()
        sync_queue.append(1)
        sync_queue.append(2)

        BybitPerpetualAPIOrderBookDataSource._trading_pair_symbol_map = {self.domain: {"UNKNOWN": "UNK-NOWN"}}

        path_url = bybit_utils.rest_api_path_for_endpoint(CONSTANTS.ORDER_BOOK_ENDPOINT, self.trading_pair)
        url = bybit_utils.rest_api_url_for_endpoint(path_url, self.domain)
        regex_url = re.compile(f"^{url}")
        mock_get.get(regex_url)

        mock_sleep.side_effect = lambda delay: 1 / 0 if len(sync_queue) == 0 else sync_queue.pop()

        msg_queue: asyncio.Queue = asyncio.Queue()
        with self.assertRaises(ZeroDivisionError):
            self.listening_task = asyncio.get_event_loop().create_task(
                self.data_source.listen_for_order_book_snapshots(asyncio.get_event_loop(), msg_queue))
            asyncio.get_event_loop().run_until_complete(self.listening_task)

        self.assertEqual(0, msg_queue.qsize())

        self.assertTrue(self._is_logged("ERROR",
                                        "Unexpected error occurred listening for orderbook snapshots."
                                        " Retrying in 5 secs. (There is no symbol mapping for trading pair BTC-USDT)"))

    @aioresponses()
    @patch("hummingbot.connector.derivative.bybit_perpetual.bybit_perpetual_api_order_book_data_source.BybitPerpetualAPIOrderBookDataSource._sleep",
           new_callable=AsyncMock)
    def test_listen_for_snapshots_fails_when_api_request_fails(self, mock_get, mock_sleep):
        # the queue and the division by zero error are used just to synchronize the test
        sync_queue = deque()
        sync_queue.append(1)
        sync_queue.append(2)

        BybitPerpetualAPIOrderBookDataSource._trading_pair_symbol_map = {self.domain: {"BTCUSDT": "BTC-USDT"}}

        path_url = bybit_utils.rest_api_path_for_endpoint(CONSTANTS.ORDER_BOOK_ENDPOINT, self.trading_pair)
        url = bybit_utils.rest_api_url_for_endpoint(path_url, self.domain)
        regex_url = re.compile(f"^{url}")
        mock_get.get(regex_url, status=405, body=json.dumps({}))

        mock_sleep.side_effect = lambda delay: 1 / 0 if len(sync_queue) == 0 else sync_queue.pop()

        msg_queue: asyncio.Queue = asyncio.Queue()
        with self.assertRaises(ZeroDivisionError):
            self.listening_task = asyncio.get_event_loop().create_task(
                self.data_source.listen_for_order_book_snapshots(asyncio.get_event_loop(), msg_queue))
            asyncio.get_event_loop().run_until_complete(self.listening_task)

        self.assertEqual(0, msg_queue.qsize())

        self.assertTrue(self._is_logged("ERROR",
                                        "Unexpected error occurred listening for orderbook snapshots."
                                        f" Retrying in 5 secs. (Error fetching OrderBook for {self.trading_pair} "
                                        "at https://api-testnet.bybit.com/v2/public/orderBook/L2. "
                                        f"HTTP 405. Response: {dict()})"))

    def test_listen_for_snapshots_raises_cancel_exceptions(self):
        trades_queue = asyncio.Queue()
        task = asyncio.get_event_loop().create_task(
            self.data_source.listen_for_order_book_diffs(ev_loop=asyncio.get_event_loop(), output=trades_queue))

        with self.assertRaises(asyncio.CancelledError):
            task.cancel()
            asyncio.get_event_loop().run_until_complete(task)

    @aioresponses()
    def test_get_new_order_book(self, mock_get):
        BybitPerpetualAPIOrderBookDataSource._trading_pair_symbol_map = {self.domain: {"BTCUSD": "BTC-USDT"}}

        path_url = bybit_utils.rest_api_path_for_endpoint(CONSTANTS.ORDER_BOOK_ENDPOINT, self.trading_pair)
        url = bybit_utils.rest_api_url_for_endpoint(path_url, self.domain)
        regex_url = re.compile(f"^{url}")
        mock_response = {
            "ret_code": 0,
            "ret_msg": "OK",
            "ext_code": "",
            "ext_info": "",
            "result": [
                {
                    "symbol": "BTCUSDT",
                    "price": "9487",
                    "size": 336241,
                    "side": "Buy"
                },
                {
                    "symbol": "BTCUSDT",
                    "price": "9487.5",
                    "size": 522147,
                    "side": "Sell"
                }
            ],
            "time_now": "1567108756.834357"
        }
        mock_get.get(regex_url, body=json.dumps(mock_response))

        self.listening_task = asyncio.get_event_loop().create_task(
            self.data_source.get_new_order_book(self.trading_pair))
        order_book = asyncio.get_event_loop().run_until_complete(self.listening_task)
        bids = list(order_book.bid_entries())
        asks = list(order_book.ask_entries())

        self.assertEqual(1, len(bids))
        self.assertEqual(9487.0, bids[0].price)
        self.assertEqual(336241, bids[0].amount)
        self.assertEqual(1567108756834357, bids[0].update_id)
        self.assertEqual(1, len(asks))
        self.assertEqual(9487.5, asks[0].price)
        self.assertEqual(522147, asks[0].amount)
        self.assertEqual(1567108756834357, asks[0].update_id)

    def test_get_funding_info_trading_pair_exist(self):
        self.data_source._funding_info = {
            "BTC-USD": FundingInfo(
                trading_pair="BTC-USD",
                index_price=Decimal("50000"),
                mark_price=Decimal("50000"),
                next_funding_utc_timestamp=int(pd.Timestamp('2021-08-23T08:00:00Z', tz="UTC").timestamp()),
                rate=(Decimal('-15') * Decimal(1e-6)),
            )
        }
        task = asyncio.get_event_loop().create_task(
            self.data_source.get_funding_info("BTC-USD"))

        funding_info = asyncio.get_event_loop().run_until_complete(task)

        try:
            task.cancel()
            asyncio.get_event_loop().run_until_complete(task)
        except asyncio.CancelledError:
            # The exception will happen when cancelling the task
            pass

        self.assertEqual(Decimal('50000'), funding_info.mark_price)
        self.assertEqual(Decimal('50000'), funding_info.index_price)
        self.assertEqual((Decimal('-15') * Decimal(1e-6)), funding_info.rate)
        self.assertEqual(int(pd.Timestamp('2021-08-23T08:00:00Z', tz="UTC").timestamp()), funding_info.next_funding_utc_timestamp)

    @aioresponses()
    def test_get_funding_info_trading_pair_does_not_exist(self, mock_get):
        BybitPerpetualAPIOrderBookDataSource._trading_pair_symbol_map = {self.domain: {"BTCUSDT": "BTC-USDT"}}
        path_url = bybit_utils.rest_api_path_for_endpoint(CONSTANTS.LATEST_SYMBOL_INFORMATION_ENDPOINT, self.trading_pair)
        url = bybit_utils.rest_api_url_for_endpoint(path_url, self.domain)
        regex_url = re.compile(f"^{url}")
        mock_response = {
            "ret_code": 0,
            "ret_msg": "OK",
            "ext_code": "",
            "ext_info": "",
            "result": [
                # Truncated Response
                {
                    "symbol": "BTCUSDT",
                    "mark_price": "50000",
                    "index_price": "50000",
                    "funding_rate": "-15",
                    "predicted_funding_rate": "-15",
                    "next_funding_time": "2021-08-23T08:00:00Z",
                }
            ],
            "time_now": "1577484619.817968"
        }
        mock_get.get(regex_url, body=json.dumps(mock_response))

        funding_info = asyncio.get_event_loop().run_until_complete(
            self.data_source.get_funding_info("BTC-USDT")
        )

        self.assertEqual(Decimal('50000'), funding_info.mark_price)
        self.assertEqual(Decimal('50000'), funding_info.index_price)
        self.assertEqual(Decimal('-15'), funding_info.rate)
        self.assertEqual(int(pd.Timestamp('2021-08-23T08:00:00Z', tz="UTC").timestamp()), funding_info.next_funding_utc_timestamp)

    def test_funding_info_property(self):
        self.assertEqual(0, len(self.data_source.funding_info))

        expected_funding_info: FundingInfo = FundingInfo(
            trading_pair="BTC-USD",
            index_price=Decimal("50000"),
            mark_price=Decimal("50000"),
            next_funding_utc_timestamp=int(pd.Timestamp('2021-08-23T08:00:00Z', tz="UTC").timestamp()),
            rate=(Decimal('-15') * Decimal(1e-6)),
        )

<<<<<<< HEAD
        self.data_source._funding_info = {
            "BTC-USD": expected_funding_info
        }

        self.assertEqual(1, len(self.data_source.funding_info))
        self.assertEqual(expected_funding_info.trading_pair, self.data_source.funding_info["BTC-USD"].trading_pair)
        self.assertEqual(expected_funding_info.index_price, self.data_source.funding_info["BTC-USD"].index_price)
        self.assertEqual(expected_funding_info.mark_price, self.data_source.funding_info["BTC-USD"].mark_price)
        self.assertEqual(expected_funding_info.next_funding_utc_timestamp, self.data_source.funding_info["BTC-USD"].next_funding_utc_timestamp)
        self.assertEqual(expected_funding_info.rate, self.data_source.funding_info["BTC-USD"].rate)
=======
    @aioresponses()
    def test_get_funding_info(self, mock_api):
        endpoint = CONSTANTS.LATEST_SYMBOL_INFORMATION_ENDPOINT
        url = web_utils.get_rest_url_for_endpoint(endpoint, self.trading_pair, self.domain)
        regex_url = re.compile(f"^{url}".replace(".", r"\.").replace("?", r"\?"))
        general_resp = self.get_general_info_rest_msg()
        mock_api.get(regex_url, body=json.dumps(general_resp))

        endpoint = CONSTANTS.GET_PREDICTED_FUNDING_RATE_PATH_URL
        url = web_utils.get_rest_url_for_endpoint(endpoint, self.trading_pair, self.domain)
        regex_url = re.compile(f"^{url}".replace(".", r"\.").replace("?", r"\?"))
        funding_resp = self.get_predicted_funding_info()
        mock_api.get(regex_url, body=json.dumps(funding_resp))

        funding_info: FundingInfo = self.async_run_with_timeout(
            self.data_source.get_funding_info(self.trading_pair)
        )
        general_info_result = general_resp["result"][0]

        self.assertEqual(self.trading_pair, funding_info.trading_pair)
        self.assertEqual(Decimal(str(general_info_result["index_price"])), funding_info.index_price)
        self.assertEqual(Decimal(str(general_info_result["mark_price"])), funding_info.mark_price)
        expected_utc_timestamp = int(pd.Timestamp(general_info_result["next_funding_time"]).timestamp())
        self.assertEqual(expected_utc_timestamp, funding_info.next_funding_utc_timestamp)
        self.assertEqual(Decimal(str(funding_resp["result"]["predicted_funding_rate"])), funding_info.rate)
>>>>>>> 92c14913
<|MERGE_RESOLUTION|>--- conflicted
+++ resolved
@@ -1,48 +1,78 @@
 import asyncio
 import json
 import re
-from collections import deque
 from decimal import Decimal
+from typing import Awaitable, Dict
 from unittest import TestCase
-from unittest.mock import AsyncMock, patch
+from unittest.mock import AsyncMock, MagicMock, patch
 
 import pandas as pd
 from aioresponses import aioresponses
-
-import hummingbot.connector.derivative.bybit_perpetual.bybit_perpetual_utils as bybit_utils
+from bidict import bidict
+
+import hummingbot.connector.derivative.bybit_perpetual.bybit_perpetual_web_utils as web_utils
+from hummingbot.client.config.client_config_map import ClientConfigMap
+from hummingbot.client.config.config_helpers import ClientConfigAdapter
 from hummingbot.connector.derivative.bybit_perpetual import bybit_perpetual_constants as CONSTANTS
 from hummingbot.connector.derivative.bybit_perpetual.bybit_perpetual_api_order_book_data_source import (
     BybitPerpetualAPIOrderBookDataSource,
 )
+from hummingbot.connector.derivative.bybit_perpetual.bybit_perpetual_derivative import BybitPerpetualDerivative
 from hummingbot.connector.test_support.network_mocking_assistant import NetworkMockingAssistant
-from hummingbot.core.data_type.funding_info import FundingInfo
-from hummingbot.core.data_type.order_book_message import OrderBookMessage
+from hummingbot.core.data_type.funding_info import FundingInfo, FundingInfoUpdate
+from hummingbot.core.data_type.order_book_message import OrderBookMessage, OrderBookMessageType
 
 
 class BybitPerpetualAPIOrderBookDataSourceTests(TestCase):
     # logging.Level required to receive logs from the data source logger
     level = 0
 
+    @classmethod
+    def setUpClass(cls) -> None:
+        super().setUpClass()
+        cls.ev_loop = asyncio.get_event_loop()
+        cls.base_asset = "COINALPHA"
+        cls.quote_asset = "HBOT"
+        cls.trading_pair = f"{cls.base_asset}-{cls.quote_asset}"
+        cls.ex_trading_pair = cls.base_asset + cls.quote_asset
+        cls.domain = "bybit_perpetual_testnet"
+
     def setUp(self) -> None:
         super().setUp()
-        self.base_asset = "BTC"
-        self.quote_asset = "USDT"
-        self.trading_pair = f"{self.base_asset}-{self.quote_asset}"
-        self.domain = "bybit_perpetual_testnet"
-
         self.log_records = []
         self.listening_task = None
-
-        self.data_source = BybitPerpetualAPIOrderBookDataSource(trading_pairs=[self.trading_pair],
-                                                                domain=self.domain)
+        self.mocking_assistant = NetworkMockingAssistant()
+
+        client_config_map = ClientConfigAdapter(ClientConfigMap())
+        self.connector = BybitPerpetualDerivative(
+            client_config_map,
+            bybit_perpetual_api_key="",
+            bybit_perpetual_secret_key="",
+            trading_pairs=[self.trading_pair],
+            trading_required=False,
+            domain=self.domain,
+        )
+        self.data_source = BybitPerpetualAPIOrderBookDataSource(
+            trading_pairs=[self.trading_pair],
+            connector=self.connector,
+            api_factory=self.connector._web_assistants_factory,
+            domain=self.domain,
+        )
+
+        self._original_full_order_book_reset_time = self.data_source.FULL_ORDER_BOOK_RESET_DELTA_SECONDS
+        self.data_source.FULL_ORDER_BOOK_RESET_DELTA_SECONDS = -1
+
         self.data_source.logger().setLevel(1)
         self.data_source.logger().addHandler(self)
-        self.data_source._trading_pair_symbol_map = {}
-
-        self.mocking_assistant = NetworkMockingAssistant()
+
+        self.resume_test_event = asyncio.Event()
+
+        self.connector._set_trading_pair_symbol_map(
+            bidict({f"{self.base_asset}{self.quote_asset}": self.trading_pair}))
 
     def tearDown(self) -> None:
         self.listening_task and self.listening_task.cancel()
+        self.data_source.FULL_ORDER_BOOK_RESET_DELTA_SECONDS = self._original_full_order_book_reset_time
         super().tearDown()
 
     def handle(self, record):
@@ -52,271 +82,187 @@
         return any(record.levelname == log_level and record.getMessage() == message
                    for record in self.log_records)
 
-    @aioresponses()
-    def test_get_trading_pair_symbols(self, mock_get):
-        BybitPerpetualAPIOrderBookDataSource._trading_pair_symbol_map = {}
-        path_url = bybit_utils.rest_api_path_for_endpoint(CONSTANTS.QUERY_SYMBOL_ENDPOINT, self.trading_pair)
-        url = bybit_utils.rest_api_url_for_endpoint(path_url, self.domain)
-        regex_url = re.compile(f"^{url}")
-
-        mock_response = {
+    def _create_exception_and_unlock_test_with_event(self, exception):
+        self.resume_test_event.set()
+        raise exception
+
+    def async_run_with_timeout(self, coroutine: Awaitable, timeout: float = 1):
+        ret = self.ev_loop.run_until_complete(asyncio.wait_for(coroutine, timeout))
+        return ret
+
+    def get_rest_snapshot_msg(self) -> Dict:
+        return {
             "ret_code": 0,
             "ret_msg": "OK",
             "ext_code": "",
             "ext_info": "",
             "result": [
                 {
-                    "name": "EOSUSD",
-                    "alias": "EOSUSD",
-                    "status": "Closed",
-                    "base_currency": "EOS",
-                    "quote_currency": "USD",
-                    "price_scale": 3,
-                    "taker_fee": "0.00075",
-                    "maker_fee": "-0.00025",
-                    "leverage_filter": {
-                        "min_leverage": 1,
-                        "max_leverage": 50,
-                        "leverage_step": "0.01"
-                    },
-                    "price_filter": {
-                        "min_price": "0.001",
-                        "max_price": "1999.999",
-                        "tick_size": "0.001"
-                    },
-                    "lot_size_filter": {
-                        "max_trading_qty": 1000000,
-                        "min_trading_qty": 1,
-                        "qty_step": 1
-                    }
+                    "symbol": self.ex_trading_pair,
+                    "price": "9487",
+                    "size": 336241,
+                    "side": "Buy"
                 },
                 {
-                    "name": "BTCUSD",
-                    "alias": "BTCUSD",
-                    "status": "Trading",
-                    "base_currency": "BTC",
-                    "quote_currency": "USD",
-                    "price_scale": 2,
-                    "taker_fee": "0.00075",
-                    "maker_fee": "-0.00025",
-                    "leverage_filter": {
-                        "min_leverage": 1,
-                        "max_leverage": 100,
-                        "leverage_step": "0.01"
-                    },
-                    "price_filter": {
-                        "min_price": "0.5",
-                        "max_price": "999999.5",
-                        "tick_size": "0.5"
-                    },
-                    "lot_size_filter": {
-                        "max_trading_qty": 1000000,
-                        "min_trading_qty": 1,
-                        "qty_step": 1
-                    }
+                    "symbol": self.ex_trading_pair,
+                    "price": "9487.5",
+                    "size": 522147,
+                    "side": "Sell"
+                }
+            ],
+            "time_now": "1567108756.834357"
+        }
+
+    def get_ws_snapshot_msg(self) -> Dict:
+        return {
+            "topic": f"orderBook_200.100ms.{self.ex_trading_pair}",
+            "type": "snapshot",
+            "data": [
+                {
+                    "price": "2999.00",
+                    "symbol": self.ex_trading_pair,
+                    "id": 29990000,
+                    "side": "Buy",
+                    "size": 9
                 },
                 {
-                    "name": "BTCUSDT",
-                    "alias": "BTCUSDT",
-                    "status": "Trading",
-                    "base_currency": "BTC",
-                    "quote_currency": "USDT",
-                    "price_scale": 2,
-                    "taker_fee": "0.00075",
-                    "maker_fee": "-0.00025",
-                    "leverage_filter": {
-                        "min_leverage": 1,
-                        "max_leverage": 100,
-                        "leverage_step": "0.01"
-                    },
-                    "price_filter": {
-                        "min_price": "0.5",
-                        "max_price": "999999.5",
-                        "tick_size": "0.5"
-                    },
-                    "lot_size_filter": {
-                        "max_trading_qty": 100,
-                        "min_trading_qty": 0.001,
-                        "qty_step": 0.001
-                    }
-                },
-                {
-                    "name": "BTCUSDM21",
-                    "alias": "BTCUSD0625",
-                    "status": "Trading",
-                    "base_currency": "BTC",
-                    "quote_currency": "USD",
-                    "price_scale": 2,
-                    "taker_fee": "0.00075",
-                    "maker_fee": "-0.00025",
-                    "leverage_filter": {
-                        "min_leverage": 1,
-                        "max_leverage": 100,
-                        "leverage_step": "0.01"
-                    },
-                    "price_filter": {
-                        "min_price": "0.5",
-                        "max_price": "999999.5",
-                        "tick_size": "0.5"
-                    },
-                    "lot_size_filter": {
-                        "max_trading_qty": 1000000,
-                        "min_trading_qty": 1,
-                        "qty_step": 1
-                    }
+                    "price": "3001.00",
+                    "symbol": self.ex_trading_pair,
+                    "id": 30010000,
+                    "side": "Sell",
+                    "size": 10
                 }
             ],
-            "time_now": "1615801223.589808"
-        }
-        mock_get.get(regex_url, body=json.dumps(mock_response))
-
-        symbols_map = asyncio.get_event_loop().run_until_complete(self.data_source.trading_pair_symbol_map(domain=self.domain))
-
-        self.assertEqual(1, len(symbols_map))
-        self.assertEqual("BTC-USDT", symbols_map["BTCUSDT"])
-
-    @aioresponses()
-    def test_fetch_trading_pairs(self, mock_get):
-        path_url = bybit_utils.rest_api_path_for_endpoint(CONSTANTS.QUERY_SYMBOL_ENDPOINT, self.trading_pair)
-        url = bybit_utils.rest_api_url_for_endpoint(path_url, self.domain)
-        regex_url = re.compile(f"^{url}")
-
-        mock_response = {
+            "cross_seq": 11518,
+            "timestamp_e6": 1555647164875373
+        }
+
+    def get_ws_diff_msg(self) -> Dict:
+        return {
+            "topic": f"orderBook_200.100ms.{self.ex_trading_pair}",
+            "type": "delta",
+            "data": {
+                "delete": [
+                    {
+                        "price": "3001.00",
+                        "symbol": self.ex_trading_pair,
+                        "id": 30010000,
+                        "side": "Sell"
+                    }
+                ],
+                "update": [
+                    {
+                        "price": "2999.00",
+                        "symbol": self.ex_trading_pair,
+                        "id": 29990000,
+                        "side": "Buy",
+                        "size": 8
+                    }
+                ],
+                "insert": [
+                    {
+                        "price": "2998.00",
+                        "symbol": self.ex_trading_pair,
+                        "id": 29980000,
+                        "side": "Buy",
+                        "size": 8
+                    }
+                ],
+                "transactTimeE6": 0
+            },
+            "cross_seq": 11519,
+            "timestamp_e6": 1555647221331673
+        }
+
+    def get_funding_info_msg(self) -> Dict:
+        return {
+            "topic": f"instrument_info.100ms.{self.ex_trading_pair}",
+            "type": "snapshot",
+            "data": {
+                "id": 1,
+                "symbol": self.ex_trading_pair,
+                "last_price_e4": 81165000,
+                "last_price": "81165000",
+                "bid1_price_e4": 400025000,
+                "bid1_price": "400025000",
+                "ask1_price_e4": 475450000,
+                "ask1_price": "475450000",
+                "last_tick_direction": "ZeroPlusTick",
+                "prev_price_24h_e4": 81585000,
+                "prev_price_24h": "81585000",
+                "price_24h_pcnt_e6": -5148,
+                "high_price_24h_e4": 82900000,
+                "high_price_24h": "82900000",
+                "low_price_24h_e4": 79655000,
+                "low_price_24h": "79655000",
+                "prev_price_1h_e4": 81395000,
+                "prev_price_1h": "81395000",
+                "price_1h_pcnt_e6": -2825,
+                "mark_price_e4": 81178500,
+                "mark_price": "81178500",
+                "index_price_e4": 81172800,
+                "index_price": "81172800",
+                "open_interest": 154418471,
+                "open_value_e8": 1997561103030,
+                "total_turnover_e8": 2029370141961401,
+                "turnover_24h_e8": 9072939873591,
+                "total_volume": 175654418740,
+                "volume_24h": 735865248,
+                "funding_rate_e6": 100,
+                "predicted_funding_rate_e6": 100,
+                "cross_seq": 1053192577,
+                "created_at": "2018-11-14T16:33:26Z",
+                "updated_at": "2020-01-12T18:25:16Z",
+                "next_funding_time": "2020-01-13T00:00:00Z",
+
+                "countdown_hour": 6,
+                "funding_rate_interval": 8
+            },
+            "cross_seq": 9267002,
+            "timestamp_e6": 1615794861826248
+        }
+
+    def get_funding_info_event(self):
+        return {
+            "topic": f"instrument_info.100ms.{self.ex_trading_pair}",
+            "type": "delta",
+            "data": {
+                "delete": [],
+                "update": [
+                    {
+                        "id": 1,
+                        "symbol": self.ex_trading_pair,
+                        "prev_price_24h_e4": 81565000,
+                        "prev_price_24h": "81565000",
+                        "price_24h_pcnt_e6": -4904,
+                        "open_value_e8": 2000479681106,
+                        "total_turnover_e8": 2029370495672976,
+                        "turnover_24h_e8": 9066215468687,
+                        "volume_24h": 735316391,
+                        "cross_seq": 1053192657,
+                        "created_at": "2018-11-14T16:33:26Z",
+                        "updated_at": "2020-01-12T18:25:25Z",
+                        "index_price": 123,
+                        "mark_price": 234,
+                        "next_funding_time": "2020-01-12T18:25:25Z",
+                        "predicted_funding_rate_e6": 456,
+                    }
+                ],
+                "insert": []
+            },
+            "cross_seq": 1053192657,
+            "timestamp_e6": 1578853525691123
+        }
+
+    def get_general_info_rest_msg(self):
+        return {
             "ret_code": 0,
             "ret_msg": "OK",
             "ext_code": "",
             "ext_info": "",
             "result": [
                 {
-                    "name": "EOSUSD",
-                    "alias": "EOSUSD",
-                    "status": "Closed",
-                    "base_currency": "EOS",
-                    "quote_currency": "USD",
-                    "price_scale": 3,
-                    "taker_fee": "0.00075",
-                    "maker_fee": "-0.00025",
-                    "leverage_filter": {
-                        "min_leverage": 1,
-                        "max_leverage": 50,
-                        "leverage_step": "0.01"
-                    },
-                    "price_filter": {
-                        "min_price": "0.001",
-                        "max_price": "1999.999",
-                        "tick_size": "0.001"
-                    },
-                    "lot_size_filter": {
-                        "max_trading_qty": 1000000,
-                        "min_trading_qty": 1,
-                        "qty_step": 1
-                    }
-                },
-                {
-                    "name": "BTCUSD",
-                    "alias": "BTCUSD",
-                    "status": "Trading",
-                    "base_currency": "BTC",
-                    "quote_currency": "USD",
-                    "price_scale": 2,
-                    "taker_fee": "0.00075",
-                    "maker_fee": "-0.00025",
-                    "leverage_filter": {
-                        "min_leverage": 1,
-                        "max_leverage": 100,
-                        "leverage_step": "0.01"
-                    },
-                    "price_filter": {
-                        "min_price": "0.5",
-                        "max_price": "999999.5",
-                        "tick_size": "0.5"
-                    },
-                    "lot_size_filter": {
-                        "max_trading_qty": 1000000,
-                        "min_trading_qty": 1,
-                        "qty_step": 1
-                    }
-                },
-                {
-                    "name": "BTCUSDT",
-                    "alias": "BTCUSDT",
-                    "status": "Trading",
-                    "base_currency": "BTC",
-                    "quote_currency": "USDT",
-                    "price_scale": 2,
-                    "taker_fee": "0.00075",
-                    "maker_fee": "-0.00025",
-                    "leverage_filter": {
-                        "min_leverage": 1,
-                        "max_leverage": 100,
-                        "leverage_step": "0.01"
-                    },
-                    "price_filter": {
-                        "min_price": "0.5",
-                        "max_price": "999999.5",
-                        "tick_size": "0.5"
-                    },
-                    "lot_size_filter": {
-                        "max_trading_qty": 100,
-                        "min_trading_qty": 0.001,
-                        "qty_step": 0.001
-                    }
-                },
-                {
-                    "name": "BTCUSDM21",
-                    "alias": "BTCUSD0625",
-                    "status": "Trading",
-                    "base_currency": "BTC",
-                    "quote_currency": "USD",
-                    "price_scale": 2,
-                    "taker_fee": "0.00075",
-                    "maker_fee": "-0.00025",
-                    "leverage_filter": {
-                        "min_leverage": 1,
-                        "max_leverage": 100,
-                        "leverage_step": "0.01"
-                    },
-                    "price_filter": {
-                        "min_price": "0.5",
-                        "max_price": "999999.5",
-                        "tick_size": "0.5"
-                    },
-                    "lot_size_filter": {
-                        "max_trading_qty": 1000000,
-                        "min_trading_qty": 1,
-                        "qty_step": 1
-                    }
-                }
-            ],
-            "time_now": "1615801223.589808"
-        }
-        mock_get.get(regex_url, body=json.dumps(mock_response))
-
-        trading_pairs = asyncio.get_event_loop().run_until_complete(self.data_source.fetch_trading_pairs(domain=self.domain))
-
-        self.assertEqual(1, len(trading_pairs))
-        self.assertEqual("BTC-USDT", trading_pairs[0])
-
-<<<<<<< HEAD
-    @aioresponses()
-    def test_get_last_traded_prices_requests_rest_api_price_when_subscription_price_not_available(self, mock_get):
-        BybitPerpetualAPIOrderBookDataSource._trading_pair_symbol_map = {self.domain: {"BTCUSDT": "BTC-USDT"}}
-        path_url = bybit_utils.rest_api_path_for_endpoint(CONSTANTS.LATEST_SYMBOL_INFORMATION_ENDPOINT, self.trading_pair)
-        url = bybit_utils.rest_api_url_for_endpoint(path_url, self.domain)
-        regex_url = re.compile(f"^{url}")
-
-        mock_response = {
-=======
-    def get_general_info_rest_msg(self):
-        return {
->>>>>>> 92c14913
-            "ret_code": 0,
-            "ret_msg": "OK",
-            "ext_code": "",
-            "ext_info": "",
-            "result": [
-                {
-                    "symbol": "BTCUSDT",
+                    "symbol": self.ex_trading_pair,
                     "bid_price": "7230",
                     "ask_price": "7230.5",
                     "last_price": "7230.00",
@@ -342,16 +288,11 @@
                     "delivery_fee_rate": "0",
                     "predicted_delivery_price": "0.00",
                     "delivery_time": ""
-                }
+                },
             ],
-            "time_now": "1577484619.817968"
-        }
-        mock_get.get(regex_url, body=json.dumps(mock_response))
-
-<<<<<<< HEAD
-        results = asyncio.get_event_loop().run_until_complete(
-            self.data_source.get_last_traded_prices([self.trading_pair], domain=self.domain))
-=======
+            "time_now": "1577484619.817968",
+        }
+
     def get_predicted_funding_info(self):
         return {
             "ret_code": 0,
@@ -379,849 +320,407 @@
         order_book = self.async_run_with_timeout(
             self.data_source.get_new_order_book(self.trading_pair)
         )
->>>>>>> 92c14913
-
-        self.assertEqual(results[self.trading_pair], float(mock_response["result"][0]["last_price"]))
-
-    @patch('aiohttp.ClientSession.ws_connect', new_callable=AsyncMock)
-    def test_listen_for_subscriptions_registers_to_orders_trades_and_instruments(self, ws_connect_mock):
-        BybitPerpetualAPIOrderBookDataSource._trading_pair_symbol_map = {self.domain: {"BTCUSDT": "BTC-USDT"}}
-        ws_connect_mock.return_value = self.mocking_assistant.create_websocket_mock()
-
-        task = asyncio.get_event_loop().create_task(self.data_source.listen_for_subscriptions())
-        # Add message to be processed after subscriptions, to unlock the test
-        self.mocking_assistant.add_websocket_json_message(ws_connect_mock.return_value, {"topic": "test_topic.BTCUSDT"})
-        # Lock the test to let the async task run
-        received_messages_queue = self.data_source._messages_queues["test_topic"]
-        asyncio.get_event_loop().run_until_complete(received_messages_queue.get())
-
-        try:
-            task.cancel()
-            asyncio.get_event_loop().run_until_complete(task)
-        except asyncio.CancelledError:
-            # The exception will happen when cancelling the task
-            pass
-
-        sent_messages = self.mocking_assistant.json_messages_sent_through_websocket(ws_connect_mock.return_value)
-        self.assertEqual(3, len(sent_messages))
-        expected_orders_subscription = {'op': 'subscribe', 'args': ['orderBook_200.100ms.BTCUSDT']}
-        expected_trades_subscription = {'op': 'subscribe', 'args': ['trade.BTCUSDT']}
-        expected_instruments_subscription = {'op': 'subscribe', 'args': ['instrument_info.100ms.BTCUSDT']}
-        self.assertEqual(expected_orders_subscription, sent_messages[0])
-        self.assertEqual(expected_trades_subscription, sent_messages[1])
-        self.assertEqual(expected_instruments_subscription, sent_messages[2])
-
-    @patch('aiohttp.ClientSession.ws_connect', new_callable=AsyncMock)
-    def test_listen_for_subscriptions_raises_cancel_exceptions(self, ws_connect_mock):
-        ws_connect_mock.return_value = self.mocking_assistant.create_websocket_mock()
-
-        self.listening_task = asyncio.get_event_loop().create_task(self.data_source.listen_for_subscriptions())
-
-        with self.assertRaises(asyncio.CancelledError):
-            self.listening_task.cancel()
-            asyncio.get_event_loop().run_until_complete(self.listening_task)
-
-    @patch('aiohttp.ClientSession.ws_connect', new_callable=AsyncMock)
-    def test_listen_for_subscriptions_raises_cancel_exception_when_canceled_during_ws_connection(self, ws_connect_mock):
-        ws_connect_mock.side_effect = asyncio.CancelledError()
-
-        self.listening_task = asyncio.get_event_loop().create_task(self.data_source.listen_for_subscriptions())
-
-        with self.assertRaises(asyncio.CancelledError):
-            asyncio.get_event_loop().run_until_complete(self.listening_task)
-
-    @patch('aiohttp.ClientSession.ws_connect', new_callable=AsyncMock)
-    def test_listen_for_subscriptions_ws_connection_exception_details_are_logged(self, ws_connect_mock):
-        ws_connect_mock.side_effect = Exception()
-
-        self.listening_task = asyncio.get_event_loop().create_task(self.data_source.listen_for_subscriptions())
-        asyncio.get_event_loop().run_until_complete(asyncio.sleep(0.5))
-
-        self.assertTrue(self._is_logged("NETWORK", "Unexpected error occurred during bybit_perpetual WebSocket Connection ()"))
-
-    @patch('aiohttp.ClientSession.ws_connect', new_callable=AsyncMock)
-    def test_listen_for_subscriptions_logs_exceptions_details(self, ws_connect_mock):
-        sync_queue = asyncio.Queue()
-
-        BybitPerpetualAPIOrderBookDataSource._trading_pair_symbol_map = {self.domain: {"BTCUSDT": "BTC-USDT"}}
-        websocket_mock = self.mocking_assistant.create_websocket_mock()
-        websocket_mock.receive_json.side_effect = Exception()
-        websocket_mock.close.side_effect = lambda: sync_queue.put_nowait(1)
-        ws_connect_mock.return_value = websocket_mock
-
-        self.listening_task = asyncio.get_event_loop().create_task(self.data_source.listen_for_subscriptions())
-        # Block the test until the subscription function advances
-        asyncio.get_event_loop().run_until_complete(sync_queue.get())
-
-        try:
-            self.listening_task.cancel()
-            asyncio.get_event_loop().run_until_complete(self.listening_task)
-        except asyncio.CancelledError:
-            # The exception will happen when cancelling the task
-            pass
-
-        self.assertTrue(
-            self._is_logged("NETWORK",
-                            "Unexpected error with WebSocket connection on wss://stream-testnet.bybit.com/realtime_public ()"))
-
-    def test_listen_for_trades(self, ):
-        BybitPerpetualAPIOrderBookDataSource._trading_pair_symbol_map = {self.domain: {"BTCUSDT": "BTC-USDT"}}
-
-        trades_queue = asyncio.Queue()
-
-        task = asyncio.get_event_loop().create_task(
-            self.data_source.listen_for_trades(ev_loop=asyncio.get_event_loop(), output=trades_queue))
-
-        # Add trade event message be processed
-        data_source_queue = self.data_source._messages_queues[CONSTANTS.WS_TRADES_TOPIC]
-        data_source_queue.put_nowait({'topic': 'trade.BTCUSDT',
-                                      'data': [{'trade_time_ms': 1628618168965,
-                                                'timestamp': '2021-08-10T17:56:08.000Z',
-                                                'symbol': 'BTCUSDT',
-                                                'side': 'Buy',
-                                                'size': 5,
-                                                'price': 45011,
-                                                'tick_direction': 'PlusTick',
-                                                'trade_id': '6b78ccb1-b967-5b55-b237-025f8ce38f3f',
-                                                'cross_seq': 8926514939},
-                                               {'trade_time_ms': 1628618168987,
-                                                'timestamp': '2021-08-10T17:56:08.000Z',
-                                                'symbol': 'BTCUSDT',
-                                                'side': 'Sell',
-                                                'size': 1,
-                                                'price': 45010.5,
-                                                'tick_direction': 'MinusTick',
-                                                'trade_id': '1cab862b-1682-597d-96fc-d31cbbe28981',
-                                                'cross_seq': 8926514939}
-                                               ]})
-
-        # Lock the test to let the async task run
-        first_trade = asyncio.get_event_loop().run_until_complete(trades_queue.get())
-        second_trade = asyncio.get_event_loop().run_until_complete(trades_queue.get())
-
-        try:
-            task.cancel()
-            asyncio.get_event_loop().run_until_complete(task)
-        except asyncio.CancelledError:
-            # The exception will happen when cancelling the task
-            pass
-
-        self.assertTrue(trades_queue.empty())
-        self.assertEqual("6b78ccb1-b967-5b55-b237-025f8ce38f3f", first_trade.trade_id)
-        self.assertEqual("1cab862b-1682-597d-96fc-d31cbbe28981", second_trade.trade_id)
-
-    def test_listen_for_trades_raises_cancel_exceptions(self):
-        trades_queue = asyncio.Queue()
-        task = asyncio.get_event_loop().create_task(
-            self.data_source.listen_for_trades(ev_loop=asyncio.get_event_loop(), output=trades_queue))
-
-        with self.assertRaises(asyncio.CancelledError):
-            task.cancel()
-            asyncio.get_event_loop().run_until_complete(task)
-
-    def test_listen_for_trades_logs_exception_details(self, ):
-        BybitPerpetualAPIOrderBookDataSource._trading_pair_symbol_map = {self.domain: {"BTCUSDT": "BTC-USDT"}}
-
-        trades_queue = asyncio.Queue()
-
-        task = asyncio.get_event_loop().create_task(
-            self.data_source.listen_for_trades(ev_loop=asyncio.get_event_loop(), output=trades_queue))
-
-        # Add trade event message be processed
-        data_source_queue = self.data_source._messages_queues[CONSTANTS.WS_TRADES_TOPIC]
-        # Add an invalid message to trigger the excepton, and a valid one to unlock the test process.
-        data_source_queue.put_nowait({})
-        data_source_queue.put_nowait({'topic': 'trade.BTCUSDT',
-                                      'data': [{'trade_time_ms': 1628618168965,
-                                                'timestamp': '2021-08-10T17:56:08.000Z',
-                                                'symbol': 'BTCUSDT',
-                                                'side': 'Buy',
-                                                'size': 5,
-                                                'price': 45011,
-                                                'tick_direction': 'PlusTick',
-                                                'trade_id': '6b78ccb1-b967-5b55-b237-025f8ce38f3f',
-                                                'cross_seq': 8926514939}]})
-
-        asyncio.get_event_loop().run_until_complete(trades_queue.get())
-
-        try:
-            task.cancel()
-            asyncio.get_event_loop().run_until_complete(task)
-        except asyncio.CancelledError:
-            # The exception will happen when cancelling the task
-            pass
-
-        self.assertTrue(self._is_logged("ERROR", "Unexpected error ('data')"))
-
-    def test_listen_for_order_book_snapshot_event(self, ):
-        BybitPerpetualAPIOrderBookDataSource._trading_pair_symbol_map = {self.domain: {"BTCUSD": "BTC-USD"}}
-
-        order_book_messages = asyncio.Queue()
-
-        task = asyncio.get_event_loop().create_task(
-            self.data_source.listen_for_order_book_diffs(ev_loop=asyncio.get_event_loop(), output=order_book_messages))
-
-        # Add trade event message be processed
-        data_source_queue = self.data_source._messages_queues[CONSTANTS.WS_ORDER_BOOK_EVENTS_TOPIC]
-        data_source_queue.put_nowait({'topic': 'orderBook_200.100ms.BTCUSD',
-                                      'type': 'snapshot',
-                                      'data': [
-                                          {'price': '46272.00',
-                                           'symbol': 'BTCUSD',
-                                           'id': 462720000,
-                                           'side': 'Buy',
-                                           'size': 2},
-                                          {'price': '46380.00',
-                                           'symbol': 'BTCUSD',
-                                           'id': 463800000,
-                                           'side': 'Sell',
-                                           'size': 89041}],
-                                      'cross_seq': 8945092523,
-                                      'timestamp_e6': "1628703196211205"})
-
-        # Lock the test to let the async task run
-        order_book_message = asyncio.get_event_loop().run_until_complete(order_book_messages.get())
-
-        try:
-            task.cancel()
-            asyncio.get_event_loop().run_until_complete(task)
-        except asyncio.CancelledError:
-            # The exception will happen when cancelling the task
-            pass
-
-        self.assertTrue(order_book_messages.empty())
-        self.assertEqual(1628703196211205, order_book_message.update_id)
-        self.assertEqual(1628703196211205 * 1e-6, order_book_message.timestamp)
-        self.assertEqual(46272.00, order_book_message.bids[0].price)
-        self.assertEqual(46380.0, order_book_message.asks[0].price)
-
-    def test_listen_for_order_book_diff_event(self, ):
-        BybitPerpetualAPIOrderBookDataSource._trading_pair_symbol_map = {self.domain: {"BTCUSD": "BTC-USD"}}
-
-        order_book_messages = asyncio.Queue()
-
-        task = asyncio.get_event_loop().create_task(
-            self.data_source.listen_for_order_book_diffs(ev_loop=asyncio.get_event_loop(), output=order_book_messages))
-
-        # Add trade event message be processed
-        data_source_queue = self.data_source._messages_queues[CONSTANTS.WS_ORDER_BOOK_EVENTS_TOPIC]
-        data_source_queue.put_nowait({'topic': 'orderBook_200.100ms.BTCUSD',
-                                      'type': 'delta',
-                                      'data':
-                                          {
-                                              'delete': [
-                                                  {'price': '46331.00',
-                                                   'symbol': 'BTCUSD',
-                                                   'id': 463310000,
-                                                   'side': 'Sell'}],
-                                              'update': [
-                                                  {'price': '46181.00',
-                                                   'symbol': 'BTCUSD',
-                                                   'id': 461810000,
-                                                   'side': 'Buy',
-                                                   'size': 2928}],
-                                              'insert': [
-                                                  {'price': '46332.50',
-                                                   'symbol': 'BTCUSD',
-                                                   'id': 463325000,
-                                                   'side': 'Sell',
-                                                   'size': 153}],
-                                              'transactTimeE6': 0},
-                                      'cross_seq': 8946119966,
-                                      'timestamp_e6': 1628709816411166})
-
-        # Lock the test to let the async task run
-        order_book_message = asyncio.get_event_loop().run_until_complete(order_book_messages.get())
-
-        try:
-            task.cancel()
-            asyncio.get_event_loop().run_until_complete(task)
-        except asyncio.CancelledError:
-            # The exception will happen when cancelling the task
-            pass
-
-        self.assertTrue(order_book_messages.empty())
-        self.assertEqual(1628709816411166, order_book_message.update_id)
-        self.assertEqual(1628709816411166 * 1e-6, order_book_message.timestamp)
-        self.assertEqual(46181.0, order_book_message.bids[0].price)
-        self.assertEqual(46331.0, order_book_message.asks[0].price)
-        self.assertEqual(46332.5, order_book_message.asks[1].price)
-
-    def test_listen_for_order_book_diff_raises_cancel_exceptions(self):
-        trades_queue = asyncio.Queue()
-        task = asyncio.get_event_loop().create_task(
-            self.data_source.listen_for_order_book_diffs(ev_loop=asyncio.get_event_loop(), output=trades_queue))
-
-        with self.assertRaises(asyncio.CancelledError):
-            task.cancel()
-            asyncio.get_event_loop().run_until_complete(task)
-
-    def test_listen_for_order_book_diff_logs_exception_details(self, ):
-        BybitPerpetualAPIOrderBookDataSource._trading_pair_symbol_map = {self.domain: {"BTCUSD": "BTC-USD"}}
-
-        order_book_messages = asyncio.Queue()
-
-        task = asyncio.get_event_loop().create_task(
-            self.data_source.listen_for_order_book_diffs(ev_loop=asyncio.get_event_loop(), output=order_book_messages))
-
-        # Add trade event message be processed
-        data_source_queue = self.data_source._messages_queues[CONSTANTS.WS_ORDER_BOOK_EVENTS_TOPIC]
-        # Add an invalid message to trigger the excepton, and a valid one to unlock the test process.
-        data_source_queue.put_nowait({})
-        data_source_queue.put_nowait({'topic': 'orderBook_200.100ms.BTCUSD',
-                                      'type': 'snapshot',
-                                      'data': [
-                                          {'price': '46272.00',
-                                           'symbol': 'BTCUSD',
-                                           'id': 462720000,
-                                           'side': 'Buy',
-                                           'size': 2}],
-                                      'cross_seq': 8945092523,
-                                      'timestamp_e6': 1628703196211205})
-
-        asyncio.get_event_loop().run_until_complete(order_book_messages.get())
-
-        try:
-            task.cancel()
-            asyncio.get_event_loop().run_until_complete(task)
-        except asyncio.CancelledError:
-            # The exception will happen when cancelling the task
-            pass
-
-        self.assertTrue(self._is_logged("ERROR", "Unexpected error ('topic')"))
-
-    def test_listen_for_instruments_info_snapshot_event_trading_info_does_not_exist(self):
-        BybitPerpetualAPIOrderBookDataSource._last_traded_prices = {self.domain: {"BTC-USDT": 0.0}}
-
-        task = asyncio.get_event_loop().create_task(
-            self.data_source.listen_for_instruments_info())
-
-        # Add trade event message be processed
-        data_source_queue = self.data_source._messages_queues[CONSTANTS.WS_INSTRUMENTS_INFO_TOPIC]
-        data_source_queue.put_nowait({'topic': 'instrument_info.100ms.BTCUSDT',
-                                      'type': 'snapshot',
-                                      'data': {
-                                          'id': 1,
-                                          'symbol': 'BTCUSDT',
-                                          'last_price_e4': 463550000,
-                                          'last_price': '46355.00',
-                                          'bid1_price_e4': 463545000,
-                                          'bid1_price': '46354.50',
-                                          'ask1_price_e4': 463550000,
-                                          'ask1_price': '46355.00',
-                                          'mark_price': 50147.03,
-                                          'index_price': 50147.08,
-                                          'predicted_funding_rate_e6': -15,
-                                          'next_funding_time': '2021-08-23T08:00:00Z',
-                                      },
-                                      'cross_seq': 8946315343,
-                                      'timestamp_e6': 1628711274147854})
-
-        # Lock the test to let the async task run
-        asyncio.get_event_loop().run_until_complete(asyncio.sleep(1))
-        last_traded_prices = asyncio.get_event_loop().run_until_complete(
-            BybitPerpetualAPIOrderBookDataSource.get_last_traded_prices(["BTC-USDT"], domain=self.domain))
-        funding_info = asyncio.get_event_loop().run_until_complete(
-            self.data_source.get_funding_info("BTC-USDT"))
-
-        try:
-            task.cancel()
-            asyncio.get_event_loop().run_until_complete(task)
-        except asyncio.CancelledError:
-            # The exception will happen when cancelling the task
-            pass
-
-        self.assertEqual(46355.0, last_traded_prices["BTC-USDT"])
-        self.assertEqual(Decimal('50147.03'), funding_info.mark_price)
-        self.assertEqual(Decimal('50147.08'), funding_info.index_price)
-        self.assertEqual((Decimal('-15') * Decimal(1e-6)), funding_info.rate)
-        self.assertEqual(int(pd.Timestamp('2021-08-23T08:00:00Z', tz="UTC").timestamp()), funding_info.next_funding_utc_timestamp)
-
-    def test_listen_for_instruments_info_delta_event(self):
-        BybitPerpetualAPIOrderBookDataSource._trading_pair_symbol_map = {self.domain: {"BTCUSD": "BTC-USD"}}
-        BybitPerpetualAPIOrderBookDataSource._last_traded_prices = {self.domain: {"BTC-USD": 0.0}}
-        self.data_source._funding_info = {
-            "BTC-USD": FundingInfo(
-                trading_pair="BTC-USD",
-                index_price=Decimal("50000"),
-                mark_price=Decimal("50000"),
-                next_funding_utc_timestamp=int(pd.Timestamp('2021-08-23T08:00:00Z', tz="UTC").timestamp()),
-                rate=(Decimal('-15') * Decimal(1e-6)),
-            )
-        }
-
-        task = asyncio.get_event_loop().create_task(
-            self.data_source.listen_for_instruments_info())
-
-        # Add trade event message be processed
-        data_source_queue = self.data_source._messages_queues[CONSTANTS.WS_INSTRUMENTS_INFO_TOPIC]
-        # Add an instrument info message without las traded price that should be ignored
-        data_source_queue.put_nowait({'topic': 'instrument_info.100ms.BTCUSD',
-                                      'type': 'delta',
-                                      'data': {
-                                          'delete': [],
-                                          'update': [{
-                                              'id': 1,
-                                              'symbol': 'BTCUSD',
-                                              'last_tick_direction': 'MinusTick'}],
-                                          'insert': []},
-                                      'cross_seq': 8946315837,
-                                      'timestamp_e6': 1628711277742874})
-        # And one with last traded price that should be processed
-        data_source_queue.put_nowait({'topic': 'instrument_info.100ms.BTCUSD',
-                                      'type': 'delta',
-                                      'data': {
-                                          'delete': [],
-                                          'update': [{
-                                              'id': 1,
-                                              'symbol': 'BTCUSD',
-                                              'last_price_e4': 463545000,
-                                              'last_price': '46354.50',
-                                              'last_tick_direction': 'MinusTick'}],
-                                          'insert': []},
-                                      'cross_seq': 8946315838,
-                                      'timestamp_e6': 1628711277743874})
-        # Update message with updated predicted_funding_rate
-        data_source_queue.put_nowait({'topic': 'instrument_info.100ms.BTCUSD',
-                                      'type': 'delta',
-                                      'data': {
-                                          'update': [
-                                              {
-                                                  'id': 1,
-                                                  'symbol': 'BTCUSD',
-                                                  'predicted_funding_rate_e6': '-347',
-                                                  'cross_seq': '7085522375',
-                                                  'created_at': '1970-01-01T00:00:00.000Z',
-                                                  'updated_at': '2021-08-23T07:58:07.000Z'
-                                              }
-                                          ]
-                                      },
-                                      'cross_seq': '7085522444',
-                                      'timestamp_e6': '1629705487804991'
-                                      }
-                                     )
-        # Update message with updated index and mark price
-        data_source_queue.put_nowait({'topic': 'instrument_info.100ms.BTCUSD',
-                                      'type': 'delta',
-                                      'data': {
-                                          'update': [
-                                              {
-                                                  'id': 1,
-                                                  'symbol': 'BTCUSD',
-                                                  'mark_price_e4': '501353600',
-                                                  'mark_price': '50135.36',
-                                                  'index_price_e4': '501303500',
-                                                  'index_price': '50130.35',
-                                                  'cross_seq': '7085530086',
-                                                  'created_at': '1970-01-01T00:00:00.000Z',
-                                                  'updated_at': '2021-08-23T07:59:58.000Z'
-                                              }
-                                          ]
-                                      },
-                                      'cross_seq': '7085530240',
-                                      'timestamp_e6': '1629705601304084'
-                                      })
-        # Update message with updated index and next_funding_timestamp
-        data_source_queue.put_nowait({'topic': 'instrument_info.100ms.BTCUSD',
-                                      'type': 'delta',
-                                      'data': {
-                                          'update': [
-                                              {
-                                                  'id': 1,
-                                                  'symbol': 'BTCUSD',
-                                                  'index_price_e4': '501313400',
-                                                  'index_price': '50131.34',
-                                                  'total_turnover_e8': '-8861738985507851616',
-                                                  'turnover_24h_e8': '277455604387899960',
-                                                  'total_volume_e8': '1458835785899924',
-                                                  'volume_24h_e8': '5640266599999',
-                                                  'cross_seq': '7085530253',
-                                                  'created_at': '1970-01-01T00:00:00.000Z',
-                                                  'updated_at': '2021-08-23T08:00:01.000Z',
-                                                  'next_funding_time': '2021-08-23T16:00:00Z',
-                                                  'count_down_hour': '8'
-                                              }
-                                          ]
-                                      },
-                                      'cross_seq': '7085530254',
-                                      'timestamp_e6': '1629705602003689'
-                                      })
-
-        # Lock the test to let the async task run
-        asyncio.get_event_loop().run_until_complete(asyncio.sleep(1))
-        last_traded_prices = asyncio.get_event_loop().run_until_complete(
-            BybitPerpetualAPIOrderBookDataSource.get_last_traded_prices(["BTC-USD"], domain=self.domain))
-        funding_info = asyncio.get_event_loop().run_until_complete(
-            self.data_source.get_funding_info("BTC-USD"))
-        try:
-            task.cancel()
-            asyncio.get_event_loop().run_until_complete(task)
-        except asyncio.CancelledError:
-            # The exception will happen when cancelling the task
-            pass
-
-        self.assertEqual(0, data_source_queue.qsize())
-        self.assertEqual(46354.5, last_traded_prices["BTC-USD"])
-        self.assertEqual(Decimal('50135.36'), funding_info.mark_price)
-        self.assertEqual(Decimal('50131.34'), funding_info.index_price)
-        self.assertEqual((Decimal('-347') * Decimal(1e-6)), funding_info.rate)
-        self.assertEqual(int(pd.Timestamp('2021-08-23T16:00:00Z', tz="UTC").timestamp()), funding_info.next_funding_utc_timestamp)
-
-    @aioresponses()
-    def test_listen_for_instruments_info_delta_event_trading_info_does_not_exist(self, mock_get):
-        BybitPerpetualAPIOrderBookDataSource._trading_pair_symbol_map = {self.domain: {"BTCUSDT": "BTC-USDT"}}
-
-        path_url = bybit_utils.rest_api_path_for_endpoint(CONSTANTS.LATEST_SYMBOL_INFORMATION_ENDPOINT, self.trading_pair)
-        url = bybit_utils.rest_api_url_for_endpoint(path_url, self.domain)
-        regex_url = re.compile(f"^{url}")
-
-        mock_response = {
-            "ret_code": 0,
-            "ret_msg": "OK",
-            "ext_code": "",
-            "ext_info": "",
-            "result": [
-                # Truncated Response
-                {
-                    "symbol": "BTCUSDT",
-                    "mark_price": "50000",
-                    "index_price": "50000",
-                    "funding_rate": "-15",
-                    "predicted_funding_rate": "-15",
-                    "next_funding_time": "2021-08-23T08:00:00Z",
-                }
-            ],
-            "time_now": "1577484619.817968"
-        }
-        mock_get.get(regex_url, body=json.dumps(mock_response))
-
-        task = asyncio.get_event_loop().create_task(
-            self.data_source.listen_for_instruments_info())
-
-        # Add message queue to be processed
-        data_source_queue = self.data_source._messages_queues[CONSTANTS.WS_INSTRUMENTS_INFO_TOPIC]
-
-        # Update message with updated predicted_funding_rate
-        data_source_queue.put_nowait({'topic': 'instrument_info.100ms.BTCUSDT',
-                                      'type': 'delta',
-                                      'data': {
-                                          'update': [
-                                              {
-                                                  'id': 1,
-                                                  'symbol': 'BTCUSDT',
-                                                  'predicted_funding_rate_e6': '-347',
-                                                  'cross_seq': '7085522375',
-                                                  'created_at': '1970-01-01T00:00:00.000Z',
-                                                  'updated_at': '2021-08-23T07:58:07.000Z'
-                                              }
-                                          ]
-                                      },
-                                      'cross_seq': '7085522444',
-                                      'timestamp_e6': '1629705487804991'
-                                      }
-                                     )
-
-        # Lock the test to let the async task run
-        asyncio.get_event_loop().run_until_complete(asyncio.sleep(1))
-        funding_info = asyncio.get_event_loop().run_until_complete(
-            self.data_source.get_funding_info("BTC-USDT"))
-        try:
-            task.cancel()
-            asyncio.get_event_loop().run_until_complete(task)
-        except asyncio.CancelledError:
-            # The exception will happen when cancelling the task
-            pass
-
-        self.assertEqual(Decimal('50000'), funding_info.mark_price)
-        self.assertEqual(Decimal('50000'), funding_info.index_price)
-        # Note: Only funding rate is updated.
-        self.assertEqual((Decimal('-347') * Decimal(1e-6)), funding_info.rate)
-        self.assertEqual(int(pd.Timestamp('2021-08-23T08:00:00Z', tz="UTC").timestamp()), funding_info.next_funding_utc_timestamp)
-
-    def test_listen_for_instruments_info_raises_cancel_exceptions(self):
-        task = asyncio.get_event_loop().create_task(
-            self.data_source.listen_for_instruments_info())
-
-        with self.assertRaises(asyncio.CancelledError):
-            task.cancel()
-            asyncio.get_event_loop().run_until_complete(task)
-
-    def test_listen_for_instruments_info_logs_exception_details(self, ):
-        BybitPerpetualAPIOrderBookDataSource._trading_pair_symbol_map = {self.domain: {"BTCUSDT": "BTC-USDT"}}
-
-        task = asyncio.get_event_loop().create_task(
-            self.data_source.listen_for_instruments_info())
-
-        # Add trade event message be processed
-        data_source_queue = self.data_source._messages_queues[CONSTANTS.WS_INSTRUMENTS_INFO_TOPIC]
-        # Add an invalid message to trigger the excepton
-        data_source_queue.put_nowait({})
-
-        asyncio.get_event_loop().run_until_complete(asyncio.sleep(1))
-
-        try:
-            task.cancel()
-            asyncio.get_event_loop().run_until_complete(task)
-        except asyncio.CancelledError:
-            # The exception will happen when cancelling the task
-            pass
-
-        self.assertTrue(self._is_logged("ERROR", "Unexpected error ('topic')"))
-
-    @aioresponses()
-    @patch("hummingbot.connector.derivative.bybit_perpetual.bybit_perpetual_api_order_book_data_source.BybitPerpetualAPIOrderBookDataSource._sleep",
-           new_callable=AsyncMock)
-    def test_listen_for_snapshots_successful(self, mock_get, mock_sleep):
-        # the queue and the division by zero error are used just to synchronize the test
-        sync_queue = deque()
-        sync_queue.append(1)
-        sync_queue.append(2)
-
-        BybitPerpetualAPIOrderBookDataSource._trading_pair_symbol_map = {self.domain: {"BTCUSD": "BTC-USDT"}}
-
-        path_url = bybit_utils.rest_api_path_for_endpoint(CONSTANTS.ORDER_BOOK_ENDPOINT, self.trading_pair)
-        url = bybit_utils.rest_api_url_for_endpoint(path_url, self.domain)
-        regex_url = re.compile(f"^{url}")
-        mock_response = {
-            "ret_code": 0,
-            "ret_msg": "OK",
-            "ext_code": "",
-            "ext_info": "",
-            "result": [
-                {
-                    "symbol": "BTCUSDT",
-                    "price": "9487",
-                    "size": 336241,
-                    "side": "Buy"
-                },
-                {
-                    "symbol": "BTCUSDT",
-                    "price": "9487.5",
-                    "size": 522147,
-                    "side": "Sell"
-                }
-            ],
-            "time_now": "1567108756.834357"
-        }
-        mock_get.get(regex_url, body=json.dumps(mock_response))
-
-        mock_sleep.side_effect = lambda delay: 1 / 0 if len(sync_queue) == 0 else sync_queue.pop()
-
-        msg_queue: asyncio.Queue = asyncio.Queue()
-        with self.assertRaises(ZeroDivisionError):
-            self.listening_task = asyncio.get_event_loop().create_task(
-                self.data_source.listen_for_order_book_snapshots(asyncio.get_event_loop(), msg_queue))
-            asyncio.get_event_loop().run_until_complete(self.listening_task)
-
-        self.assertEqual(1, msg_queue.qsize())
-
-        snapshot_msg: OrderBookMessage = msg_queue.get_nowait()
-        self.assertEqual(1567108756834357, snapshot_msg.update_id)
-        self.assertEqual(self.trading_pair, snapshot_msg.trading_pair)
-        self.assertEqual(9487, snapshot_msg.bids[0].price)
-        self.assertEqual(9487.5, snapshot_msg.asks[0].price)
-
-    @aioresponses()
-    @patch("hummingbot.connector.derivative.bybit_perpetual.bybit_perpetual_api_order_book_data_source.BybitPerpetualAPIOrderBookDataSource._sleep",
-           new_callable=AsyncMock)
-    def test_listen_for_snapshots_for_unknown_pair_fails(self, mock_get, mock_sleep):
-        # the queue and the division by zero error are used just to synchronize the test
-        sync_queue = deque()
-        sync_queue.append(1)
-        sync_queue.append(2)
-
-        BybitPerpetualAPIOrderBookDataSource._trading_pair_symbol_map = {self.domain: {"UNKNOWN": "UNK-NOWN"}}
-
-        path_url = bybit_utils.rest_api_path_for_endpoint(CONSTANTS.ORDER_BOOK_ENDPOINT, self.trading_pair)
-        url = bybit_utils.rest_api_url_for_endpoint(path_url, self.domain)
-        regex_url = re.compile(f"^{url}")
-        mock_get.get(regex_url)
-
-        mock_sleep.side_effect = lambda delay: 1 / 0 if len(sync_queue) == 0 else sync_queue.pop()
-
-        msg_queue: asyncio.Queue = asyncio.Queue()
-        with self.assertRaises(ZeroDivisionError):
-            self.listening_task = asyncio.get_event_loop().create_task(
-                self.data_source.listen_for_order_book_snapshots(asyncio.get_event_loop(), msg_queue))
-            asyncio.get_event_loop().run_until_complete(self.listening_task)
-
-        self.assertEqual(0, msg_queue.qsize())
-
-        self.assertTrue(self._is_logged("ERROR",
-                                        "Unexpected error occurred listening for orderbook snapshots."
-                                        " Retrying in 5 secs. (There is no symbol mapping for trading pair BTC-USDT)"))
-
-    @aioresponses()
-    @patch("hummingbot.connector.derivative.bybit_perpetual.bybit_perpetual_api_order_book_data_source.BybitPerpetualAPIOrderBookDataSource._sleep",
-           new_callable=AsyncMock)
-    def test_listen_for_snapshots_fails_when_api_request_fails(self, mock_get, mock_sleep):
-        # the queue and the division by zero error are used just to synchronize the test
-        sync_queue = deque()
-        sync_queue.append(1)
-        sync_queue.append(2)
-
-        BybitPerpetualAPIOrderBookDataSource._trading_pair_symbol_map = {self.domain: {"BTCUSDT": "BTC-USDT"}}
-
-        path_url = bybit_utils.rest_api_path_for_endpoint(CONSTANTS.ORDER_BOOK_ENDPOINT, self.trading_pair)
-        url = bybit_utils.rest_api_url_for_endpoint(path_url, self.domain)
-        regex_url = re.compile(f"^{url}")
-        mock_get.get(regex_url, status=405, body=json.dumps({}))
-
-        mock_sleep.side_effect = lambda delay: 1 / 0 if len(sync_queue) == 0 else sync_queue.pop()
-
-        msg_queue: asyncio.Queue = asyncio.Queue()
-        with self.assertRaises(ZeroDivisionError):
-            self.listening_task = asyncio.get_event_loop().create_task(
-                self.data_source.listen_for_order_book_snapshots(asyncio.get_event_loop(), msg_queue))
-            asyncio.get_event_loop().run_until_complete(self.listening_task)
-
-        self.assertEqual(0, msg_queue.qsize())
-
-        self.assertTrue(self._is_logged("ERROR",
-                                        "Unexpected error occurred listening for orderbook snapshots."
-                                        f" Retrying in 5 secs. (Error fetching OrderBook for {self.trading_pair} "
-                                        "at https://api-testnet.bybit.com/v2/public/orderBook/L2. "
-                                        f"HTTP 405. Response: {dict()})"))
-
-    def test_listen_for_snapshots_raises_cancel_exceptions(self):
-        trades_queue = asyncio.Queue()
-        task = asyncio.get_event_loop().create_task(
-            self.data_source.listen_for_order_book_diffs(ev_loop=asyncio.get_event_loop(), output=trades_queue))
-
-        with self.assertRaises(asyncio.CancelledError):
-            task.cancel()
-            asyncio.get_event_loop().run_until_complete(task)
-
-    @aioresponses()
-    def test_get_new_order_book(self, mock_get):
-        BybitPerpetualAPIOrderBookDataSource._trading_pair_symbol_map = {self.domain: {"BTCUSD": "BTC-USDT"}}
-
-        path_url = bybit_utils.rest_api_path_for_endpoint(CONSTANTS.ORDER_BOOK_ENDPOINT, self.trading_pair)
-        url = bybit_utils.rest_api_url_for_endpoint(path_url, self.domain)
-        regex_url = re.compile(f"^{url}")
-        mock_response = {
-            "ret_code": 0,
-            "ret_msg": "OK",
-            "ext_code": "",
-            "ext_info": "",
-            "result": [
-                {
-                    "symbol": "BTCUSDT",
-                    "price": "9487",
-                    "size": 336241,
-                    "side": "Buy"
-                },
-                {
-                    "symbol": "BTCUSDT",
-                    "price": "9487.5",
-                    "size": 522147,
-                    "side": "Sell"
-                }
-            ],
-            "time_now": "1567108756.834357"
-        }
-        mock_get.get(regex_url, body=json.dumps(mock_response))
-
-        self.listening_task = asyncio.get_event_loop().create_task(
-            self.data_source.get_new_order_book(self.trading_pair))
-        order_book = asyncio.get_event_loop().run_until_complete(self.listening_task)
+
+        expected_update_id = int(float(resp["time_now"]) * 1e6)
+
+        self.assertEqual(expected_update_id, order_book.snapshot_uid)
         bids = list(order_book.bid_entries())
         asks = list(order_book.ask_entries())
-
         self.assertEqual(1, len(bids))
-        self.assertEqual(9487.0, bids[0].price)
+        self.assertEqual(9487, bids[0].price)
         self.assertEqual(336241, bids[0].amount)
-        self.assertEqual(1567108756834357, bids[0].update_id)
+        self.assertEqual(expected_update_id, bids[0].update_id)
         self.assertEqual(1, len(asks))
         self.assertEqual(9487.5, asks[0].price)
         self.assertEqual(522147, asks[0].amount)
-        self.assertEqual(1567108756834357, asks[0].update_id)
-
-    def test_get_funding_info_trading_pair_exist(self):
-        self.data_source._funding_info = {
-            "BTC-USD": FundingInfo(
-                trading_pair="BTC-USD",
-                index_price=Decimal("50000"),
-                mark_price=Decimal("50000"),
-                next_funding_utc_timestamp=int(pd.Timestamp('2021-08-23T08:00:00Z', tz="UTC").timestamp()),
-                rate=(Decimal('-15') * Decimal(1e-6)),
+        self.assertEqual(expected_update_id, asks[0].update_id)
+
+    @aioresponses()
+    def test_get_new_order_book_raises_exception(self, mock_api):
+        endpoint = CONSTANTS.ORDER_BOOK_ENDPOINT
+        url = web_utils.get_rest_url_for_endpoint(endpoint, self.trading_pair, self.domain)
+        regex_url = re.compile(f"^{url}".replace(".", r"\.").replace("?", r"\?"))
+
+        mock_api.get(regex_url, status=400)
+        with self.assertRaises(IOError):
+            self.async_run_with_timeout(
+                self.data_source.get_new_order_book(self.trading_pair)
             )
-        }
-        task = asyncio.get_event_loop().create_task(
-            self.data_source.get_funding_info("BTC-USD"))
-
-        funding_info = asyncio.get_event_loop().run_until_complete(task)
+
+    @patch("aiohttp.ClientSession.ws_connect", new_callable=AsyncMock)
+    def test_listen_for_subscriptions_subscribes_to_trades_diffs_and_funding_info(self, ws_connect_mock):
+        ws_connect_mock.return_value = self.mocking_assistant.create_websocket_mock()
+
+        result_subscribe_diffs = self.get_ws_snapshot_msg()
+        result_subscribe_funding_info = self.get_funding_info_msg()
+
+        self.mocking_assistant.add_websocket_aiohttp_message(
+            websocket_mock=ws_connect_mock.return_value,
+            message=json.dumps(result_subscribe_diffs),
+        )
+        self.mocking_assistant.add_websocket_aiohttp_message(
+            websocket_mock=ws_connect_mock.return_value,
+            message=json.dumps(result_subscribe_funding_info),
+        )
+
+        self.listening_task = self.ev_loop.create_task(self.data_source.listen_for_subscriptions())
+
+        self.mocking_assistant.run_until_all_aiohttp_messages_delivered(ws_connect_mock.return_value)
+
+        sent_subscription_messages = self.mocking_assistant.json_messages_sent_through_websocket(
+            websocket_mock=ws_connect_mock.return_value
+        )
+
+        self.assertEqual(3, len(sent_subscription_messages))
+        expected_trade_subscription = {
+            "op": "subscribe",
+            "args": [f"trade.{self.ex_trading_pair}"],
+        }
+        self.assertEqual(expected_trade_subscription, sent_subscription_messages[0])
+        expected_diff_subscription = {
+            "op": "subscribe",
+            "args": [f"orderBook_200.100ms.{self.ex_trading_pair}"],
+        }
+        self.assertEqual(expected_diff_subscription, sent_subscription_messages[1])
+        expected_funding_info_subscription = {
+            "op": "subscribe",
+            "args": [f"instrument_info.100ms.{self.ex_trading_pair}"],
+        }
+        self.assertEqual(expected_funding_info_subscription, sent_subscription_messages[2])
+
+        self.assertTrue(
+            self._is_logged("INFO", "Subscribed to public order book, trade and funding info channels...")
+        )
+
+    @patch("hummingbot.core.data_type.order_book_tracker_data_source.OrderBookTrackerDataSource._sleep")
+    @patch("aiohttp.ClientSession.ws_connect")
+    def test_listen_for_subscriptions_raises_cancel_exception(self, mock_ws, _: AsyncMock):
+        mock_ws.side_effect = asyncio.CancelledError
+
+        with self.assertRaises(asyncio.CancelledError):
+            self.listening_task = self.ev_loop.create_task(self.data_source.listen_for_subscriptions())
+            self.async_run_with_timeout(self.listening_task)
+
+    @patch("hummingbot.core.data_type.order_book_tracker_data_source.OrderBookTrackerDataSource._sleep")
+    @patch("aiohttp.ClientSession.ws_connect", new_callable=AsyncMock)
+    def test_listen_for_subscriptions_logs_exception_details(self, mock_ws, sleep_mock):
+        mock_ws.side_effect = Exception("TEST ERROR.")
+        sleep_mock.side_effect = lambda _: self._create_exception_and_unlock_test_with_event(asyncio.CancelledError())
+
+        self.listening_task = self.ev_loop.create_task(self.data_source.listen_for_subscriptions())
+
+        self.async_run_with_timeout(self.resume_test_event.wait())
+
+        self.assertTrue(
+            self._is_logged(
+                "ERROR",
+                "Unexpected error occurred when listening to order book streams"
+                " wss://stream-testnet.bybit.com/realtime. Retrying in 5 seconds...",
+            )
+        )
+
+    def test_subscribe_to_channels_raises_cancel_exception(self):
+        mock_ws = MagicMock()
+        mock_ws.send.side_effect = asyncio.CancelledError
+
+        with self.assertRaises(asyncio.CancelledError):
+            self.listening_task = self.ev_loop.create_task(
+                self.data_source._subscribe_to_channels(mock_ws, [self.trading_pair])
+            )
+            self.async_run_with_timeout(self.listening_task)
+
+    def test_subscribe_to_channels_raises_exception_and_logs_error(self):
+        mock_ws = MagicMock()
+        mock_ws.send.side_effect = Exception("Test Error")
+
+        with self.assertRaises(Exception):
+            self.listening_task = self.ev_loop.create_task(
+                self.data_source._subscribe_to_channels(mock_ws, [self.trading_pair])
+            )
+            self.async_run_with_timeout(self.listening_task)
+
+        self.assertTrue(
+            self._is_logged("ERROR", "Unexpected error occurred subscribing to order book trading and delta streams...")
+        )
+
+    def test_listen_for_trades_cancelled_when_listening(self):
+        mock_queue = MagicMock()
+        mock_queue.get.side_effect = asyncio.CancelledError()
+        self.data_source._message_queue[self.data_source._trade_messages_queue_key] = mock_queue
+
+        msg_queue: asyncio.Queue = asyncio.Queue()
+
+        with self.assertRaises(asyncio.CancelledError):
+            self.listening_task = self.ev_loop.create_task(
+                self.data_source.listen_for_trades(self.ev_loop, msg_queue)
+            )
+            self.async_run_with_timeout(self.listening_task)
+
+    def test_listen_for_trades_logs_exception(self):
+        incomplete_resp = {
+            "topic": f"trade.{self.ex_trading_pair}",
+            "data": [
+                {
+                    "timestamp": "2020-01-12T16:59:59.000Z",
+                    "symbol": self.ex_trading_pair,
+                    "side": "Sell",
+                    "size": 328,
+                    "price": 8098,
+                    "tick_direction": "MinusTick",
+                    "trade_id": "00c706e1-ba52-5bb0-98d0-bf694bdc69f7",
+                    "cross_seq": 1052816407
+                }
+            ]
+        }
+
+        mock_queue = AsyncMock()
+        mock_queue.get.side_effect = [incomplete_resp, asyncio.CancelledError()]
+        self.data_source._message_queue[self.data_source._trade_messages_queue_key] = mock_queue
+
+        msg_queue: asyncio.Queue = asyncio.Queue()
+
+        self.listening_task = self.ev_loop.create_task(
+            self.data_source.listen_for_trades(self.ev_loop, msg_queue)
+        )
 
         try:
-            task.cancel()
-            asyncio.get_event_loop().run_until_complete(task)
+            self.async_run_with_timeout(self.listening_task)
         except asyncio.CancelledError:
-            # The exception will happen when cancelling the task
             pass
 
-        self.assertEqual(Decimal('50000'), funding_info.mark_price)
-        self.assertEqual(Decimal('50000'), funding_info.index_price)
-        self.assertEqual((Decimal('-15') * Decimal(1e-6)), funding_info.rate)
-        self.assertEqual(int(pd.Timestamp('2021-08-23T08:00:00Z', tz="UTC").timestamp()), funding_info.next_funding_utc_timestamp)
+        self.assertTrue(
+            self._is_logged("ERROR", "Unexpected error when processing public trade updates from exchange"))
+
+    def test_listen_for_trades_successful(self):
+        mock_queue = AsyncMock()
+        trade_event = {
+            "topic": f"trade.{self.ex_trading_pair}",
+            "data": [
+                {
+                    "timestamp": "2020-01-12T16:59:59.000Z",
+                    "trade_time_ms": 1582793344685,
+                    "symbol": self.ex_trading_pair,
+                    "side": "Sell",
+                    "size": 328,
+                    "price": 8098,
+                    "tick_direction": "MinusTick",
+                    "trade_id": "00c706e1-ba52-5bb0-98d0-bf694bdc69f7",
+                    "cross_seq": 1052816407
+                }
+            ]
+        }
+        mock_queue.get.side_effect = [trade_event, asyncio.CancelledError()]
+        self.data_source._message_queue[self.data_source._trade_messages_queue_key] = mock_queue
+
+        msg_queue: asyncio.Queue = asyncio.Queue()
+
+        self.listening_task = self.ev_loop.create_task(
+            self.data_source.listen_for_trades(self.ev_loop, msg_queue))
+
+        msg: OrderBookMessage = self.async_run_with_timeout(msg_queue.get())
+
+        self.assertEqual(OrderBookMessageType.TRADE, msg.type)
+        self.assertEqual(trade_event["data"][0]["trade_id"], msg.trade_id)
+        self.assertEqual(trade_event["data"][0]["trade_time_ms"] * 1e-3, msg.timestamp)
+
+    def test_listen_for_order_book_diffs_cancelled(self):
+        mock_queue = AsyncMock()
+        mock_queue.get.side_effect = asyncio.CancelledError()
+        self.data_source._message_queue[self.data_source._diff_messages_queue_key] = mock_queue
+
+        msg_queue: asyncio.Queue = asyncio.Queue()
+
+        with self.assertRaises(asyncio.CancelledError):
+            self.listening_task = self.ev_loop.create_task(
+                self.data_source.listen_for_order_book_diffs(self.ev_loop, msg_queue)
+            )
+            self.async_run_with_timeout(self.listening_task)
+
+    def test_listen_for_order_book_diffs_logs_exception(self):
+        incomplete_resp = self.get_ws_diff_msg()
+        del incomplete_resp["timestamp_e6"]
+
+        mock_queue = AsyncMock()
+        mock_queue.get.side_effect = [incomplete_resp, asyncio.CancelledError()]
+        self.data_source._message_queue[self.data_source._diff_messages_queue_key] = mock_queue
+
+        msg_queue: asyncio.Queue = asyncio.Queue()
+
+        self.listening_task = self.ev_loop.create_task(
+            self.data_source.listen_for_order_book_diffs(self.ev_loop, msg_queue)
+        )
+
+        try:
+            self.async_run_with_timeout(self.listening_task)
+        except asyncio.CancelledError:
+            pass
+
+        self.assertTrue(
+            self._is_logged("ERROR", "Unexpected error when processing public order book updates from exchange"))
+
+    def test_listen_for_order_book_diffs_successful(self):
+        mock_queue = AsyncMock()
+        diff_event = self.get_ws_diff_msg()
+        mock_queue.get.side_effect = [diff_event, asyncio.CancelledError()]
+        self.data_source._message_queue[self.data_source._diff_messages_queue_key] = mock_queue
+
+        msg_queue: asyncio.Queue = asyncio.Queue()
+
+        self.listening_task = self.ev_loop.create_task(
+            self.data_source.listen_for_order_book_diffs(self.ev_loop, msg_queue))
+
+        msg: OrderBookMessage = self.async_run_with_timeout(msg_queue.get())
+
+        self.assertEqual(OrderBookMessageType.DIFF, msg.type)
+        self.assertEqual(-1, msg.trade_id)
+        self.assertEqual(diff_event["timestamp_e6"] * 1e-6, msg.timestamp)
+        expected_update_id = int(diff_event["timestamp_e6"])
+        self.assertEqual(expected_update_id, msg.update_id)
+
+        bids = msg.bids
+        asks = msg.asks
+        self.assertEqual(2, len(bids))
+        self.assertEqual(2999.0, bids[0].price)
+        self.assertEqual(8, bids[0].amount)
+        self.assertEqual(expected_update_id, bids[0].update_id)
+        self.assertEqual(1, len(asks))
+        self.assertEqual(3001, asks[0].price)
+        self.assertEqual(0, asks[0].amount)
+        self.assertEqual(expected_update_id, asks[0].update_id)
 
     @aioresponses()
-    def test_get_funding_info_trading_pair_does_not_exist(self, mock_get):
-        BybitPerpetualAPIOrderBookDataSource._trading_pair_symbol_map = {self.domain: {"BTCUSDT": "BTC-USDT"}}
-        path_url = bybit_utils.rest_api_path_for_endpoint(CONSTANTS.LATEST_SYMBOL_INFORMATION_ENDPOINT, self.trading_pair)
-        url = bybit_utils.rest_api_url_for_endpoint(path_url, self.domain)
-        regex_url = re.compile(f"^{url}")
-        mock_response = {
-            "ret_code": 0,
-            "ret_msg": "OK",
-            "ext_code": "",
-            "ext_info": "",
-            "result": [
-                # Truncated Response
-                {
-                    "symbol": "BTCUSDT",
-                    "mark_price": "50000",
-                    "index_price": "50000",
-                    "funding_rate": "-15",
-                    "predicted_funding_rate": "-15",
-                    "next_funding_time": "2021-08-23T08:00:00Z",
-                }
-            ],
-            "time_now": "1577484619.817968"
-        }
-        mock_get.get(regex_url, body=json.dumps(mock_response))
-
-        funding_info = asyncio.get_event_loop().run_until_complete(
-            self.data_source.get_funding_info("BTC-USDT")
-        )
-
-        self.assertEqual(Decimal('50000'), funding_info.mark_price)
-        self.assertEqual(Decimal('50000'), funding_info.index_price)
-        self.assertEqual(Decimal('-15'), funding_info.rate)
-        self.assertEqual(int(pd.Timestamp('2021-08-23T08:00:00Z', tz="UTC").timestamp()), funding_info.next_funding_utc_timestamp)
-
-    def test_funding_info_property(self):
-        self.assertEqual(0, len(self.data_source.funding_info))
-
-        expected_funding_info: FundingInfo = FundingInfo(
-            trading_pair="BTC-USD",
-            index_price=Decimal("50000"),
-            mark_price=Decimal("50000"),
-            next_funding_utc_timestamp=int(pd.Timestamp('2021-08-23T08:00:00Z', tz="UTC").timestamp()),
-            rate=(Decimal('-15') * Decimal(1e-6)),
-        )
-
-<<<<<<< HEAD
-        self.data_source._funding_info = {
-            "BTC-USD": expected_funding_info
-        }
-
-        self.assertEqual(1, len(self.data_source.funding_info))
-        self.assertEqual(expected_funding_info.trading_pair, self.data_source.funding_info["BTC-USD"].trading_pair)
-        self.assertEqual(expected_funding_info.index_price, self.data_source.funding_info["BTC-USD"].index_price)
-        self.assertEqual(expected_funding_info.mark_price, self.data_source.funding_info["BTC-USD"].mark_price)
-        self.assertEqual(expected_funding_info.next_funding_utc_timestamp, self.data_source.funding_info["BTC-USD"].next_funding_utc_timestamp)
-        self.assertEqual(expected_funding_info.rate, self.data_source.funding_info["BTC-USD"].rate)
-=======
+    def test_listen_for_order_book_snapshots_cancelled_when_fetching_snapshot(self, mock_api):
+        endpoint = CONSTANTS.ORDER_BOOK_ENDPOINT
+        url = web_utils.get_rest_url_for_endpoint(
+            endpoint=endpoint, trading_pair=self.trading_pair, domain=self.domain
+        )
+        regex_url = re.compile(f"^{url}".replace(".", r"\.").replace("?", r"\?"))
+
+        mock_api.get(regex_url, exception=asyncio.CancelledError)
+
+        with self.assertRaises(asyncio.CancelledError):
+            self.async_run_with_timeout(
+                self.data_source.listen_for_order_book_snapshots(self.ev_loop, asyncio.Queue())
+            )
+
+    @aioresponses()
+    @patch("hummingbot.core.data_type.order_book_tracker_data_source.OrderBookTrackerDataSource._sleep")
+    def test_listen_for_order_book_snapshots_log_exception(self, mock_api, sleep_mock):
+        msg_queue: asyncio.Queue = asyncio.Queue()
+        sleep_mock.side_effect = lambda _: self._create_exception_and_unlock_test_with_event(asyncio.CancelledError())
+
+        endpoint = CONSTANTS.ORDER_BOOK_ENDPOINT
+        url = web_utils.get_rest_url_for_endpoint(
+            endpoint=endpoint, trading_pair=self.trading_pair, domain=self.domain
+        )
+        regex_url = re.compile(f"^{url}".replace(".", r"\.").replace("?", r"\?"))
+
+        mock_api.get(regex_url, exception=Exception)
+
+        self.listening_task = self.ev_loop.create_task(
+            self.data_source.listen_for_order_book_snapshots(self.ev_loop, msg_queue)
+        )
+        self.async_run_with_timeout(self.resume_test_event.wait())
+
+        self.assertTrue(
+            self._is_logged("ERROR", f"Unexpected error fetching order book snapshot for {self.trading_pair}.")
+        )
+
+    @aioresponses()
+    def test_listen_for_order_book_snapshots_successful(self, mock_api):
+        msg_queue: asyncio.Queue = asyncio.Queue()
+        endpoint = CONSTANTS.ORDER_BOOK_ENDPOINT
+        url = web_utils.get_rest_url_for_endpoint(
+            endpoint=endpoint, trading_pair=self.trading_pair, domain=self.domain
+        )
+        regex_url = re.compile(f"^{url}".replace(".", r"\.").replace("?", r"\?"))
+
+        resp = self.get_rest_snapshot_msg()
+
+        mock_api.get(regex_url, body=json.dumps(resp))
+
+        self.listening_task = self.ev_loop.create_task(
+            self.data_source.listen_for_order_book_snapshots(self.ev_loop, msg_queue)
+        )
+
+        msg: OrderBookMessage = self.async_run_with_timeout(msg_queue.get())
+
+        self.assertEqual(OrderBookMessageType.SNAPSHOT, msg.type)
+        self.assertEqual(-1, msg.trade_id)
+        self.assertEqual(float(resp["time_now"]), msg.timestamp)
+        expected_update_id = int(float(resp["time_now"]) * 1e6)
+        self.assertEqual(expected_update_id, msg.update_id)
+
+        bids = msg.bids
+        asks = msg.asks
+        self.assertEqual(1, len(bids))
+        self.assertEqual(9487, bids[0].price)
+        self.assertEqual(336241, bids[0].amount)
+        self.assertEqual(expected_update_id, bids[0].update_id)
+        self.assertEqual(1, len(asks))
+        self.assertEqual(9487.5, asks[0].price)
+        self.assertEqual(522147, asks[0].amount)
+        self.assertEqual(expected_update_id, asks[0].update_id)
+
+    def test_listen_for_funding_info_cancelled_when_listening(self):
+        mock_queue = MagicMock()
+        mock_queue.get.side_effect = asyncio.CancelledError()
+        self.data_source._message_queue[self.data_source._funding_info_messages_queue_key] = mock_queue
+
+        msg_queue: asyncio.Queue = asyncio.Queue()
+
+        with self.assertRaises(asyncio.CancelledError):
+            self.listening_task = self.ev_loop.create_task(
+                self.data_source.listen_for_funding_info(msg_queue)
+            )
+            self.async_run_with_timeout(self.listening_task)
+
+    def test_listen_for_funding_info_logs_exception(self):
+        incomplete_resp = self.get_funding_info_event()
+        del incomplete_resp["type"]
+
+        mock_queue = AsyncMock()
+        mock_queue.get.side_effect = [incomplete_resp, asyncio.CancelledError()]
+        self.data_source._message_queue[self.data_source._funding_info_messages_queue_key] = mock_queue
+
+        msg_queue: asyncio.Queue = asyncio.Queue()
+
+        self.listening_task = self.ev_loop.create_task(self.data_source.listen_for_funding_info(msg_queue))
+
+        try:
+            self.async_run_with_timeout(self.listening_task)
+        except asyncio.CancelledError:
+            pass
+
+        self.assertTrue(
+            self._is_logged("ERROR", "Unexpected error when processing public funding info updates from exchange"))
+
+    def test_listen_for_funding_info_successful(self):
+        funding_info_event = self.get_funding_info_event()
+
+        mock_queue = AsyncMock()
+        mock_queue.get.side_effect = [funding_info_event, asyncio.CancelledError()]
+        self.data_source._message_queue[self.data_source._funding_info_messages_queue_key] = mock_queue
+
+        msg_queue: asyncio.Queue = asyncio.Queue()
+
+        self.listening_task = self.ev_loop.create_task(self.data_source.listen_for_funding_info(msg_queue))
+
+        msg: FundingInfoUpdate = self.async_run_with_timeout(msg_queue.get())
+        funding_update = funding_info_event["data"]["update"][0]
+
+        self.assertEqual(self.trading_pair, msg.trading_pair)
+        expected_index_price = Decimal(str(funding_update["index_price"]))
+        self.assertEqual(expected_index_price, msg.index_price)
+        expected_mark_price = Decimal(str(funding_update["mark_price"]))
+        self.assertEqual(expected_mark_price, msg.mark_price)
+        expected_funding_time = int(
+            pd.Timestamp(str(funding_update["next_funding_time"]), tz="UTC").timestamp()
+        )
+        self.assertEqual(expected_funding_time, msg.next_funding_utc_timestamp)
+        expected_rate = Decimal(str(funding_update["predicted_funding_rate_e6"])) * Decimal(1e-6)
+        self.assertEqual(expected_rate, msg.rate)
+
     @aioresponses()
     def test_get_funding_info(self, mock_api):
         endpoint = CONSTANTS.LATEST_SYMBOL_INFORMATION_ENDPOINT
@@ -1246,5 +745,4 @@
         self.assertEqual(Decimal(str(general_info_result["mark_price"])), funding_info.mark_price)
         expected_utc_timestamp = int(pd.Timestamp(general_info_result["next_funding_time"]).timestamp())
         self.assertEqual(expected_utc_timestamp, funding_info.next_funding_utc_timestamp)
-        self.assertEqual(Decimal(str(funding_resp["result"]["predicted_funding_rate"])), funding_info.rate)
->>>>>>> 92c14913
+        self.assertEqual(Decimal(str(funding_resp["result"]["predicted_funding_rate"])), funding_info.rate)