import asyncio
import json
import re
from decimal import Decimal
from typing import Any, Callable, List, Optional, Tuple
from unittest.mock import patch

from aioresponses import aioresponses
from aioresponses.core import RequestCall

from hummingbot.client.config.client_config_map import ClientConfigMap
from hummingbot.client.config.config_helpers import ClientConfigAdapter
from hummingbot.connector.exchange.okx import okx_constants as CONSTANTS, okx_web_utils as web_utils
from hummingbot.connector.exchange.okx.okx_exchange import OkxExchange
from hummingbot.connector.test_support.exchange_connector_test import AbstractExchangeConnectorTests
from hummingbot.connector.trading_rule import TradingRule
from hummingbot.connector.utils import get_new_client_order_id
from hummingbot.core.data_type.in_flight_order import InFlightOrder
from hummingbot.core.data_type.trade_fee import AddedToCostTradeFee, TokenAmount, TradeFeeBase
from hummingbot.core.event.events import OrderCancelledEvent, OrderType, TradeType


class OkxExchangeTests(AbstractExchangeConnectorTests.ExchangeConnectorTests):

    @classmethod
    def setUpClass(cls) -> None:
        super().setUpClass()
        cls.api_key = "someKey"
        cls.api_passphrase = "somePassPhrase"
        cls.api_secret_key = "someSecretKey"

    @property
    def all_symbols_url(self):
        url = web_utils.public_rest_url(path_url=CONSTANTS.OKX_INSTRUMENTS_PATH)
        url = re.compile(f"^{url}".replace(".", r"\.").replace("?", r"\?") + ".*")
        return url

    @property
    def latest_prices_url(self):
        url = web_utils.public_rest_url(path_url=CONSTANTS.OKX_TICKER_PATH)
        url = f"{url}?instId={self.base_asset}-{self.quote_asset}"
        regex_url = re.compile(f"^{url}".replace(".", r"\.").replace("?", r"\?"))
        return regex_url

    @property
    def network_status_url(self):
        url = web_utils.public_rest_url(path_url=CONSTANTS.OKX_SERVER_TIME_PATH)
        return url

    @property
    def trading_rules_url(self):
        return self.all_symbols_url

    @property
    def order_creation_url(self):
        url = web_utils.private_rest_url(path_url=CONSTANTS.OKX_PLACE_ORDER_PATH)
        return url

    @property
    def balance_url(self):
        url = web_utils.private_rest_url(path_url=CONSTANTS.OKX_BALANCE_PATH)
        return url

    @property
    def all_symbols_request_mock_response(self):
        return {
            "code": "0",
            "data": [
                {
                    "alias": "",
                    "baseCcy": self.base_asset,
                    "category": "1",
                    "ctMult": "",
                    "ctType": "",
                    "ctVal": "",
                    "ctValCcy": "",
                    "expTime": "",
                    "instId": self.exchange_symbol_for_tokens(self.base_asset, self.quote_asset),
                    "instType": "SPOT",
                    "lever": "10",
                    "listTime": "1548133413000",
                    "lotSz": "0.00000001",
                    "minSz": "0.00001",
                    "optType": "",
                    "quoteCcy": self.quote_asset,
                    "settleCcy": "",
                    "state": "live",
                    "stk": "",
                    "tickSz": "0.1",
                    "uly": ""
                },
            ]
        }

    @property
    def all_symbols_including_invalid_pair_mock_response(self) -> Tuple[str, Any]:
        response = {
            "code": "0",
            "data": [
                {
                    "alias": "",
                    "baseCcy": "INVALID",
                    "category": "1",
                    "ctMult": "",
                    "ctType": "",
                    "ctVal": "",
                    "ctValCcy": "",
                    "expTime": "",
                    "instId": self.exchange_symbol_for_tokens("INVALID", "PAIR"),
                    "instType": "OPTION",
                    "lever": "10",
                    "listTime": "1548133413000",
                    "lotSz": "0.000001",
                    "minSz": "0.1",
                    "optType": "",
                    "quoteCcy": "PAIR",
                    "settleCcy": "",
                    "state": "live",
                    "stk": "",
                    "tickSz": "0.001",
                    "uly": ""
                },
            ]
        }

        return "INVALID-PAIR", response

    @property
    def latest_prices_request_mock_response(self):
        return {
            "code": "0",
            "msg": "",
            "data": [
                {
                    "instType": "SPOT",
                    "instId": self.trading_pair,
                    "last": str(self.expected_latest_price),
                    "lastSz": "0.1",
                    "askPx": "9999.99",
                    "askSz": "11",
                    "bidPx": "8888.88",
                    "bidSz": "5",
                    "open24h": "9000",
                    "high24h": "10000",
                    "low24h": "8888.88",
                    "volCcy24h": "2222",
                    "vol24h": "2222",
                    "sodUtc0": "2222",
                    "sodUtc8": "2222",
                    "ts": "1597026383085"
                }
            ]
        }

    @property
    def network_status_request_successful_mock_response(self):
        return {
            "code": "0",
            "msg": "",
            "data": [
                {
                    "ts": "1597026383085"
                }
            ]
        }

    @property
    def trading_rules_request_mock_response(self):
        response = {
            "code": "0",
            "msg": "",
            "data": [
                {
                    "instType": "SPOT",
                    "instId": self.exchange_symbol_for_tokens(self.base_asset, self.quote_asset),
                    "uly": self.exchange_symbol_for_tokens(self.base_asset, self.quote_asset),
                    "category": "1",
                    "baseCcy": self.base_asset,
                    "quoteCcy": self.quote_asset,
                    "settleCcy": "LTC",
                    "ctVal": "10",
                    "ctMult": "1",
                    "ctValCcy": "USD",
                    "optType": "C",
                    "stk": "",
                    "listTime": "1597026383085",
                    "expTime": "1597026383085",
                    "lever": "10",
                    "tickSz": "0.01",
                    "lotSz": "1",
                    "minSz": "1",
                    "ctType": "inverse",
                    "alias": "this_week",
                    "state": "live"
                }
            ]
        }
        return response

    @property
    def trading_rules_request_erroneous_mock_response(self):
        response = {
            "code": "0",
            "msg": "",
            "data": [
                {
                    "instType": "SPOT",
                    "instId": self.exchange_symbol_for_tokens(self.base_asset, self.quote_asset),
                    "uly": self.exchange_symbol_for_tokens(self.base_asset, self.quote_asset),
                    "category": "1",
                    "baseCcy": self.base_asset,
                    "quoteCcy": self.quote_asset,
                }
            ]
        }
        return response

    @property
    def order_creation_request_successful_mock_response(self):
        return {
            "code": "0",
            "msg": "",
            "data": [
                {
                    "clOrdId": "oktswap6",
                    "ordId": self.expected_exchange_order_id,
                    "tag": "",
                    "sCode": "0",
                    "sMsg": ""
                }
            ]
        }

    @property
    def balance_request_mock_response_for_base_and_quote(self):
        return {
            "code": "0",
            "data": [
                {
                    "adjEq": "10679688.0460531643092577",
                    "details": [
                        {
                            "availBal": "10",
                            "availEq": "",
                            "cashBal": "",
                            "ccy": self.base_asset,
                            "crossLiab": "0",
                            "disEq": "9439737.0772999514",
                            "eq": "",
                            "eqUsd": "9933041.196999946",
                            "frozenBal": "5",
                            "interest": "0",
                            "isoEq": "0",
                            "isoLiab": "0",
                            "isoUpl": "0",
                            "liab": "0",
                            "maxLoan": "10000",
                            "mgnRatio": "",
                            "notionalLever": "",
                            "ordFrozen": "0",
                            "twap": "0",
                            "uTime": "1620722938250",
                            "upl": "0",
                            "uplLiab": "0",
                            "stgyEq": "0"
                        },
                        {
                            "availBal": "",
                            "availEq": "2000",
                            "cashBal": "",
                            "ccy": self.quote_asset,
                            "crossLiab": "0",
                            "disEq": "1239950.9687532129092577",
                            "eq": "2000",
                            "eqUsd": "1239950.9687532129092577",
                            "frozenBal": "0.0918492093160816",
                            "interest": "0",
                            "isoEq": "0",
                            "isoLiab": "0",
                            "isoUpl": "0",
                            "liab": "0",
                            "maxLoan": "1453.92289531493594",
                            "mgnRatio": "",
                            "notionalLever": "",
                            "ordFrozen": "0",
                            "twap": "0",
                            "uTime": "1620722938250",
                            "upl": "0.570822125136023",
                            "uplLiab": "0",
                            "stgyEq": "0"
                        }
                    ],
                    "imr": "3372.2942371050594217",
                    "isoEq": "0",
                    "mgnRatio": "70375.35408747017",
                    "mmr": "134.8917694842024",
                    "notionalUsd": "33722.9423710505978888",
                    "ordFroz": "0",
                    "totalEq": "11172992.1657531589092577",
                    "uTime": "1623392334718"
                }
            ]
        }

    @property
    def balance_request_mock_response_only_base(self):
        return {
            "code": "0",
            "data": [
                {
                    "adjEq": "10679688.0460531643092577",
                    "details": [
                        {
                            "availBal": "10",
                            "availEq": "",
                            "cashBal": "",
                            "ccy": self.base_asset,
                            "crossLiab": "0",
                            "disEq": "9439737.0772999514",
                            "eq": "",
                            "eqUsd": "9933041.196999946",
                            "frozenBal": "5",
                            "interest": "0",
                            "isoEq": "0",
                            "isoLiab": "0",
                            "isoUpl": "0",
                            "liab": "0",
                            "maxLoan": "10000",
                            "mgnRatio": "",
                            "notionalLever": "",
                            "ordFrozen": "0",
                            "twap": "0",
                            "uTime": "1620722938250",
                            "upl": "0",
                            "uplLiab": "0",
                            "stgyEq": "0"
                        },
                    ],
                    "imr": "3372.2942371050594217",
                    "isoEq": "0",
                    "mgnRatio": "70375.35408747017",
                    "mmr": "134.8917694842024",
                    "notionalUsd": "33722.9423710505978888",
                    "ordFroz": "0",
                    "totalEq": "11172992.1657531589092577",
                    "uTime": "1623392334718"
                }
            ],
            "msg": ""
        }

    @property
    def balance_event_websocket_update(self):
        return {
            "arg": {
                "channel": "account",
                "ccy": "BTC"
            },
            "data": [
                {
                    "uTime": "1597026383085",
                    "totalEq": "41624.32",
                    "isoEq": "3624.32",
                    "adjEq": "41624.32",
                    "ordFroz": "0",
                    "imr": "4162.33",
                    "mmr": "4",
                    "notionalUsd": "",
                    "mgnRatio": "41624.32",
                    "details": [
                        {
                            "availBal": "10",
                            "availEq": "",
                            "ccy": self.base_asset,
                            "cashBal": "",
                            "uTime": "1617279471503",
                            "disEq": "50559.01",
                            "eq": "",
                            "eqUsd": "45078.3790756226851775",
                            "frozenBal": "5",
                            "interest": "0",
                            "isoEq": "0",
                            "liab": "0",
                            "maxLoan": "",
                            "mgnRatio": "",
                            "notionalLever": "0.0022195262185864",
                            "ordFrozen": "0",
                            "upl": "0",
                            "uplLiab": "0",
                            "crossLiab": "0",
                            "isoLiab": "0",
                            "coinUsdPrice": "60000",
                            "stgyEq": "0",
                            "isoUpl": ""
                        }
                    ]
                }
            ]
        }

    @property
    def expected_latest_price(self):
        return 9999.9

    @property
    def expected_supported_order_types(self):
        return [OrderType.LIMIT, OrderType.LIMIT_MAKER]

    @property
    def expected_trading_rule(self):
        return TradingRule(
            trading_pair=self.trading_pair,
            min_order_size=Decimal(self.trading_rules_request_mock_response["data"][0]["minSz"]),
            min_price_increment=Decimal(self.trading_rules_request_mock_response["data"][0]["tickSz"]),
            min_base_amount_increment=Decimal(self.trading_rules_request_mock_response["data"][0]["lotSz"]),
        )

    @property
    def expected_logged_error_for_erroneous_trading_rule(self):
        erroneous_rule = self.trading_rules_request_erroneous_mock_response["data"][0]
        return f"Error parsing the trading pair rule {erroneous_rule}. Skipping."

    @property
    def expected_exchange_order_id(self):
        return "312269865356374016"

    @property
    def expected_partial_fill_price(self) -> Decimal:
        return Decimal(10500)

    @property
    def expected_partial_fill_amount(self) -> Decimal:
        return Decimal("0.5")

    @property
    def expected_fill_fee(self) -> TradeFeeBase:
        return AddedToCostTradeFee(
            percent_token=self.quote_asset,
            flat_fees=[TokenAmount(token=self.quote_asset, amount=Decimal("30"))])

    @property
    def expected_fill_trade_id(self) -> str:
        return "TrID1"

    @property
    def is_cancel_request_executed_synchronously_by_server(self) -> bool:
        return False

    @property
    def is_order_fill_http_update_included_in_status_update(self) -> bool:
        return True

    @property
    def is_order_fill_http_update_executed_during_websocket_order_event_processing(self) -> bool:
        return False

    def exchange_symbol_for_tokens(self, base_token: str, quote_token: str) -> str:
        return f"{base_token}-{quote_token}"

    def create_exchange_instance(self):
        client_config_map = ClientConfigAdapter(ClientConfigMap())
        return OkxExchange(
            client_config_map,
            self.api_key,
            self.api_secret_key,
            self.api_passphrase,
            trading_pairs=[self.trading_pair]
        )

    def validate_auth_credentials_present(self, request_call: RequestCall):
        request_headers = request_call.kwargs["headers"]
        self.assertIn("OK-ACCESS-KEY", request_headers)
        self.assertEqual(self.api_key, request_headers["OK-ACCESS-KEY"])
        self.assertIn("OK-ACCESS-TIMESTAMP", request_headers)
        self.assertIn("OK-ACCESS-SIGN", request_headers)
        self.assertIn("OK-ACCESS-PASSPHRASE", request_headers)
        self.assertEqual(self.api_passphrase, request_headers["OK-ACCESS-PASSPHRASE"])

    def validate_order_creation_request(self, order: InFlightOrder, request_call: RequestCall):
        request_data = json.loads(request_call.kwargs["data"])
        self.assertEqual(self.exchange_symbol_for_tokens(self.base_asset, self.quote_asset),
                         request_data["instId"])
        self.assertEqual("cash", request_data["tdMode"])
        self.assertEqual(order.trade_type.name.lower(), request_data["side"])
        self.assertEqual(order.order_type.name.lower(), request_data["ordType"])
        self.assertEqual(Decimal("100"), Decimal(request_data["sz"]))
        self.assertEqual(Decimal("10000"), Decimal(request_data["px"]))
        self.assertEqual(order.client_order_id, request_data["clOrdId"])

    def validate_order_cancelation_request(self, order: InFlightOrder, request_call: RequestCall):
        request_data = json.loads(request_call.kwargs["data"])
        self.assertEqual(self.exchange_symbol_for_tokens(self.base_asset, self.quote_asset),
                         request_data["instId"])
        self.assertEqual(order.client_order_id, request_data["clOrdId"])

    def validate_order_status_request(self, order: InFlightOrder, request_call: RequestCall):
        request_params = request_call.kwargs["params"]
        self.assertEqual(self.exchange_symbol_for_tokens(self.base_asset, self.quote_asset),
                         request_params["instId"])
        self.assertEqual(order.client_order_id, request_params["clOrdId"])

    def validate_trades_request(self, order: InFlightOrder, request_call: RequestCall):
        request_params = request_call.kwargs["params"]
        self.assertEqual("SPOT", request_params["instType"])
        self.assertEqual(self.exchange_symbol_for_tokens(self.base_asset, self.quote_asset),
                         request_params["instId"])
        self.assertEqual(order.exchange_order_id, request_params["ordId"])

    def configure_successful_cancelation_response(
            self,
            order: InFlightOrder,
            mock_api: aioresponses,
            response_scode: int = 0,
            callback: Optional[Callable] = lambda *args, **kwargs: None) -> str:
        url = web_utils.private_rest_url(path_url=CONSTANTS.OKX_ORDER_CANCEL_PATH)
        response = self._order_cancelation_request_successful_mock_response(response_scode=response_scode, order=order)
        mock_api.post(url, body=json.dumps(response), callback=callback)
        return url

    def configure_erroneous_cancelation_response(
            self,
            order: InFlightOrder,
            mock_api: aioresponses,
            callback: Optional[Callable] = lambda *args, **kwargs: None) -> str:
        url = web_utils.private_rest_url(path_url=CONSTANTS.OKX_ORDER_CANCEL_PATH)
        response = {
            "code": "0",
            "msg": "",
            "data": [
                {
                    "clOrdId": order.client_order_id,
                    "ordId": order.exchange_order_id or "dummyExchangeOrderId",
                    "sCode": "1",
                    "sMsg": "Error"
                }
            ]
        }
        mock_api.post(url, body=json.dumps(response), callback=callback)
        return url

    def configure_one_successful_one_erroneous_cancel_all_response(
            self,
            successful_order: InFlightOrder,
            erroneous_order: InFlightOrder,
            mock_api: aioresponses) -> List[str]:
        """
        :return: a list of all configured URLs for the cancelations
        """
        all_urls = []
        url = self.configure_successful_cancelation_response(order=successful_order, mock_api=mock_api)
        all_urls.append(url)
        url = self.configure_erroneous_cancelation_response(order=erroneous_order, mock_api=mock_api)
        all_urls.append(url)
        return all_urls

    def configure_completely_filled_order_status_response(
            self,
            order: InFlightOrder,
            mock_api: aioresponses,
            callback: Optional[Callable] = lambda *args, **kwargs: None) -> str:
        url = web_utils.private_rest_url(path_url=CONSTANTS.OKX_ORDER_DETAILS_PATH)
        regex_url = re.compile(url + r"\?.*")
        response = self._order_status_request_completely_filled_mock_response(order=order)
        mock_api.get(regex_url, body=json.dumps(response), callback=callback)
        return url

    def configure_canceled_order_status_response(
            self,
            order: InFlightOrder,
            mock_api: aioresponses,
            callback: Optional[Callable] = lambda *args, **kwargs: None) -> str:
        url = web_utils.private_rest_url(path_url=CONSTANTS.OKX_ORDER_DETAILS_PATH)
        regex_url = re.compile(url + r"\?.*")
        response = self._order_status_request_canceled_mock_response(order=order)
        mock_api.get(regex_url, body=json.dumps(response), callback=callback)
        return url

    def configure_open_order_status_response(
            self,
            order: InFlightOrder,
            mock_api: aioresponses,
            callback: Optional[Callable] = lambda *args, **kwargs: None) -> str:
        url = web_utils.private_rest_url(path_url=CONSTANTS.OKX_ORDER_DETAILS_PATH)
        regex_url = re.compile(url + r"\?.*")
        response = self._order_status_request_open_mock_response(order=order)
        mock_api.get(regex_url, body=json.dumps(response), callback=callback)
        return url

    def configure_http_error_order_status_response(
            self,
            order: InFlightOrder,
            mock_api: aioresponses,
            callback: Optional[Callable] = lambda *args, **kwargs: None) -> str:
        url = web_utils.private_rest_url(path_url=CONSTANTS.OKX_ORDER_DETAILS_PATH)
        regex_url = re.compile(url + r"\?.*")
        mock_api.get(regex_url, status=404, callback=callback)
        return url

    def configure_partially_filled_order_status_response(
            self,
            order: InFlightOrder,
            mock_api: aioresponses,
            callback: Optional[Callable] = lambda *args, **kwargs: None) -> str:
        url = web_utils.private_rest_url(path_url=CONSTANTS.OKX_ORDER_DETAILS_PATH)
        regex_url = re.compile(url + r"\?.*")
        response = self._order_status_request_partially_filled_mock_response(order=order)
        mock_api.get(regex_url, body=json.dumps(response), callback=callback)
        return url

    def configure_partial_fill_trade_response(
            self,
            order: InFlightOrder,
            mock_api: aioresponses,
            callback: Optional[Callable] = lambda *args, **kwargs: None) -> str:
        url = web_utils.private_rest_url(path_url=CONSTANTS.OKX_TRADE_FILLS_PATH)
        regex_url = re.compile(url + r"\?.*")
        response = self._order_fills_request_partial_fill_mock_response(order=order)
        mock_api.get(regex_url, body=json.dumps(response), callback=callback)
        return url

    def configure_full_fill_trade_response(
            self,
            order: InFlightOrder,
            mock_api: aioresponses,
            callback: Optional[Callable] = lambda *args, **kwargs: None) -> str:
        url = web_utils.private_rest_url(path_url=CONSTANTS.OKX_TRADE_FILLS_PATH)
        regex_url = re.compile(url + r"\?.*")
        response = self._order_fills_request_full_fill_mock_response(order=order)
        mock_api.get(regex_url, body=json.dumps(response), callback=callback)
        return url

    def configure_erroneous_http_fill_trade_response(
            self,
            order: InFlightOrder,
            mock_api: aioresponses,
            callback: Optional[Callable] = lambda *args, **kwargs: None) -> str:
        url = web_utils.private_rest_url(path_url=CONSTANTS.OKX_TRADE_FILLS_PATH)
        regex_url = re.compile(url + r"\?.*")
        mock_api.get(regex_url, status=400, callback=callback)
        return url

    def order_event_for_new_order_websocket_update(self, order: InFlightOrder):
        return {
            "arg": {
                "channel": "orders",
                "uid": "77982378738415879",
                "instType": "SPOT",
                "instId": self.exchange_symbol_for_tokens(order.base_asset, order.quote_asset)
            },
            "data": [
                {
                    "instType": "SPOT",
                    "instId": self.exchange_symbol_for_tokens(order.base_asset, order.quote_asset),
                    "ccy": "BTC",
                    "ordId": order.exchange_order_id or "EOID1",
                    "clOrdId": order.client_order_id,
                    "tag": "",
                    "px": str(order.price),
                    "sz": str(order.amount),
                    "notionalUsd": "",
                    "ordType": "limit",
                    "side": order.trade_type.name.lower(),
                    "posSide": "long",
                    "tdMode": "cross",
                    "tgtCcy": "",
                    "fillSz": "0",
                    "fillPx": "0",
                    "tradeId": "0",
                    "accFillSz": "323",
                    "fillNotionalUsd": "",
                    "fillTime": "0",
                    "fillFee": "0",
                    "fillFeeCcy": "",
                    "execType": "T",
                    "state": "live",
                    "avgPx": "0",
                    "lever": "20",
                    "tpTriggerPx": "0",
                    "tpTriggerPxType": "last",
                    "tpOrdPx": "20",
                    "slTriggerPx": "0",
                    "slTriggerPxType": "last",
                    "slOrdPx": "20",
                    "feeCcy": "",
                    "fee": "",
                    "rebateCcy": "",
                    "rebate": "",
                    "tgtCcy": "",
                    "source": "",
                    "pnl": "",
                    "category": "",
                    "uTime": "1597026383085",
                    "cTime": "1597026383085",
                    "reqId": "",
                    "amendResult": "",
                    "code": "0",
                    "msg": ""
                }
            ]
        }

    def order_event_for_canceled_order_websocket_update(self, order: InFlightOrder):
        return {
            "arg": {
                "channel": "orders",
                "uid": "77982378738415879",
                "instType": "SPOT",
                "instId": self.exchange_symbol_for_tokens(order.base_asset, order.quote_asset)
            },
            "data": [
                {
                    "instType": "SPOT",
                    "instId": self.exchange_symbol_for_tokens(order.base_asset, order.quote_asset),
                    "ccy": "BTC",
                    "ordId": order.exchange_order_id or "EOID1",
                    "clOrdId": order.client_order_id,
                    "tag": "",
                    "px": str(order.price),
                    "sz": str(order.amount),
                    "notionalUsd": "",
                    "ordType": "limit",
                    "side": order.trade_type.name.lower(),
                    "posSide": "long",
                    "tdMode": "cross",
                    "tgtCcy": "",
                    "fillSz": "0",
                    "fillPx": "0",
                    "tradeId": "0",
                    "accFillSz": "323",
                    "fillNotionalUsd": "",
                    "fillTime": "0",
                    "fillFee": "0",
                    "fillFeeCcy": "",
                    "execType": "T",
                    "state": "canceled",
                    "avgPx": "0",
                    "lever": "20",
                    "tpTriggerPx": "0",
                    "tpTriggerPxType": "last",
                    "tpOrdPx": "20",
                    "slTriggerPx": "0",
                    "slTriggerPxType": "last",
                    "slOrdPx": "20",
                    "feeCcy": "",
                    "fee": "",
                    "rebateCcy": "",
                    "rebate": "",
                    "tgtCcy": "",
                    "source": "",
                    "pnl": "",
                    "category": "",
                    "uTime": "1597026383085",
                    "cTime": "1597026383085",
                    "reqId": "",
                    "amendResult": "",
                    "code": "0",
                    "msg": ""
                }
            ]
        }

    def order_event_for_full_fill_websocket_update(self, order: InFlightOrder):
        return {
            "arg": {
                "channel": "orders",
                "uid": "77982378738415879",
                "instType": "SPOT",
                "instId": self.exchange_symbol_for_tokens(order.base_asset, order.quote_asset)
            },
            "data": [
                {
                    "instType": "SPOT",
                    "instId": self.exchange_symbol_for_tokens(order.base_asset, order.quote_asset),
                    "ccy": "BTC",
                    "ordId": order.exchange_order_id or "EOID1",
                    "clOrdId": order.client_order_id,
                    "tag": "",
                    "px": str(order.price),
                    "sz": str(order.amount),
                    "notionalUsd": "",
                    "ordType": "limit",
                    "side": order.trade_type.name.lower(),
                    "posSide": "long",
                    "tdMode": "cross",
                    "tgtCcy": "",
                    "fillSz": str(order.amount),
                    "fillPx": str(order.price),
                    "tradeId": self.expected_fill_trade_id,
                    "accFillSz": "323",
                    "fillNotionalUsd": "",
                    "fillTime": "0",
                    "fillFee": str(self.expected_fill_fee.flat_fees[0].amount),
                    "fillFeeCcy": self.expected_fill_fee.flat_fees[0].token,
                    "execType": "T",
                    "state": "filled",
                    "avgPx": "0",
                    "lever": "20",
                    "tpTriggerPx": "0",
                    "tpTriggerPxType": "last",
                    "tpOrdPx": "20",
                    "slTriggerPx": "0",
                    "slTriggerPxType": "last",
                    "slOrdPx": "20",
                    "feeCcy": "",
                    "fee": "",
                    "rebateCcy": "",
                    "rebate": "",
                    "tgtCcy": "",
                    "source": "",
                    "pnl": "",
                    "category": "",
                    "uTime": "1597026383085",
                    "cTime": "1597026383085",
                    "reqId": "",
                    "amendResult": "",
                    "code": "0",
                    "msg": ""
                }
            ]
        }

    def trade_event_for_full_fill_websocket_update(self, order: InFlightOrder):
        return {}

    @patch("hummingbot.connector.utils.get_tracking_nonce_low_res")
    def test_client_order_id_on_order(self, mocked_nonce):
        mocked_nonce.return_value = 9

        result = self.exchange.buy(
            trading_pair=self.trading_pair,
            amount=Decimal("1"),
            order_type=OrderType.LIMIT,
            price=Decimal("2"),
        )
        expected_client_order_id = get_new_client_order_id(
            is_buy=True,
            trading_pair=self.trading_pair,
            hbot_order_id_prefix=CONSTANTS.CLIENT_ID_PREFIX,
            max_id_len=CONSTANTS.MAX_ID_LEN,
        )

        self.assertEqual(result, expected_client_order_id)

        result = self.exchange.sell(
            trading_pair=self.trading_pair,
            amount=Decimal("1"),
            order_type=OrderType.LIMIT,
            price=Decimal("2"),
        )
        expected_client_order_id = get_new_client_order_id(
            is_buy=False,
            trading_pair=self.trading_pair,
            hbot_order_id_prefix=CONSTANTS.CLIENT_ID_PREFIX,
            max_id_len=CONSTANTS.MAX_ID_LEN,
        )

        self.assertEqual(result, expected_client_order_id)

<<<<<<< HEAD
    def _order_cancelation_request_successful_mock_response(self, order: InFlightOrder) -> Any:
=======
    def test_time_synchronizer_related_request_error_detection(self):
        exception = IOError("Error executing request POST https://okx.com/api/v3/order. HTTP status is 401. "
                            'Error: {"code":"50113","msg":"message"}')
        self.assertTrue(self.exchange._is_request_exception_related_to_time_synchronizer(exception))

        exception = IOError("Error executing request POST https://okx.com/api/v3/order. HTTP status is 401. "
                            'Error: {"code":"50114","msg":"message"}')
        self.assertFalse(self.exchange._is_request_exception_related_to_time_synchronizer(exception))

    def _order_cancelation_request_successful_mock_response(self, response_scode: int, order: InFlightOrder) -> Any:
>>>>>>> 6a3cb5df
        return {
            "code": "0",
            "msg": "",
            "data": [
                {
                    "clOrdId": order.client_order_id,
                    "ordId": order.exchange_order_id or "dummyOrdId",
                    "sCode": str(response_scode),
                    "sMsg": ""
                }
            ]
        }

    def _order_status_request_completely_filled_mock_response(self, order: InFlightOrder) -> Any:
        return {
            "code": "0",
            "msg": "",
            "data": [
                {
                    "instType": "SPOT",
                    "instId": self.exchange_symbol_for_tokens(self.base_asset, self.quote_asset),
                    "ccy": "",
                    "ordId": order.exchange_order_id or "EOID1",
                    "clOrdId": order.client_order_id,
                    "tag": "",
                    "px": str(order.price),
                    "sz": str(order.amount),
                    "pnl": "5",
                    "ordType": "limit",
                    "side": order.trade_type.name.lower(),
                    "posSide": "long",
                    "tdMode": "isolated",
                    "accFillSz": "0",
                    "fillPx": "0",
                    "tradeId": "1",
                    "fillSz": str(order.amount),
                    "fillTime": "0",
                    "state": "filled",
                    "avgPx": str(order.price + Decimal(2)),
                    "lever": "20",
                    "tpTriggerPx": "",
                    "tpTriggerPxType": "last",
                    "tpOrdPx": "",
                    "slTriggerPx": "",
                    "slTriggerPxType": "last",
                    "slOrdPx": "",
                    "feeCcy": "",
                    "fee": "",
                    "rebateCcy": "",
                    "rebate": "",
                    "tgtCcy": "",
                    "category": "",
                    "uTime": "1597026383085",
                    "cTime": "1597026383085"
                }
            ]
        }

    def _order_status_request_canceled_mock_response(self, order: InFlightOrder) -> Any:
        return {
            "code": "0",
            "msg": "",
            "data": [
                {
                    "instType": "SPOT",
                    "instId": self.exchange_symbol_for_tokens(self.base_asset, self.quote_asset),
                    "ccy": "",
                    "ordId": order.exchange_order_id or "EOID1",
                    "clOrdId": order.client_order_id,
                    "tag": "",
                    "px": str(order.price),
                    "sz": str(order.amount),
                    "pnl": "5",
                    "ordType": "limit",
                    "side": order.order_type.name.lower(),
                    "posSide": "long",
                    "tdMode": "isolated",
                    "accFillSz": "0",
                    "fillPx": "0",
                    "tradeId": "1",
                    "fillSz": "0",
                    "fillTime": "0",
                    "state": "canceled",
                    "avgPx": "0",
                    "lever": "20",
                    "tpTriggerPx": "",
                    "tpTriggerPxType": "last",
                    "tpOrdPx": "",
                    "slTriggerPx": "",
                    "slTriggerPxType": "last",
                    "slOrdPx": "",
                    "feeCcy": "",
                    "fee": "",
                    "rebateCcy": "",
                    "rebate": "",
                    "tgtCcy": "",
                    "category": "",
                    "uTime": "1597026383085",
                    "cTime": "1597026383085"
                }
            ]
        }

    def _order_status_request_open_mock_response(self, order: InFlightOrder) -> Any:
        return {
            "code": "0",
            "msg": "",
            "data": [
                {
                    "instType": "SPOT",
                    "instId": self.exchange_symbol_for_tokens(self.base_asset, self.quote_asset),
                    "ccy": "",
                    "ordId": order.exchange_order_id or "EOID1",
                    "clOrdId": order.client_order_id,
                    "tag": "",
                    "px": str(order.price),
                    "sz": str(order.amount),
                    "pnl": "5",
                    "ordType": "limit",
                    "side": order.order_type.name.lower(),
                    "posSide": "long",
                    "tdMode": "isolated",
                    "accFillSz": "0",
                    "fillPx": "0",
                    "tradeId": "1",
                    "fillSz": "0",
                    "fillTime": "0",
                    "state": "live",
                    "avgPx": "0",
                    "lever": "20",
                    "tpTriggerPx": "",
                    "tpTriggerPxType": "last",
                    "tpOrdPx": "",
                    "slTriggerPx": "",
                    "slTriggerPxType": "last",
                    "slOrdPx": "",
                    "feeCcy": "",
                    "fee": "",
                    "rebateCcy": "",
                    "rebate": "",
                    "tgtCcy": "",
                    "category": "",
                    "uTime": "1597026383085",
                    "cTime": "1597026383085"
                }
            ]
        }

    def _order_status_request_partially_filled_mock_response(self, order: InFlightOrder) -> Any:
        return {
            "code": "0",
            "msg": "",
            "data": [
                {
                    "instType": "SPOT",
                    "instId": self.exchange_symbol_for_tokens(self.base_asset, self.quote_asset),
                    "ccy": "",
                    "ordId": order.exchange_order_id or "EOID1",
                    "clOrdId": order.client_order_id,
                    "tag": "",
                    "px": str(order.price),
                    "sz": str(order.amount),
                    "pnl": "5",
                    "ordType": "limit",
                    "side": order.trade_type.name.lower(),
                    "posSide": "long",
                    "tdMode": "isolated",
                    "accFillSz": "0",
                    "fillPx": str(self.expected_partial_fill_price),
                    "tradeId": "1",
                    "fillSz": str(self.expected_partial_fill_amount),
                    "fillTime": "0",
                    "state": "partially_filled",
                    "avgPx": str(order.price + Decimal(2)),
                    "lever": "20",
                    "tpTriggerPx": "",
                    "tpTriggerPxType": "last",
                    "tpOrdPx": "",
                    "slTriggerPx": "",
                    "slTriggerPxType": "last",
                    "slOrdPx": "",
                    "feeCcy": self.expected_fill_fee.flat_fees[0].token,
                    "fee": str(self.expected_fill_fee.flat_fees[0].amount),
                    "rebateCcy": "",
                    "rebate": "",
                    "tgtCcy": "",
                    "category": "",
                    "uTime": "1597026383085",
                    "cTime": "1597026383085"
                }
            ]
        }

    def _order_fills_request_partial_fill_mock_response(self, order: InFlightOrder):
        return {
            "code": "0",
            "msg": "",
            "data": [
                {
                    "instType": "SPOT",
                    "instId": self.exchange_symbol_for_tokens(order.base_asset, order.quote_asset),
                    "tradeId": self.expected_fill_trade_id,
                    "ordId": order.exchange_order_id,
                    "clOrdId": order.client_order_id,
                    "billId": "1111",
                    "tag": "",
                    "fillPx": str(self.expected_partial_fill_price),
                    "fillSz": str(self.expected_partial_fill_amount),
                    "side": order.order_type.name.lower(),
                    "posSide": "long",
                    "execType": "M",
                    "feeCcy": self.expected_fill_fee.flat_fees[0].token,
                    "fee": str(self.expected_fill_fee.flat_fees[0].amount),
                    "ts": "1597026383085"
                },
            ]
        }

    def _order_fills_request_full_fill_mock_response(self, order: InFlightOrder):
        return {
            "code": "0",
            "msg": "",
            "data": [
                {
                    "instType": "SPOT",
                    "instId": self.exchange_symbol_for_tokens(order.base_asset, order.quote_asset),
                    "tradeId": self.expected_fill_trade_id,
                    "ordId": order.exchange_order_id,
                    "clOrdId": order.client_order_id,
                    "billId": "1111",
                    "tag": "",
                    "fillPx": str(order.price),
                    "fillSz": str(order.amount),
                    "side": order.order_type.name.lower(),
                    "posSide": "long",
                    "execType": "M",
                    "feeCcy": self.expected_fill_fee.flat_fees[0].token,
                    "fee": str(self.expected_fill_fee.flat_fees[0].amount),
                    "ts": "1597026383085"
                },
            ]
        }

    @aioresponses()
    def test_cancel_order_successfully(self, mock_api):
        request_sent_event = asyncio.Event()
        self.exchange._set_current_timestamp(1640780000)

        self.exchange.start_tracking_order(
            order_id="11",
            exchange_order_id="4",
            trading_pair=self.trading_pair,
            trade_type=TradeType.BUY,
            price=Decimal("10000"),
            amount=Decimal("100"),
            order_type=OrderType.LIMIT,
        )

        self.assertIn("11", self.exchange.in_flight_orders)
        order: InFlightOrder = self.exchange.in_flight_orders["11"]

        for response_scode in (0, 51400, 51401):
            url = self.configure_successful_cancelation_response(
                order=order,
                mock_api=mock_api,
                response_scode=response_scode,
                callback=lambda *args, **kwargs: request_sent_event.set())

            self.exchange.cancel(trading_pair=order.trading_pair, order_id=order.client_order_id)
            self.async_run_with_timeout(request_sent_event.wait())

            cancel_request = self._all_executed_requests(mock_api, url)[0]
            self.validate_auth_credentials_present(cancel_request)
            self.validate_order_cancelation_request(
                order=order,
                request_call=cancel_request)

            if self.is_cancel_request_executed_synchronously_by_server:
                self.assertNotIn(order.client_order_id, self.exchange.in_flight_orders)
                self.assertTrue(order.is_cancelled)
                cancel_event: OrderCancelledEvent = self.order_cancelled_logger.event_log[0]
                self.assertEqual(self.exchange.current_timestamp, cancel_event.timestamp)
                self.assertEqual(order.client_order_id, cancel_event.order_id)

                self.assertTrue(
                    self.is_logged(
                        "INFO",
                        f"Successfully canceled order {order.client_order_id}."
                    )
                )
            else:
                self.assertIn(order.client_order_id, self.exchange.in_flight_orders)
                self.assertTrue(order.is_pending_cancel_confirmation)<|MERGE_RESOLUTION|>--- conflicted
+++ resolved
@@ -856,9 +856,6 @@
 
         self.assertEqual(result, expected_client_order_id)
 
-<<<<<<< HEAD
-    def _order_cancelation_request_successful_mock_response(self, order: InFlightOrder) -> Any:
-=======
     def test_time_synchronizer_related_request_error_detection(self):
         exception = IOError("Error executing request POST https://okx.com/api/v3/order. HTTP status is 401. "
                             'Error: {"code":"50113","msg":"message"}')
@@ -869,7 +866,6 @@
         self.assertFalse(self.exchange._is_request_exception_related_to_time_synchronizer(exception))
 
     def _order_cancelation_request_successful_mock_response(self, response_scode: int, order: InFlightOrder) -> Any:
->>>>>>> 6a3cb5df
         return {
             "code": "0",
             "msg": "",
