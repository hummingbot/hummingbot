--- conflicted
+++ resolved
@@ -2,20 +2,17 @@
 import json
 import re
 import unittest
+from test.hummingbot.connector.network_mocking_assistant import NetworkMockingAssistant
 from typing import Awaitable, Dict
 from unittest.mock import AsyncMock, MagicMock, patch
 
 from aioresponses import aioresponses
 from bidict import bidict
 
-from hummingbot.connector.exchange.kucoin import (
-    kucoin_constants as CONSTANTS,
-    kucoin_web_utils as web_utils,
-)
+from hummingbot.connector.exchange.kucoin import kucoin_constants as CONSTANTS, kucoin_web_utils as web_utils
 from hummingbot.connector.exchange.kucoin.kucoin_api_order_book_data_source import KucoinAPIOrderBookDataSource
 from hummingbot.connector.exchange.kucoin.kucoin_exchange import KucoinExchange
 from hummingbot.core.data_type.order_book_message import OrderBookMessage
-from test.hummingbot.connector.network_mocking_assistant import NetworkMockingAssistant
 
 
 class TestKucoinAPIOrderBookDataSource(unittest.TestCase):
@@ -87,110 +84,6 @@
         return snapshot
 
     @aioresponses()
-<<<<<<< HEAD
-=======
-    def test_get_last_traded_prices(self, mock_api):
-        KucoinAPIOrderBookDataSource._trading_pair_symbol_map[CONSTANTS.DEFAULT_DOMAIN]["TKN1-TKN2"] = "TKN1-TKN2"
-
-        url1 = web_utils.rest_url(path_url=CONSTANTS.TICKER_PRICE_CHANGE_PATH_URL, domain=CONSTANTS.DEFAULT_DOMAIN)
-        url1 = f"{url1}?symbol={self.trading_pair}"
-        regex_url = re.compile(f"^{url1}".replace(".", r"\.").replace("?", r"\?"))
-        resp = {
-            "code": "200000",
-            "data": {
-                "sequence": "1550467636704",
-                "bestAsk": "0.03715004",
-                "size": "0.17",
-                "price": "100",
-                "bestBidSize": "3.803",
-                "bestBid": "0.03710768",
-                "bestAskSize": "1.788",
-                "time": 1550653727731
-            }
-        }
-        mock_api.get(regex_url, body=json.dumps(resp))
-
-        url2 = web_utils.rest_url(path_url=CONSTANTS.TICKER_PRICE_CHANGE_PATH_URL, domain=CONSTANTS.DEFAULT_DOMAIN)
-        url2 = f"{url2}?symbol=TKN1-TKN2"
-        regex_url = re.compile(f"^{url2}".replace(".", r"\.").replace("?", r"\?"))
-        resp = {
-            "code": "200000",
-            "data": {
-                "sequence": "1550467636704",
-                "bestAsk": "0.03715004",
-                "size": "0.17",
-                "price": "200",
-                "bestBidSize": "3.803",
-                "bestBid": "0.03710768",
-                "bestAskSize": "1.788",
-                "time": 1550653727731
-            }
-        }
-        mock_api.get(regex_url, body=json.dumps(resp))
-
-        ret = self.async_run_with_timeout(
-            coroutine=KucoinAPIOrderBookDataSource.get_last_traded_prices([self.trading_pair, "TKN1-TKN2"])
-        )
-
-        ticker_requests = [(key, value) for key, value in mock_api.requests.items()
-                           if key[1].human_repr().startswith(url1) or key[1].human_repr().startswith(url2)]
-
-        request_params = ticker_requests[0][1][0].kwargs["params"]
-        self.assertEqual(f"{self.base_asset}-{self.quote_asset}", request_params["symbol"])
-        request_params = ticker_requests[1][1][0].kwargs["params"]
-        self.assertEqual("TKN1-TKN2", request_params["symbol"])
-
-        self.assertEqual(ret[self.trading_pair], 100)
-        self.assertEqual(ret["TKN1-TKN2"], 200)
-
-    @aioresponses()
-    def test_fetch_trading_pairs(self, mock_api):
-        KucoinAPIOrderBookDataSource._trading_pair_symbol_map = {}
-        url = web_utils.rest_url(path_url=CONSTANTS.EXCHANGE_INFO_PATH_URL)
-
-        resp = {
-            "data": [
-                {
-                    "symbol": self.trading_pair,
-                    "name": self.trading_pair,
-                    "baseCurrency": self.base_asset,
-                    "quoteCurrency": self.quote_asset,
-                    "enableTrading": True,
-                },
-                {
-                    "symbol": "SOME-PAIR",
-                    "name": "SOME-PAIR",
-                    "baseCurrency": "SOME",
-                    "quoteCurrency": "PAIR",
-                    "enableTrading": False,
-                }
-            ]
-        }
-        mock_api.get(url, body=json.dumps(resp))
-
-        ret = self.async_run_with_timeout(coroutine=KucoinAPIOrderBookDataSource.fetch_trading_pairs(
-            throttler=self.throttler,
-            time_synchronizer=self.time_synchronnizer,
-        ))
-
-        self.assertEqual(1, len(ret))
-        self.assertEqual(self.trading_pair, ret[0])
-
-    @aioresponses()
-    def test_fetch_trading_pairs_exception_raised(self, mock_api):
-        KucoinAPIOrderBookDataSource._trading_pair_symbol_map = {}
-
-        url = web_utils.rest_url(path_url=CONSTANTS.EXCHANGE_INFO_PATH_URL)
-        regex_url = re.compile(f"^{url}".replace(".", r"\.").replace("?", r"\?"))
-
-        mock_api.get(regex_url, exception=Exception)
-
-        result: Dict[str] = self.async_run_with_timeout(self.ob_data_source.fetch_trading_pairs())
-
-        self.assertEqual(0, len(result))
-
-    @aioresponses()
->>>>>>> 233ff277
     def test_get_new_order_book(self, mock_api):
         url = web_utils.rest_url(path_url=CONSTANTS.SNAPSHOT_NO_AUTH_PATH_URL)
         regex_url = re.compile(f"^{url}".replace(".", r"\.").replace("?", r"\?"))
