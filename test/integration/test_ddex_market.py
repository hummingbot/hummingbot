--- conflicted
+++ resolved
@@ -178,28 +178,16 @@
                          "bad_orders_are_not_tracked test requires manual action.")
     def test_bad_orders_are_not_tracked(self):
         # Should fail due to insufficient balance
-<<<<<<< HEAD
         order_id = self.market.buy("WETH-DAI", Decimal("10000"), OrderType.LIMIT, Decimal(1))
-=======
-        order_id = self.market.buy("WETH-DAI", Decimal(10000), OrderType.LIMIT, Decimal(1))
->>>>>>> b5aeb85c
         self.assertEqual(self.market.in_flight_orders.get(order_id), None)
 
     def test_cancel_order(self):
         symbol = "HOT-WETH"
-<<<<<<< HEAD
         bid_price: Decimal = self.market.get_price(symbol, True)
         amount = 2000
 
         # Intentionally setting invalid price to prevent getting filled
         client_order_id = self.market.buy(symbol, amount, OrderType.LIMIT, bid_price * Decimal("0.7"))
-=======
-        bid_price: Decimal = Decimal(self.market.get_price(symbol, True))
-        amount = Decimal(2000)
-
-        # Intentionally setting invalid price to prevent getting filled
-        client_order_id = self.market.buy(symbol, amount, OrderType.LIMIT, bid_price * Decimal(0.7))
->>>>>>> b5aeb85c
         self.market.cancel(symbol, client_order_id)
         [order_cancelled_event] = self.run_parallel(self.market_logger.wait_for(OrderCancelledEvent))
         order_cancelled_event: OrderCancelledEvent = order_cancelled_event
@@ -214,15 +202,9 @@
 
         # Try to buy 2000 HOT from the exchange, and watch for completion event.
         symbol = "HOT-WETH"
-<<<<<<< HEAD
         bid_price: Decimal = self.market.get_price(symbol, True)
         amount: Decimal = 2000
         buy_order_id: str = self.market.buy(symbol, amount, OrderType.LIMIT, bid_price * Decimal("0.7"))
-=======
-        bid_price: float = self.market.get_price(symbol, True)
-        amount: Decimal = Decimal(2000)
-        buy_order_id: str = self.market.buy(symbol, amount, OrderType.LIMIT, Decimal(bid_price * 0.7))
->>>>>>> b5aeb85c
         [buy_order_created_event] = self.run_parallel(self.market_logger.wait_for(BuyOrderCreatedEvent))
         exchange_order_id: str = self.market.in_flight_orders.get(buy_order_id).exchange_order_id
         buy_order = self.run_parallel(self.market.get_order(exchange_order_id))
@@ -232,13 +214,8 @@
         [_] = self.run_parallel(self.market_logger.wait_for(OrderCancelledEvent))
 
         # Try to sell back the same amount of HOT to the exchange, and watch for completion event.
-<<<<<<< HEAD
         ask_price: Decimal = self.market.get_price(symbol, False)
         sell_order_id: str = self.market.sell(symbol, amount, OrderType.LIMIT, ask_price * Decimal("1.5"))
-=======
-        ask_price: float = self.market.get_price(symbol, False)
-        sell_order_id: str = self.market.sell(symbol, amount, OrderType.LIMIT, Decimal(ask_price * 1.5))
->>>>>>> b5aeb85c
         [sell_order_created_event] = self.run_parallel(self.market_logger.wait_for(SellOrderCreatedEvent))
         exchange_order_id: str = self.market.in_flight_orders.get(sell_order_id).exchange_order_id
         sell_order = self.run_parallel(self.market.get_order(exchange_order_id))
@@ -253,13 +230,8 @@
         self.assertGreater(self.market.get_balance("WETH"), Decimal("0.01"))
 
         # Try to buy 0.01 WETH worth of HOT from the exchange, and watch for completion event.
-<<<<<<< HEAD
         current_price: Decimal = self.market.get_price("HOT-WETH", True)
         amount: Decimal = 2000
-=======
-        current_price: float = self.market.get_price("HOT-WETH", True)
-        amount: Decimal = Decimal(2000)
->>>>>>> b5aeb85c
         quantized_amount: Decimal = self.market.quantize_order_amount("HOT-WETH", amount)
         order_id = self.market.buy("HOT-WETH", amount, OrderType.LIMIT, Decimal(current_price))
         [order_completed_event] = self.run_parallel(self.market_logger.wait_for(BuyOrderCompletedEvent))
@@ -274,26 +246,15 @@
         self.assertEqual("WETH", order_completed_event.quote_asset)
         self.assertGreater(order_completed_event.fee_amount, Decimal(0))
         self.assertTrue(any([isinstance(event, BuyOrderCreatedEvent) and event.order_id == order_id
-<<<<<<< HEAD
                              for event in self.market_logger.event_log]))
-=======
-                        for event in self.market_logger.event_log]))
->>>>>>> b5aeb85c
         # Reset the logs
         self.market_logger.clear()
 
         # Try to sell back the same amount of HOT to the exchange, and watch for completion event.
-<<<<<<< HEAD
         current_price: Decimal = self.market.get_price("HOT-WETH", False)
         amount = Decimal(order_completed_event.base_asset_amount)
         quantized_amount = order_completed_event.base_asset_amount
         order_id = self.market.sell("HOT-WETH", amount, OrderType.LIMIT, current_price)
-=======
-        current_price: float = self.market.get_price("HOT-WETH", False)
-        amount = Decimal(order_completed_event.base_asset_amount)
-        quantized_amount = Decimal(order_completed_event.base_asset_amount)
-        order_id = self.market.sell("HOT-WETH", amount, OrderType.LIMIT, Decimal(current_price))
->>>>>>> b5aeb85c
         [order_completed_event] = self.run_parallel(self.market_logger.wait_for(SellOrderCompletedEvent))
         order_completed_event: SellOrderCompletedEvent = order_completed_event
         order_filled_events: List[OrderFilledEvent] = [t for t in self.market_logger.event_log
@@ -311,11 +272,7 @@
     def test_market_buy_and_sell(self):
         self.assertGreater(self.market.get_balance("WETH"), Decimal("0.01"))
 
-<<<<<<< HEAD
         amount: Decimal = Decimal("2000.0")  # Min order size is 1000 HOT
-=======
-        amount: Decimal = Decimal(2000)      # Min order size is 1000 HOT
->>>>>>> b5aeb85c
         quantized_amount: Decimal = self.market.quantize_order_amount("HOT-WETH", amount)
 
         order_id = self.market.buy("HOT-WETH", amount, OrderType.MARKET)
@@ -341,13 +298,8 @@
         self.market_logger.clear()
 
         # Try to sell back the same amount of HOT to the exchange, and watch for completion event.
-<<<<<<< HEAD
         amount = order_completed_event.base_asset_amount
         quantized_amount = order_completed_event.base_asset_amount
-=======
-        amount = Decimal(order_completed_event.base_asset_amount)
-        quantized_amount = Decimal(order_completed_event.base_asset_amount)
->>>>>>> b5aeb85c
         order_id = self.market.sell("HOT-WETH", amount, OrderType.MARKET)
         [order_completed_event] = self.run_parallel(self.market_logger.wait_for(SellOrderCompletedEvent))
         order_completed_event: SellOrderCompletedEvent = order_completed_event
@@ -387,27 +339,16 @@
 
     def test_cancel_all_happy_case(self):
         symbol = "HOT-WETH"
-<<<<<<< HEAD
         bid_price: Decimal = self.market.get_price(symbol, True)
         ask_price: Decimal = self.market.get_price(symbol, False)
         amount = 2000
-=======
-        bid_price: float = self.market.get_price(symbol, True)
-        ask_price: float = self.market.get_price(symbol, False)
-        amount = Decimal(2000)
->>>>>>> b5aeb85c
 
         self.assertGreater(self.market.get_balance("WETH"), Decimal("0.02"))
         self.assertGreater(self.market.get_balance("HOT"), amount)
 
         # Intentionally setting invalid price to prevent getting filled
-<<<<<<< HEAD
         self.market.buy(symbol, amount, OrderType.LIMIT, bid_price * Decimal("0.7"))
         self.market.sell(symbol, amount, OrderType.LIMIT, ask_price * Decimal("1.5"))
-=======
-        self.market.buy(symbol, amount, OrderType.LIMIT, Decimal(bid_price * 0.7))
-        self.market.sell(symbol, amount, OrderType.LIMIT, Decimal(ask_price * 1.5))
->>>>>>> b5aeb85c
 
         [cancellation_results] = self.run_parallel(self.market.cancel_all(10))
         self.assertGreater(len(cancellation_results), 0)
@@ -424,13 +365,8 @@
         self.assertLess(self.market.get_balance("WETH"), 100)
         self.assertLess(self.market.get_balance("HOT"), amount)
 
-<<<<<<< HEAD
         self.market.buy(symbol, amount, OrderType.LIMIT, bid_price * Decimal("0.7"))
         self.market.sell(symbol, amount, OrderType.LIMIT, ask_price * Decimal("1.5"))
-=======
-        self.market.buy(symbol, amount, OrderType.LIMIT, Decimal(bid_price * 0.7))
-        self.market.sell(symbol, amount, OrderType.LIMIT, Decimal(ask_price * 1.5))
->>>>>>> b5aeb85c
 
         [cancellation_results] = self.run_parallel(self.market.cancel_all(10))
         self.assertGreater(len(cancellation_results), 0)
@@ -450,21 +386,12 @@
             self.assertEqual(0, len(self.market.tracking_states))
 
             # Try to put limit buy order for 0.05 ETH worth of HOT, and watch for order creation event.
-<<<<<<< HEAD
             current_bid_price: Decimal = self.market.get_price(symbol, True)
             bid_price: Decimal = current_bid_price * Decimal("0.8")
             quantize_bid_price: Decimal = self.market.quantize_order_price(symbol, bid_price)
 
             amount: Decimal = Decimal("0.05") / bid_price
             quantized_amount: Decimal = self.market.quantize_order_amount(symbol, amount)
-=======
-            current_bid_price: float = self.market.get_price(symbol, True)
-            bid_price: float = current_bid_price * 0.8
-            quantize_bid_price: Decimal = self.market.quantize_order_price(symbol, Decimal(bid_price))
-
-            amount: float = 0.05 / bid_price
-            quantized_amount: Decimal = self.market.quantize_order_amount(symbol, Decimal(amount))
->>>>>>> b5aeb85c
 
             order_id = self.market.buy(symbol, quantized_amount, OrderType.LIMIT, quantize_bid_price)
             [order_created_event] = self.run_parallel(self.market_logger.wait_for(BuyOrderCreatedEvent))
@@ -536,25 +463,16 @@
 
         try:
             # Try to buy 0.05 ETH worth of HOT from the exchange, and watch for completion event.
-<<<<<<< HEAD
             current_price: Decimal = self.market.get_price(symbol, True)
             amount: Decimal = Decimal("0.05") / current_price
-=======
-            current_price: float = self.market.get_price(symbol, True)
-            amount: Decimal = Decimal(0.05 / current_price)
->>>>>>> b5aeb85c
             order_id = self.market.buy(symbol, amount)
             [buy_order_completed_event] = self.run_parallel(self.market_logger.wait_for(BuyOrderCompletedEvent))
 
             # Reset the logs
             self.market_logger.clear()
-            print(buy_order_completed_event)
+
             # Try to sell back the same amount of HOT to the exchange, and watch for completion event.
-<<<<<<< HEAD
             amount = buy_order_completed_event.base_asset_amount
-=======
-            amount = Decimal(buy_order_completed_event.base_asset_amount)
->>>>>>> b5aeb85c
             order_id = self.market.sell(symbol, amount)
             [sell_order_completed_event] = self.run_parallel(self.market_logger.wait_for(SellOrderCompletedEvent))
 
