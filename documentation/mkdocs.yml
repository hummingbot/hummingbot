--- conflicted
+++ resolved
@@ -151,11 +151,8 @@
         - Debug Console: developers/debug.md
     - Release Notes:
       - About Releases: release-notes/index.md
-<<<<<<< HEAD
-=======
       - 0.12.1: release-notes/0.12.1.md
       - 0.12.0: release-notes/0.12.0.md
->>>>>>> a85e4973
       - 0.11.1: release-notes/0.11.1.md
       - 0.11.0: release-notes/0.11.0.md
       - 0.10.1: release-notes/0.10.1.md
