--- conflicted
+++ resolved
@@ -133,14 +133,9 @@
         - 3. Run a bot: bounties/tutorial/bot.md
       - Active Bounties:
         - Harmony $ONE Makers: bounties/active/harmony.md
-<<<<<<< HEAD
     - Release Notes:
       - About Releases: release-notes.md
-=======
-    - Release notes:
-      - Release notes: release-notes.md
       - 0.9.1: release-notes/0.9.1.md
->>>>>>> ede27330
       - 0.9.0: release-notes/0.9.0.md
       - 0.8.1: release-notes/0.8.1.md
       - 0.8.0: release-notes/0.8.0.md
