# Install on Cloud Platforms

Using Hummingbot as a long running service can be achieved with the help of cloud platforms such as Google Cloud Platform, Amazon Web Services, and Microsoft Azure.

## Setup a new VM instance on Google Cloud Platform 

   * Navigate to the Google Cloud Platform console
   * Create an instance of Compute Instance
   * Select “New VM Instance”, then pick `Ubuntu 18.04 LTS`
    
   ![Create New Instance](/assets/img/gcp-new-vm.png)
   
   * Click on "SSH" to SSH into the newly created VM instance 

![Connect SSH](/assets/img/gcp-ssh.png)

## Setup a new VM instance on Amazon Web Services

   * Navigate to the AWS Management Console
   * Click on "Launch a Virtual Machine"
   
   ![Create New Instance](/assets/img/aws1.png)
   
   * Select `Ubuntu Server 18.04 LTS (HVM)`
   
   ![Select Server Type](/assets/img/aws2.png)
   
   * Click on "Review and Launch", and then "Launch"
   
   ![Select Instance Type](/assets/img/aws3.png)
<<<<<<< HEAD

   * Select “create a new key pair”, name the key pair (e.g. Hummingbot), download key pair, and then click on “Launch Instances”.

=======
   
   * Select “create a new key pair”, name the key pair (e.g. hummingbot), download key pair, and then click on “Launch Instances”. 
   
>>>>>>> a9daaea8
   ![Create a New Key Pair](/assets/img/aws4.png)
   
   * Click on “View Instances”
   
   * To connect to the instance from the terminal, click on “Connect” and then follow the instructions on the resulting page.
   
   ![Connect to AWS Instance](/assets/img/aws5.png)

## Install Docker on Ubuntu (or refer to [Docker official instructions](https://docs.docker.com/install/linux/docker-ce/ubuntu/))

   * Update the apt package index

```
sudo apt-get update
```

   * Install packages to allow apt to use a repository over HTTPS

```
sudo apt-get install \
    apt-transport-https \
    ca-certificates \
    curl \
    gnupg-agent \
    software-properties-common
```

   * Add Docker’s official GPG key

```
curl -fsSL https://download.docker.com/linux/ubuntu/gpg | sudo apt-key add -
sudo apt-key fingerprint 0EBFCD88
sudo add-apt-repository "deb [arch=amd64] https://download.docker.com/linux/ubuntu \
    $(lsb_release -cs) stable edge test"
```

   * Do another apt-get update

```
sudo apt-get update
```

   * Install Docker

```
sudo apt-get install docker-ce docker-ce-cli containerd.io
```

   * Change sudo permissions for docker

```
sudo usermod -a -G docker $USER
```

## Install Hummingbot from Docker

   * Run the following command

```
export NAME=myhummingbot
export TAG=latest
sudo docker run -it \
--name $NAME \
-v "$PWD"/conf/:/conf/ \
-v "$PWD"/logs/:/logs/ \
coinalpha/hummingbot:$TAG
```

![Installing Hummingbot from Docker](/assets/img/gcp-ssh-docker-installing.png)

   * After docker completion installed, you’ll see the following screen, where Hummingbot successfully starts

<<<<<<< HEAD
Once you can access your cloud server, you can proceed to either of the following guides to setup and run Hummingbot:

- [Install Hummingbot on Linux from Docker](/installation/docker_linux/)
- [Install Hummingbot on Linux from source](/installation/linux/)
=======
![Hummingbot Welcome Screen](/assets/img/gcp-ssh-hummingbot.png)

Start market making!
>>>>>>> a9daaea8
<|MERGE_RESOLUTION|>--- conflicted
+++ resolved
@@ -2,15 +2,15 @@
 
 Using Hummingbot as a long running service can be achieved with the help of cloud platforms such as Google Cloud Platform, Amazon Web Services, and Microsoft Azure.
 
-## Setup a new VM instance on Google Cloud Platform 
+## Setup a new VM instance on Google Cloud Platform
 
    * Navigate to the Google Cloud Platform console
    * Create an instance of Compute Instance
    * Select “New VM Instance”, then pick `Ubuntu 18.04 LTS`
-    
+
    ![Create New Instance](/assets/img/gcp-new-vm.png)
-   
-   * Click on "SSH" to SSH into the newly created VM instance 
+
+   * Click on "SSH" to SSH into the newly created VM instance
 
 ![Connect SSH](/assets/img/gcp-ssh.png)
 
@@ -18,31 +18,25 @@
 
    * Navigate to the AWS Management Console
    * Click on "Launch a Virtual Machine"
-   
+
    ![Create New Instance](/assets/img/aws1.png)
-   
+
    * Select `Ubuntu Server 18.04 LTS (HVM)`
-   
+
    ![Select Server Type](/assets/img/aws2.png)
-   
+
    * Click on "Review and Launch", and then "Launch"
-   
+
    ![Select Instance Type](/assets/img/aws3.png)
-<<<<<<< HEAD
 
-   * Select “create a new key pair”, name the key pair (e.g. Hummingbot), download key pair, and then click on “Launch Instances”.
+   * Select “create a new key pair”, name the key pair (e.g. hummingbot), download key pair, and then click on “Launch Instances”.
 
-=======
-   
-   * Select “create a new key pair”, name the key pair (e.g. hummingbot), download key pair, and then click on “Launch Instances”. 
-   
->>>>>>> a9daaea8
    ![Create a New Key Pair](/assets/img/aws4.png)
-   
+
    * Click on “View Instances”
-   
+
    * To connect to the instance from the terminal, click on “Connect” and then follow the instructions on the resulting page.
-   
+
    ![Connect to AWS Instance](/assets/img/aws5.png)
 
 ## Install Docker on Ubuntu (or refer to [Docker official instructions](https://docs.docker.com/install/linux/docker-ce/ubuntu/))
@@ -109,13 +103,6 @@
 
    * After docker completion installed, you’ll see the following screen, where Hummingbot successfully starts
 
-<<<<<<< HEAD
-Once you can access your cloud server, you can proceed to either of the following guides to setup and run Hummingbot:
-
-- [Install Hummingbot on Linux from Docker](/installation/docker_linux/)
-- [Install Hummingbot on Linux from source](/installation/linux/)
-=======
 ![Hummingbot Welcome Screen](/assets/img/gcp-ssh-hummingbot.png)
 
-Start market making!
->>>>>>> a9daaea8
+Start market making!