--- conflicted
+++ resolved
@@ -34,11 +34,7 @@
 ## Coming Soon to Hummingbot
 
 * Liquid
-<<<<<<< HEAD
 * Bitcoin.com Exchange
-=======
-* Bitcoin Exchange
->>>>>>> bf0ad22f
 * Bitfinex
 * Kraken
 * Bitmex
