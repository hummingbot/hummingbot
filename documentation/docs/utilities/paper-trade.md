--- conflicted
+++ resolved
@@ -54,18 +54,11 @@
 - Bittrex
 - Dolomite
 - Liquid
-<<<<<<< HEAD
 - KuCoin
-=======
->>>>>>> 99557096
 
 ### Not yet supported
 
 - IDEX
-<<<<<<< HEAD
-
-=======
->>>>>>> 99557096
 
 !!! note
     Make sure to set paper trade to `false` when running Discovery Strategy.
