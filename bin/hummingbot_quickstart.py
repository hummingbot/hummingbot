#!/usr/bin/env python

import argparse
import asyncio
import logging
import os
import subprocess
from typing import (
    Coroutine,
    List,
)

<<<<<<< HEAD
from bin.hummingbot import (
    detect_available_port,
    UIStartListener,
)
from hummingbot import init_logging
from hummingbot.client.hummingbot_application import HummingbotApplication
from hummingbot.client.config.global_config_map import global_config_map
=======
import path_util  # noqa: F401
from bin.hummingbot import (
    detect_available_port,
)
from hummingbot import (
    init_logging,
)
>>>>>>> 25688046
from hummingbot.client.config.config_helpers import (
    create_yml_files,
    read_system_configs_from_yml,
    update_strategy_config_map_from_file,
    all_configs_complete,
)
from hummingbot.client.config.global_config_map import global_config_map
from hummingbot.client.config.security import Security
from hummingbot.client.hummingbot_application import HummingbotApplication
from hummingbot.client.settings import CONF_FILE_PATH, AllConnectorSettings
from hummingbot.client.ui import login_prompt
<<<<<<< HEAD
from hummingbot.core.event.events import HummingbotUIEvent
from hummingbot.core.management.console import start_management_console
from hummingbot.core.utils.async_utils import safe_gather
from hummingbot.client.settings import CONF_FILE_PATH, AllConnectorSettings
from hummingbot.client.config.security import Security
=======
from hummingbot.client.ui.stdout_redirection import patch_stdout
from hummingbot.core.management.console import start_management_console
from hummingbot.core.utils.async_utils import safe_gather
>>>>>>> 25688046


class CmdlineParser(argparse.ArgumentParser):
    def __init__(self):
        super().__init__()
        self.add_argument("--config-file-name", "-f",
                          type=str,
                          required=False,
                          help="Specify a file in `conf/` to load as the strategy config file.")
        self.add_argument("--wallet", "-w",
                          type=str,
                          required=False,
                          help="Specify the wallet public key you would like to use.")
        self.add_argument("--config-password", "--wallet-password", "-p",
                          type=str,
                          required=False,
                          help="Specify the password to unlock your encrypted files and wallets.")
        self.add_argument("--auto-set-permissions",
                          type=str,
                          required=False,
                          help="Try to automatically set config / logs / data dir permissions, "
                               "useful for Docker containers.")


def autofix_permissions(user_group_spec: str):
    project_home: str = os.path.realpath(os.path.join(__file__, "../../"))
    subprocess.run(f"cd '{project_home}' && "
                   f"sudo chown -R {user_group_spec} conf/ data/ logs/", capture_output=True, shell=True)


async def quick_start(args):
    config_file_name = args.config_file_name
    wallet = args.wallet
    password = args.config_password

    if args.auto_set_permissions is not None:
        autofix_permissions(args.auto_set_permissions)

    if password is not None and not Security.login(password):
        logging.getLogger().error("Invalid password.")
        return

    await Security.wait_til_decryption_done()
    await create_yml_files()
    init_logging("hummingbot_logs.yml")
    await read_system_configs_from_yml()

    AllConnectorSettings.initialize_paper_trade_settings(global_config_map.get("paper_trade_exchanges").value)

    hb = HummingbotApplication.main_application()
    # Todo: validate strategy and config_file_name before assinging

    if config_file_name is not None:
        hb.strategy_file_name = config_file_name
        hb.strategy_name = await update_strategy_config_map_from_file(os.path.join(CONF_FILE_PATH, config_file_name))

    # To ensure quickstart runs with the default value of False for kill_switch_enabled if not present
    if not global_config_map.get("kill_switch_enabled"):
        global_config_map.get("kill_switch_enabled").value = False

    if wallet and password:
        global_config_map.get("ethereum_wallet").value = wallet

    if hb.strategy_name and hb.strategy_file_name:
        if not all_configs_complete(hb.strategy_name):
            hb.status()

<<<<<<< HEAD
    # The listener needs to have a named variable for keeping reference, since the event listener system
    # uses weak references to remove unneeded listeners.
    start_listener: UIStartListener = UIStartListener(hb)
    hb.app.add_listener(HummingbotUIEvent.Start, start_listener)

    tasks: List[Coroutine] = [hb.run()]
    if global_config_map.get("debug_console").value:
        management_port: int = detect_available_port(8211)
        tasks.append(start_management_console(locals(), host="localhost", port=management_port))

    await safe_gather(*tasks)
=======
    with patch_stdout(log_field=hb.app.log_field):
        log_level = global_config_map.get("log_level").value
        init_logging("hummingbot_logs.yml",
                     override_log_level=log_level)

        if hb.strategy_file_name is not None and hb.strategy_name is not None:
            await write_config_to_yml(hb.strategy_name, hb.strategy_file_name)
            hb.start(log_level)

        tasks: List[Coroutine] = [hb.run()]
        if global_config_map.get("debug_console").value:
            management_port: int = detect_available_port(8211)
            tasks.append(start_management_console(locals(), host="localhost", port=management_port))
        await safe_gather(*tasks)
>>>>>>> 25688046


def main():
    args = CmdlineParser().parse_args()

    # Parse environment variables from Dockerfile.
    # If an environment variable is not empty and it's not defined in the arguments, then we'll use the environment
    # variable.
    if args.config_file_name is None and len(os.environ.get("CONFIG_FILE_NAME", "")) > 0:
        args.config_file_name = os.environ["CONFIG_FILE_NAME"]
    if args.wallet is None and len(os.environ.get("WALLET", "")) > 0:
        args.wallet = os.environ["WALLET"]
    if args.config_password is None and len(os.environ.get("CONFIG_PASSWORD", "")) > 0:
        args.config_password = os.environ["CONFIG_PASSWORD"]

    # If no password is given from the command line, prompt for one.
    if args.config_password is None:
        if not login_prompt():
            return

    asyncio.get_event_loop().run_until_complete(quick_start(args))


if __name__ == "__main__":
    main()<|MERGE_RESOLUTION|>--- conflicted
+++ resolved
@@ -5,50 +5,26 @@
 import logging
 import os
 import subprocess
-from typing import (
-    Coroutine,
-    List,
-)
+from typing import Coroutine, List
 
-<<<<<<< HEAD
-from bin.hummingbot import (
-    detect_available_port,
-    UIStartListener,
-)
+import path_util  # noqa: F401
+
+from bin.hummingbot import detect_available_port, UIStartListener
 from hummingbot import init_logging
-from hummingbot.client.hummingbot_application import HummingbotApplication
-from hummingbot.client.config.global_config_map import global_config_map
-=======
-import path_util  # noqa: F401
-from bin.hummingbot import (
-    detect_available_port,
-)
-from hummingbot import (
-    init_logging,
-)
->>>>>>> 25688046
 from hummingbot.client.config.config_helpers import (
+    all_configs_complete,
     create_yml_files,
     read_system_configs_from_yml,
     update_strategy_config_map_from_file,
-    all_configs_complete,
 )
 from hummingbot.client.config.global_config_map import global_config_map
 from hummingbot.client.config.security import Security
 from hummingbot.client.hummingbot_application import HummingbotApplication
-from hummingbot.client.settings import CONF_FILE_PATH, AllConnectorSettings
+from hummingbot.client.settings import AllConnectorSettings, CONF_FILE_PATH
 from hummingbot.client.ui import login_prompt
-<<<<<<< HEAD
 from hummingbot.core.event.events import HummingbotUIEvent
 from hummingbot.core.management.console import start_management_console
 from hummingbot.core.utils.async_utils import safe_gather
-from hummingbot.client.settings import CONF_FILE_PATH, AllConnectorSettings
-from hummingbot.client.config.security import Security
-=======
-from hummingbot.client.ui.stdout_redirection import patch_stdout
-from hummingbot.core.management.console import start_management_console
-from hummingbot.core.utils.async_utils import safe_gather
->>>>>>> 25688046
 
 
 class CmdlineParser(argparse.ArgumentParser):
@@ -116,7 +92,6 @@
         if not all_configs_complete(hb.strategy_name):
             hb.status()
 
-<<<<<<< HEAD
     # The listener needs to have a named variable for keeping reference, since the event listener system
     # uses weak references to remove unneeded listeners.
     start_listener: UIStartListener = UIStartListener(hb)
@@ -128,22 +103,6 @@
         tasks.append(start_management_console(locals(), host="localhost", port=management_port))
 
     await safe_gather(*tasks)
-=======
-    with patch_stdout(log_field=hb.app.log_field):
-        log_level = global_config_map.get("log_level").value
-        init_logging("hummingbot_logs.yml",
-                     override_log_level=log_level)
-
-        if hb.strategy_file_name is not None and hb.strategy_name is not None:
-            await write_config_to_yml(hb.strategy_name, hb.strategy_file_name)
-            hb.start(log_level)
-
-        tasks: List[Coroutine] = [hb.run()]
-        if global_config_map.get("debug_console").value:
-            management_port: int = detect_available_port(8211)
-            tasks.append(start_management_console(locals(), host="localhost", port=management_port))
-        await safe_gather(*tasks)
->>>>>>> 25688046
 
 
 def main():
