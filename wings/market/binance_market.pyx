import math
import aiohttp
from aiokafka import (
    AIOKafkaConsumer,
    ConsumerRecord
)
import asyncio
from async_timeout import timeout
from binance.client import Client as BinanceClient
from binance import client as binance_client_module
from binance.exceptions import BinanceAPIException
from decimal import (
    Decimal
)
from functools import partial
import logging
import re
import time
from typing import (
    Dict,
    List,
    AsyncIterable,
    Optional,
    Coroutine
)
from web3 import Web3
import conf
import wings
from wings.clock cimport Clock
from wings.data_source.binance_api_order_book_data_source import BinanceAPIOrderBookDataSource
from wings.events import (
    MarketEvent,
    MarketReceivedAssetEvent,
    MarketWithdrawAssetEvent,
    BuyOrderCompletedEvent,
    SellOrderCompletedEvent,
    OrderFilledEvent,
    OrderCancelledEvent,
    BuyOrderCreatedEvent,
    SellOrderCreatedEvent,
    MarketTransactionFailureEvent,
    OrderType,
    TradeType,
    TradeFee
)
from wings.market.market_base import (
    MarketBase,
    NaN
)
from wings.order_book_tracker import (
    OrderBookTrackerDataSourceType
)
from wings.order_book cimport OrderBook
from wings.tracker.binance_order_book_tracker import BinanceOrderBookTracker
from wings.tracker.binance_user_stream_tracker import BinanceUserStreamTracker
from wings.user_stream_tracker import UserStreamTrackerDataSourceType
from wings.cancellation_result import CancellationResult
from wings.transaction_tracker import TransactionTracker
from wings.wallet.wallet_base import WalletBase
from wings.wallet.wallet_base cimport WalletBase
from collections import deque
import statistics

s_logger = None
s_decimal_0 = Decimal(0)


class BinanceTime:
    """
    Used to monkey patch Binance client's time module to adjust request timestamp when needed
    """
    BINANCE_TIME_API = "https://api.binance.com/api/v1/time"
    _bt_logger = None
    _bt_shared_instance = None

    @classmethod
    def logger(cls) -> logging.Logger:
        global _bt_logger
        if _bt_logger is None:
            _bt_logger = logging.getLogger(__name__)
        return _bt_logger

    @classmethod
    def get_instance(cls) -> "BinanceTime":
        if cls._bt_shared_instance is None:
            cls._bt_shared_instance = BinanceTime()
        return cls._bt_shared_instance

    def __init__(self, check_interval: float = 60.0):
        self._time_offset_ms = deque([])
        self._set_server_time_offset_task = None
        self._started = False
        self.SERVER_TIME_OFFSET_CHECK_INTERVAL = check_interval
        self.median_window = 100

    @property
    def started(self):
        return self._started

    @property
    def time_offset_ms(self):
        if not self._time_offset_ms or len(self._time_offset_ms) < 3:
            return 0.0
        return statistics.median(self._time_offset_ms)

    def set_time_offset_ms(self, offset):
        self._time_offset_ms.append(offset)
        if len(self._time_offset_ms) > self.median_window :
            self._time_offset_ms.popleft()

    def time(self):
        return time.time() + self.time_offset_ms * 1e-3

    def start(self):
        if self._set_server_time_offset_task is None:
            self._set_server_time_offset_task = asyncio.ensure_future(self.set_server_time_offset())
            self._started = True

    def stop(self):
        if self._set_server_time_offset_task:
            self._set_server_time_offset_task.cancel()
            self._started = False

    async def set_server_time_offset(self):
        while True:
            try:
                async with aiohttp.ClientSession() as session:
                    async with session.get(self.BINANCE_TIME_API) as resp:
                        time_now_ms = time.time() * 1e3
                        resp_data = await resp.json()
                        binance_server_time = resp_data["serverTime"]
                        time_after_ms = time.time() * 1e3
                expected_server_time = int((time_after_ms + time_now_ms)//2)
                time_offset =  binance_server_time - expected_server_time
                self.set_time_offset_ms(time_offset)

            except asyncio.CancelledError:
                raise
            except Exception:
                self.logger().error(f"Error getting Binance server time.", exc_info=True)
            finally:
                await asyncio.sleep(self.SERVER_TIME_OFFSET_CHECK_INTERVAL)

cdef class BinanceMarketTransactionTracker(TransactionTracker):
    cdef:
        BinanceMarket _owner

    def __init__(self, owner: BinanceMarket):
        super().__init__()
        self._owner = owner

    cdef c_did_timeout_tx(self, str tx_id):
        TransactionTracker.c_did_timeout_tx(self, tx_id)
        self._owner.c_did_timeout_tx(tx_id)


cdef class InFlightDeposit:
    cdef:
        public str tracking_id
        public int64_t timestamp_ms
        public str tx_hash
        public str from_address
        public str to_address
        public bint has_tx_receipt

    def __init__(self, tracking_id: str, timestamp_ms: int, tx_hash: str, from_address: str, to_address: str):
        self.tracking_id = tracking_id
        self.timestamp_ms = timestamp_ms
        self.tx_hash = tx_hash
        self.from_address = from_address
        self.to_address = to_address
        self.has_tx_receipt = False

    def __repr__(self) -> str:
        return f"InFlightDeposit(tracking_id='{self.tracking_id}', timestamp_ms={self.timestamp_ms}, " \
        f"tx_hash='{self.tx_hash}', has_tx_receipt={self.has_tx_receipt})"


cdef class WithdrawRule:
    cdef:
        public str asset_name
        public double min_withdraw_amount
        public double withdraw_fee

    def __init__(self, asset_name: str, min_withdraw_amount: float, withdraw_fee: float):
        self.asset_name = asset_name
        self.min_withdraw_amount = min_withdraw_amount
        self.withdraw_fee = withdraw_fee

    def __repr__(self) -> str:
        return f"WithdrawRule(asset_name='{self.asset_name}', min_withdraw_amount={self.min_withdraw_amount}, " \
               f"withdraw_fee={self.withdraw_fee})"


cdef class InFlightOrder:
    cdef:
        public str client_order_id
        public int64_t exchange_order_id
        public str symbol
        public bint is_buy
        public object amount
        public object executed_amount
        public object quote_asset_amount
        public str fee_asset
        public object fee_paid
        public str last_state

    SYMBOL_SPLITTER = re.compile(r"^(\w+)(BTC|ETH|BNB|XRP|USDT|USDC|TUSD|PAX)$")

    def __init__(self, client_order_id: str, exchange_order_id: int, symbol: str, is_buy: bool, amount: Decimal):
        global s_decimal_0

        self.client_order_id = client_order_id
        self.exchange_order_id = exchange_order_id
        self.symbol = symbol
        self.is_buy = is_buy
        self.amount = amount
        self.executed_amount = s_decimal_0
        self.quote_asset_amount = s_decimal_0
        self.fee_asset = None
        self.fee_paid = s_decimal_0
        self.last_state = 'NEW'

    def __repr__(self) -> str:
        return f"InFlightOrder(client_order_id='{self.client_order_id}', exchange_order_id={self.exchange_order_id}, " \
               f"symbol='{self.symbol}', is_buy={self.is_buy}, amount={self.amount}, " \
               f"executed_amount={self.executed_amount}, quote_asset_amount={self.quote_asset_amount}, " \
               f"fee_asset='{self.fee_asset}', fee_paid={self.fee_paid}, last_state='{self.last_state}')"

    def update_with_execution_report(self, execution_report: Dict[str, any]):
        last_executed_quantity = Decimal(execution_report["l"])
        last_commission_amount = Decimal(execution_report["n"])
        last_commission_asset = execution_report["N"]
        last_order_state = execution_report["X"]
        last_executed_price = Decimal(execution_report["L"])
        quote_asset_amount = last_executed_price * last_executed_quantity
        self.executed_amount += last_executed_quantity
        self.quote_asset_amount += quote_asset_amount
        if last_commission_asset is not None:
            self.fee_asset = last_commission_asset
        self.fee_paid += last_commission_amount
        self.last_state = last_order_state

    @property
    def is_done(self) -> bool:
        return self.last_state in {"FILLED", "CANCELED", "PENDING_CANCEL", "REJECTED", "EXPIRED"}

    @property
    def is_failure(self) -> bool:
        return self.last_state in {"CANCELED", "PENDING_CANCEL", "REJECTED", "EXPIRED"}

    @property
    def base_asset(self) -> str:
        m = self.SYMBOL_SPLITTER.match(self.symbol)
        return m.group(1)

    @property
    def quote_asset(self) -> str:
        m = self.SYMBOL_SPLITTER.match(self.symbol)
        return m.group(2)


cdef class TradingRule:
    cdef:
        public str symbol
        public object price_tick_size
        public object order_step_size
        public object min_order_size
        public object min_notional_size

    @classmethod
    def parse_exchange_info(cls, exchange_info_dict: Dict[str, any]) -> List[TradingRule]:
        cdef:
            list symbol_rules = exchange_info_dict.get("symbols", [])
            list retval = []
        for rule in symbol_rules:
            try:
                symbol = rule.get("symbol")
                filters = rule.get("filters")
                price_filter = [f for f in filters if f.get("filterType") == "PRICE_FILTER"][0]
                lot_size_filter = [f for f in filters if f.get("filterType") == "LOT_SIZE"][0]
                min_notional_filter = [f for f in filters if f.get("filterType") == "MIN_NOTIONAL"][0]
                retval.append(TradingRule(symbol,
                                          Decimal(price_filter.get("tickSize")),
                                          Decimal(lot_size_filter.get("stepSize")),
                                          Decimal(lot_size_filter.get("minQty")),
                                          Decimal(min_notional_filter.get("minNotional"))))
            except Exception:
                BinanceMarket.logger().error(f"Error parsing the symbol rule {rule}. Skipping.", exc_info=True)
        return retval

    def __init__(self, symbol: str, price_tick_size: Decimal, order_step_size: Decimal, min_order_size: Decimal,
                 min_notional_size: Decimal):
        self.symbol = symbol
        self.price_tick_size = price_tick_size
        self.order_step_size = order_step_size
        self.min_order_size = min_order_size
        self.min_notional_size = min_notional_size

    def __repr__(self) -> str:
        return f"TradingRule(symbol='{self.symbol}', price_tick_size={self.price_tick_size}, " \
               f"order_step_size={self.order_step_size}, min_order_size={self.min_order_size}, " \
               f"min_notional_size={self.min_notional_size})"


cdef class BinanceMarket(MarketBase):
    MARKET_RECEIVED_ASSET_EVENT_TAG = MarketEvent.ReceivedAsset.value
    MARKET_BUY_ORDER_COMPLETED_EVENT_TAG = MarketEvent.BuyOrderCompleted.value
    MARKET_SELL_ORDER_COMPLETED_EVENT_TAG = MarketEvent.SellOrderCompleted.value
    MARKET_WITHDRAW_ASSET_EVENT_TAG = MarketEvent.WithdrawAsset.value
    MARKET_ORDER_CANCELLED_EVENT_TAG = MarketEvent.OrderCancelled.value
    MARKET_TRANSACTION_FAILURE_EVENT_TAG = MarketEvent.TransactionFailure.value
    MARKET_ORDER_FILLED_EVENT_TAG = MarketEvent.OrderFilled.value
    MARKET_BUY_ORDER_CREATED_EVENT_TAG = MarketEvent.BuyOrderCreated.value
    MARKET_SELL_ORDER_CREATED_EVENT_TAG = MarketEvent.SellOrderCreated.value

    DEPOSIT_TIMEOUT = 1800.0
    API_CALL_TIMEOUT = 10.0
    BINANCE_TRADE_TOPIC_NAME = "binance-trade.serialized"
    BINANCE_USER_STREAM_TOPIC_NAME = "binance-user-stream.serialized"

    @classmethod
    def logger(cls) -> logging.Logger:
        global s_logger
        if s_logger is None:
            s_logger = logging.getLogger(__name__)
        return s_logger

    def __init__(self,
                 web3_url: str,
                 binance_api_key: str,
                 binance_api_secret: str,
                 poll_interval: float = 5.0,
                 order_book_tracker_data_source_type: OrderBookTrackerDataSourceType =
                    OrderBookTrackerDataSourceType.EXCHANGE_API,
                 user_stream_tracker_data_source_type: UserStreamTrackerDataSourceType =
                    UserStreamTrackerDataSourceType.EXCHANGE_API,
                 symbols: Optional[List[str]] = None):

        self.monkey_patch_binance_time()
        super().__init__()
        self._order_book_tracker = BinanceOrderBookTracker(data_source_type=order_book_tracker_data_source_type,
                                                           symbols=symbols)
        self._binance_client = BinanceClient(binance_api_key, binance_api_secret)
        self._user_stream_tracker = BinanceUserStreamTracker(
            data_source_type=user_stream_tracker_data_source_type, binance_client=self._binance_client)
        self._account_balances = {}
        self._ev_loop = asyncio.get_event_loop()
        self._poll_notifier = asyncio.Event()
        self._last_timestamp = 0
        self._poll_interval = poll_interval
        self._in_flight_deposits = {}
        self._in_flight_orders = {}
        self._tx_tracker = BinanceMarketTransactionTracker(self)
        self._w3 = Web3(Web3.HTTPProvider(web3_url))
        self._withdraw_rules = {}
        self._trading_rules = {}
        self._trade_fees = {}
        self._last_update_trade_fees_timestamp = 0
        self._data_source_type = order_book_tracker_data_source_type
        self._status_polling_task = None
        self._user_stream_tracker_task = None
        self._user_stream_event_listener_task = None
        self._order_tracker_task = None
        self._coro_queue = asyncio.Queue()
        self._coro_scheduler_task = None

    @property
    def name(self) -> str:
<<<<<<< HEAD
        return "Binance"
=======
        return "binance"
>>>>>>> 8b1d3f5b

    @property
    def order_books(self) -> Dict[str, OrderBook]:
        return self._order_book_tracker.order_books

    @property
    def binance_client(self) -> BinanceClient:
        return self._binance_client

    @property
    def withdraw_rules(self) -> Dict[str, WithdrawRule]:
        return self._withdraw_rules

    @property
    def trading_rules(self) -> Dict[str, TradingRule]:
        return self._trading_rules

    @property
    def in_flight_orders(self) -> Dict[str, InFlightOrder]:
        return self._in_flight_orders

    @property
    def in_flight_deposits(self) -> Dict[str, InFlightDeposit]:
        return self._in_flight_deposits

    @property
    def coro_queue(self) -> asyncio.Queue:
        return self._coro_queue

    @property
    def coro_scheduler_task(self) -> asyncio.Task:
        return self._coro_scheduler_task

    async def get_active_exchange_markets(self):
        return await BinanceAPIOrderBookDataSource.get_active_exchange_markets()

    async def coro_scheduler(self, coro_queue: asyncio.Queue, interval: float = 0.5):
        while True:
            try:
                fut, coro, timeout_seconds = await coro_queue.get()
                async with timeout(timeout_seconds):
                    fut.set_result(await coro)
            except asyncio.CancelledError:
                self.logger().error("coro_scheduler has been cancelled! This shouldn't happen!", exc_info=True)
                raise
            except Exception as e:
                self.logger().error("API call error.", exc_info=True)
                try:
                    fut.set_exception(e)
                except Exception as e:
                    pass
            finally:
                try:
                    await asyncio.sleep(interval)
                except Exception as e:
                    self.logger().error("Scheduler sleep interrupted.", exc_info=True)

    def monkey_patch_binance_time(self):
        if binance_client_module.time != BinanceTime.get_instance():
            binance_client_module.time = BinanceTime.get_instance()
            BinanceTime.get_instance().start()

    async def schedule_async_call(self, coro: Coroutine, timeout_seconds: float) -> any:
        fut = self._ev_loop.create_future()
        self._coro_queue.put_nowait((fut, coro, timeout_seconds))
        return await fut

    async def query_api(self, func, *args, **kwargs) -> Dict[str, any]:
        async with timeout(self.API_CALL_TIMEOUT):
            coro = self._ev_loop.run_in_executor(wings.get_executor(), partial(func, *args, **kwargs))
            return await self.schedule_async_call(coro, self.API_CALL_TIMEOUT)

    async def query_url(self, url) -> any:
        async with aiohttp.ClientSession() as client:
            async with client.get(url, timeout=self.API_CALL_TIMEOUT) as response:
                if response.status != 200:
                    raise IOError(f"Error fetching data from {url}. HTTP status is {response.status}.")
                data = await response.json()
                return data

    async def _update_balances(self):
        cdef:
            dict account_info
            list balances
            str asset_name
            set local_asset_names = set(self._account_balances.keys())
            set remote_asset_names = set()
            set asset_names_to_remove

        account_info = await self.query_api(self._binance_client.get_account)
        balances = account_info["balances"]
        for balance_entry in balances:
            asset_name = balance_entry["asset"]
            balance = Decimal(balance_entry["free"]) + Decimal(balance_entry["locked"])
            self._account_balances[asset_name] = balance
            remote_asset_names.add(asset_name)

        asset_names_to_remove = local_asset_names.difference(remote_asset_names)
        for asset_name in asset_names_to_remove:
            del self._account_balances[asset_name]

    async def _check_failed_eth_tx(self):
        in_flight_deposits = [d for d in self._in_flight_deposits.values() if not d.has_tx_receipt]
        tasks = [self._ev_loop.run_in_executor(wings.get_executor(),
                                               self._w3.eth.getTransactionReceipt, d.tx_hash)
                 for d in in_flight_deposits]
        receipts = await asyncio.gather(*tasks)
        for d , receipt in zip(in_flight_deposits, receipts):
            if receipt is None or receipt.blockHash is None:
                continue
            if receipt.status == 0:
                self.c_did_fail_tx(d.tracking_id)
            d.has_tx_receipt = True

    async def _update_trade_fees(self):
        cdef:
            double current_timestamp = self._current_timestamp

        if current_timestamp - self._last_update_trade_fees_timestamp > 60.0 * 60.0 or len(self._trade_fees) < 1:
            try:
                res = await self.query_api(self._binance_client.get_trade_fee)
                for fee in res["tradeFee"]:
                    self._trade_fees[fee["symbol"]] = (fee["maker"], fee["taker"])
                self._last_update_trade_fees_timestamp = current_timestamp
            except Exception:
                self.logger().error("Error fetching Binance trade fees.", exc_info=True)
                raise

    cdef object c_get_fee(self,
                          str symbol,
                          object order_type,
                          object order_side,
                          double amount,
                          double price):
        cdef:
            double maker_trade_fee = 0.001
            double taker_trade_fee = 0.001

        if symbol not in self._trade_fees:
            # https://www.binance.com/en/fee/schedule
            self.logger().warning(f"Unable to find trade fee for {symbol}. Using default 0.1% maker/taker fee.")
        else:
            maker_trade_fee, taker_trade_fee = self._trade_fees.get(symbol)
        return TradeFee(percent=maker_trade_fee if order_type is OrderType.LIMIT else taker_trade_fee)

    async def _check_deposit_completion(self):
        if len(self._in_flight_deposits) < 1:
            return

        # Emit the API call.
        min_timestamp = min(d.timestamp_ms for d in self._in_flight_deposits.values())
        tx_hash_to_deposit_map = dict((d.tx_hash, d) for d in self._in_flight_deposits.values())
        api_reply = await self.query_api(self._binance_client.get_deposit_history, startTime=min_timestamp)

        # Get the deposit list data from the API reply.
        if not isinstance(api_reply, dict) or api_reply["success"] is not True:
            self.logger().error(f"Invalid reply from Binance deposit history API endpoint: {api_reply}")
            return
        deposit_list = api_reply["depositList"]

        # For each record in the deposit list, match it against known in-flight deposits.
        # Emit received asset events.
        for deposit_record in deposit_list:
            if deposit_record["status"] != 1:
                continue
            tx_id = deposit_record.get("txId", "")
            if tx_id in tx_hash_to_deposit_map:
                tracking_record = tx_hash_to_deposit_map[tx_id]
                self.logger().info(f"Received {deposit_record['amount']} {deposit_record['asset']} from "
                                   f"{tracking_record.from_address} via tx id {tx_id}.")
                self.c_trigger_event(self.MARKET_RECEIVED_ASSET_EVENT_TAG,
                                     MarketReceivedAssetEvent(
                                         deposit_record["insertTime"] * 1e-3,
                                         tracking_record.tracking_id,
                                         tracking_record.from_address,
                                         tracking_record.to_address,
                                         deposit_record["asset"],
                                         float(deposit_record["amount"])
                                     ))
                self.c_stop_tracking_deposit(tracking_record.tracking_id)

    async def _update_withdraw_rules(self):
        cdef:
            # The poll interval for withdraw rules is 60 seconds.
            int64_t last_tick = <int64_t>(self._last_timestamp / 60.0)
            int64_t current_tick = <int64_t>(self._current_timestamp / 60.0)
        if current_tick > last_tick or len(self._withdraw_rules) < 1:
            asset_rules = await self.query_url("https://www.binance.com/assetWithdraw/getAllAsset.html")
            for asset_rule in asset_rules:
                asset_name = asset_rule["assetCode"]
                min_withdraw_amount = float(asset_rule["minProductWithdraw"])
                withdraw_fee = float(asset_rule["transactionFee"])
                if asset_name not in self._withdraw_rules:
                    self._withdraw_rules[asset_name] = WithdrawRule(asset_name, min_withdraw_amount, withdraw_fee)
                else:
                    existing_rule = self._withdraw_rules[asset_name]
                    existing_rule.min_withdraw_amount = min_withdraw_amount
                    existing_rule.withdraw_fee = withdraw_fee

    async def _update_trading_rules(self):
        cdef:
            # The poll interval for withdraw rules is 60 seconds.
            int64_t last_tick = <int64_t>(self._last_timestamp / 60.0)
            int64_t current_tick = <int64_t>(self._current_timestamp / 60.0)
        if current_tick > last_tick or len(self._trading_rules) < 1:
            exchange_info = await self.query_api(self._binance_client.get_exchange_info)
            trading_rules_list = TradingRule.parse_exchange_info(exchange_info)
            self._trading_rules.clear()
            for trading_rule in trading_rules_list:
                self._trading_rules[trading_rule.symbol] = trading_rule

    async def _update_order_status(self):
        cdef:
            # This is intended to be a backup measure to close straggler orders, in case Binance's user stream events
            # are not working.
            # The poll interval for order status is 10 seconds.
            int64_t last_tick = <int64_t>(self._last_timestamp / 10.0)
            int64_t current_tick = <int64_t>(self._current_timestamp / 10.0)

        if current_tick > last_tick and len(self._in_flight_orders) > 0:
            tracked_orders = list(self._in_flight_orders.values())
            tasks = [self.query_api(self._binance_client.get_order, origClientOrderId=o.client_order_id)
                     for o in tracked_orders]
            results = await asyncio.gather(*tasks, return_exceptions=True)
            for order_update, tracked_order in zip(results, tracked_orders):
                if isinstance(order_update, Exception):
                    self.logger().error(f"Error fetching status update for the order {tracked_order.client_order_id}: "
                                        f"{order_update}.")
                    continue
                tracked_order.last_state = order_update["status"]
                client_order_id = tracked_order.client_order_id

                if tracked_order.last_state in ["FILLED", "PARTIALLY_FILLED"]:
                    self.c_trigger_event(self.MARKET_ORDER_FILLED_EVENT_TAG,
                                         OrderFilledEvent(
                                            self._current_timestamp,
                                            tracked_order.client_order_id,
                                            tracked_orders.symbol,
                                            TradeType.BUY if tracked_order.is_buy else TradeType.SELL,
                                            OrderType.LIMIT if order_update["type"]=="LIMIT" else OrderType.MARKET,
                                            float(order_update["price"]),
                                            float(order_update["executedQty"])
                                         ))
                if tracked_order.is_done:
                    if not tracked_order.is_failure:
                        if tracked_order.is_buy:
                            self.logger().info(f"The market buy order {client_order_id} has completed "
                                               f"according to order status API.")
                            self.c_trigger_event(self.MARKET_BUY_ORDER_COMPLETED_EVENT_TAG,
                                                 BuyOrderCompletedEvent(self._current_timestamp,
                                                                        tracked_order.client_order_id,
                                                                        tracked_order.base_asset,
                                                                        tracked_order.quote_asset,
                                                                        (tracked_order.fee_asset
                                                                         or tracked_order.base_asset),
                                                                        float(tracked_order.executed_amount),
                                                                        float(tracked_order.quote_asset_amount),
                                                                        float(tracked_order.fee_paid)))
                        else:
                            self.logger().info(f"The market sell order {client_order_id} has completed "
                                               f"according to order status API.")
                            self.c_trigger_event(self.MARKET_SELL_ORDER_COMPLETED_EVENT_TAG,
                                                 SellOrderCompletedEvent(self._current_timestamp,
                                                                         tracked_order.client_order_id,
                                                                         tracked_order.base_asset,
                                                                         tracked_order.quote_asset,
                                                                         (tracked_order.fee_asset
                                                                          or tracked_order.quote_asset),
                                                                         float(tracked_order.executed_amount),
                                                                         float(tracked_order.quote_asset_amount),
                                                                         float(tracked_order.fee_paid)))
                    else:
                        self.logger().info(f"The market order {client_order_id} has failed according to "
                                           f"order status API.")
                        self.c_trigger_event(self.MARKET_TRANSACTION_FAILURE_EVENT_TAG,
                                             MarketTransactionFailureEvent(
                                                 self._current_timestamp,
                                                 tracked_order.client_order_id
                                             ))
                    self.c_stop_tracking_order(tracked_order.client_order_id)

    async def _iter_kafka_messages(self, topic: str) -> AsyncIterable[ConsumerRecord]:
        while True:
            try:
                consumer = AIOKafkaConsumer(topic, loop=self._ev_loop, bootstrap_servers=conf.kafka_bootstrap_server)
                await consumer.start()
                partition = list(consumer.assignment())[0]
                await consumer.seek_to_end(partition)

                while True:
                    response = await consumer.getmany(partition, timeout_ms=1000)
                    if partition in response:
                        for record in response[partition]:
                            yield record
            except asyncio.CancelledError:
                raise
            except Exception:
                self.logger().error("Unknown error. Retrying after 5 seconds.", exc_info=True)
                await asyncio.sleep(5.0)

    async def _iter_user_event_queue(self) -> AsyncIterable[Dict[str, any]]:
        while True:
            try:
                yield await self._user_stream_tracker.user_stream.get()
            except asyncio.CancelledError:
                raise
            except Exception:
                self.logger().error("Unknown error. Retrying after 1 seconds.", exc_info=True)
                await asyncio.sleep(1.0)

    async def _user_stream_event_listener(self):
        async for event_message in self._iter_user_event_queue():
            try:
                event_type = event_message.get("e")
                if event_type != "executionReport":
                    continue
                client_order_id = event_message.get("c")
                tracked_order = self._in_flight_orders.get(client_order_id)
                if tracked_order is None:
                    self.logger().warning(f"Unrecognized order ID from user stream: {client_order_id}. Skipping.")
                    continue
                tracked_order.update_with_execution_report(event_message)
                execution_type = event_message.get("x")
                if execution_type == "TRADE":
                    self.c_trigger_event(self.MARKET_ORDER_FILLED_EVENT_TAG,
                                         OrderFilledEvent.order_filled_event_from_binance_execution_report(
                                             event_message))

                if tracked_order.is_done:
                    if not tracked_order.is_failure:
                        if tracked_order.is_buy:
                            self.logger().info(f"The market buy order {client_order_id} has completed "
                                               f"according to user stream.")
                            self.c_trigger_event(self.MARKET_BUY_ORDER_COMPLETED_EVENT_TAG,
                                                 BuyOrderCompletedEvent(self._current_timestamp,
                                                                        client_order_id,
                                                                        tracked_order.base_asset,
                                                                        tracked_order.quote_asset,
                                                                        (tracked_order.fee_asset
                                                                         or tracked_order.base_asset),
                                                                        float(tracked_order.executed_amount),
                                                                        float(tracked_order.quote_asset_amount),
                                                                        float(tracked_order.fee_paid)))
                        else:
                            self.logger().info(f"The market sell order {client_order_id} has completed "
                                               f"according to user stream.")
                            self.c_trigger_event(self.MARKET_SELL_ORDER_COMPLETED_EVENT_TAG,
                                                 SellOrderCompletedEvent(self._current_timestamp,
                                                                         client_order_id,
                                                                         tracked_order.base_asset,
                                                                         tracked_order.quote_asset,
                                                                         (tracked_order.fee_asset
                                                                          or tracked_order.quote_asset),
                                                                         float(tracked_order.executed_amount),
                                                                         float(tracked_order.quote_asset_amount),
                                                                         float(tracked_order.fee_paid)))
                    else:
                        self.logger().info(f"The market order {client_order_id} has failed according to user stream.")
                        self.c_trigger_event(self.MARKET_TRANSACTION_FAILURE_EVENT_TAG,
                                             MarketTransactionFailureEvent(
                                                 self._current_timestamp,
                                                 tracked_order.client_order_id
                                             ))
                    self.c_stop_tracking_order(client_order_id)
            except asyncio.CancelledError:
                raise
            except Exception:
                self.logger().error("Unexpected error in user stream listener loop.", exc_info=True)
                await asyncio.sleep(5.0)

    async def _status_polling_loop(self):
        while True:
            try:
                self._poll_notifier = asyncio.Event()
                await self._poll_notifier.wait()

                await asyncio.gather(
                    self._update_balances(),
                    self._check_failed_eth_tx(),
                    self._check_deposit_completion(),
                    self._update_withdraw_rules(),
                    self._update_trading_rules(),
                    self._update_order_status(),
                    self._update_trade_fees()
                )
            except asyncio.CancelledError:
                raise
            except Exception:
                self.logger().error("Unexpected error while fetching account updates.", exc_info=True)
                await asyncio.sleep(0.5)

    @property
    def ready(self) -> bool:
        return (len(self._order_book_tracker.order_books) > 0 and
                len(self._account_balances) > 0 and
                len(self._withdraw_rules) > 0 and
                len(self._trading_rules) > 0 and
                len(self._trade_fees) > 0)

    async def server_time(self) -> int:
        """
        :return: The current server time in milliseconds since UNIX epoch.
        """
        result = await self.query_api(self._binance_client.get_server_time)
        return result["serverTime"]

    def get_all_balances(self) -> Dict[str, float]:
        return self._account_balances.copy()

    async def execute_deposit(self, tracking_id: str, from_wallet: WalletBase, currency: str, amount: float):
        cdef:
            dict deposit_reply
            str deposit_address
            str tx_hash

        # First, get the deposit address from Binance.
        try:
            deposit_reply, server_time_ms = await asyncio.gather(
                self.query_api(self._binance_client.get_deposit_address, asset=currency),
                self.server_time()
            )
        except asyncio.CancelledError:
            raise
        except Exception:
            self.logger().error(f"Error fetching deposit address and server time for depositing {currency}.",
                                exc_info=True)
            self.c_trigger_event(self.MARKET_TRANSACTION_FAILURE_EVENT_TAG,
                                 MarketTransactionFailureEvent(self._current_timestamp, tracking_id))
            return

        if deposit_reply.get("success") is not True:
            self.logger().error(f"Could not get deposit address for {currency}: {deposit_reply}")
            self.c_trigger_event(self.MARKET_TRANSACTION_FAILURE_EVENT_TAG,
                                 MarketTransactionFailureEvent(self._current_timestamp, tracking_id))
            return

        deposit_address = Web3.toChecksumAddress(deposit_reply["address"])

        # Then, send the transaction from the wallet, and remember the in flight transaction.
        tx_hash = from_wallet.send(deposit_address, currency, amount)
        self.c_start_tracking_deposit(tracking_id, server_time_ms, tx_hash, from_wallet.address, deposit_address)

    cdef str c_deposit(self, WalletBase from_wallet, str currency, double amount):
        cdef:
            int64_t tracking_nonce = <int64_t>(time.time() * 1e6)
            str tracking_id = str(f"deposit://{currency}/{tracking_nonce}")
        asyncio.ensure_future(self.execute_deposit(tracking_id, from_wallet, currency, amount))

        self._tx_tracker.c_start_tx_tracking(tracking_id, self.DEPOSIT_TIMEOUT)
        return tracking_id

    async def execute_withdraw(self, tracking_id: str, to_address: str, currency: str, amount: float):
        decimal_amount = str(Decimal(f"{amount:.12g}"))
        try:
            withdraw_result = await self.query_api(self._binance_client.withdraw,
                                                   asset=currency, address=to_address, amount=decimal_amount)
        except asyncio.CancelledError:
            raise
        except Exception:
            self.logger().error(f"Error sending withdraw request to Binance for {currency}.", exc_info=True)
            self.c_trigger_event(self.MARKET_TRANSACTION_FAILURE_EVENT_TAG,
                                 MarketTransactionFailureEvent(self._current_timestamp, tracking_id))
            return

        # Since the Binance API client already does some checking for us, if no exception has been raised... the
        # withdraw result here should be valid.
        withdraw_fee = self._withdraw_rules[currency].withdraw_fee if currency in self._withdraw_rules else 0.0
        self.c_trigger_event(self.MARKET_WITHDRAW_ASSET_EVENT_TAG,
                             MarketWithdrawAssetEvent(self._current_timestamp, tracking_id, to_address, currency,
                                                      float(amount), float(withdraw_fee)))

    cdef str c_withdraw(self, str address, str currency, double amount):
        cdef:
            int64_t tracking_nonce = <int64_t>(time.time() * 1e6)
            str tracking_id = str(f"withdraw://{currency}/{tracking_nonce}")
        asyncio.ensure_future(self.execute_withdraw(tracking_id, address, currency, amount))
        return tracking_id

    cdef c_start(self, Clock clock, double timestamp):
        self._tx_tracker.c_start(clock, timestamp)
        MarketBase.c_start(self, clock, timestamp)
        self._order_tracker_task = asyncio.ensure_future(self._order_book_tracker.start())
        self._status_polling_task = asyncio.ensure_future(self._status_polling_loop())
        self._user_stream_tracker_task = asyncio.ensure_future(self._user_stream_tracker.start())
        self._user_stream_event_listener_task = asyncio.ensure_future(self._user_stream_event_listener())
        self._coro_scheduler_task = asyncio.ensure_future(self.coro_scheduler(self._coro_queue))

    cdef c_tick(self, double timestamp):
        cdef:
            int64_t last_tick = <int64_t>(self._last_timestamp / self._poll_interval)
            int64_t current_tick = <int64_t>(timestamp / self._poll_interval)

        self._tx_tracker.c_tick(timestamp)
        MarketBase.c_tick(self, timestamp)
        if current_tick > last_tick:
            if not self._poll_notifier.is_set():
                self._poll_notifier.set()
        self._last_timestamp = timestamp

    async def execute_buy(self,
                          order_id: str,
                          symbol: str,
                          amount: float,
                          order_type: OrderType,
                          price: Optional[float] = NaN):
        cdef:
            TradingRule trading_rule = self._trading_rules[symbol]
        decimal_amount = self.quantize_order_amount(symbol, amount)
        if decimal_amount < trading_rule.min_order_size:
            raise ValueError(f"Buy order amount {decimal_amount} is lower than the minimum order size "
                             f"{trading_rule.min_order_size}.")

        try:
            self.c_start_tracking_order(order_id, -1, symbol, True, decimal_amount)
            order_result = None
            if order_type is OrderType.LIMIT:
                order_result = await self.query_api(self._binance_client.order_limit_buy,
                                                    symbol=symbol,
                                                    quantity=str(decimal_amount),
                                                    price=price,
                                                    newClientOrderId=order_id)
            elif order_type is OrderType.MARKET:
                order_result = await self.query_api(self._binance_client.order_market_buy,
                                                    symbol=symbol,
                                                    quantity=str(decimal_amount),
                                                    newClientOrderId=order_id)
            else:
                raise ValueError(f"Invalid OrderType {order_type}. Aborting.")

            self.c_trigger_event(self.MARKET_BUY_ORDER_CREATED_EVENT_TAG,
                                 BuyOrderCreatedEvent(
                                     self._current_timestamp,
                                     order_type,
                                     symbol,
                                     decimal_amount,
                                     0.0 if math.isnan(price) else price,
                                     order_id
                                 ))

            exchange_order_id = order_result["orderId"]
            tracked_order = self._in_flight_orders.get(order_id)
            if tracked_order is not None:
                self.logger().info(f"Created {order_type} buy order {order_id} for "
                                   f"{decimal_amount} {symbol}.")
                tracked_order.exchange_order_id = exchange_order_id
        except asyncio.CancelledError:
            raise
        except Exception:
            self.c_stop_tracking_order(order_id)
            order_type_str = 'MARKET' if order_type == OrderType.MARKET else 'LIMIT'
            self.logger().error(f"Error submitting buy {order_type_str} order to Binance for "
                                f"{decimal_amount} {symbol} {price}.",
                                exc_info=True)
            self.c_trigger_event(self.MARKET_TRANSACTION_FAILURE_EVENT_TAG,
                                 MarketTransactionFailureEvent(self._current_timestamp, order_id))

    cdef str c_buy(self, str symbol, double amount, object order_type = OrderType.MARKET, double price = NaN,
                   dict kwargs = {}):
        cdef:
            int64_t tracking_nonce = <int64_t>(time.time() * 1e6)
            str order_id = str(f"buy-{symbol}-{tracking_nonce}")
        asyncio.ensure_future(self.execute_buy(order_id, symbol, amount, order_type, price))
        return order_id

    async def execute_sell(self,
                           order_id: str,
                           symbol: str,
                           amount: float,
                           order_type: OrderType,
                           price: Optional[float] = NaN):
        cdef:
            TradingRule trading_rule = self._trading_rules[symbol]

        decimal_amount = self.quantize_order_amount(symbol, amount)
        if decimal_amount < trading_rule.min_order_size:
            raise ValueError(f"Sell order amount {decimal_amount} is lower than the minimum order size "
                             f"{trading_rule.min_order_size}.")

        try:
            self.c_start_tracking_order(order_id, -1, symbol, False, decimal_amount)
            order_result = None
            if order_type is OrderType.LIMIT:
                order_result = await self.query_api(self._binance_client.order_limit_sell,
                                                    symbol=symbol,
                                                    quantity=str(decimal_amount),
                                                    price=str(price),
                                                    newClientOrderId=order_id)
            elif order_type is OrderType.MARKET:
                order_result = await self.query_api(self._binance_client.order_market_sell,
                                                    symbol=symbol,
                                                    quantity=str(decimal_amount),
                                                    newClientOrderId=order_id)
            else:
                raise ValueError(f"Invalid OrderType {order_type}. Aborting.")

            self.c_trigger_event(self.MARKET_SELL_ORDER_CREATED_EVENT_TAG,
                                 SellOrderCreatedEvent(
                                     self._current_timestamp,
                                     order_type,
                                     symbol,
                                     decimal_amount,
                                     0.0 if math.isnan(price) else price,
                                     order_id
                                 ))
            exchange_order_id = order_result["orderId"]
            tracked_order = self._in_flight_orders.get(order_id)
            if tracked_order is not None:
                self.logger().info(f"Created {order_type} sell order {order_id} for "
                                   f"{decimal_amount} {symbol}.")
                tracked_order.exchange_order_id = exchange_order_id
        except asyncio.CancelledError:
            raise
        except Exception:
            self.c_stop_tracking_order(order_id)
            order_type_str = 'MARKET' if order_type == OrderType.MARKET else 'LIMIT'
            self.logger().error(f"Error submitting sell {order_type_str} order to Binance for "
                                f"{decimal_amount} {symbol} {price}.",
                                exc_info=True)
            self.c_trigger_event(self.MARKET_TRANSACTION_FAILURE_EVENT_TAG,
                                 MarketTransactionFailureEvent(self._current_timestamp, order_id))

    cdef str c_sell(self, str symbol, double amount, object order_type = OrderType.MARKET, double price = NaN,
                    dict kwargs = {}):
        cdef:
            int64_t tracking_nonce = <int64_t>(time.time() * 1e6)
            str order_id = str(f"sell-{symbol}-{tracking_nonce}")
        asyncio.ensure_future(self.execute_sell(order_id, symbol, amount, order_type, price))
        return order_id

    async def execute_cancel(self, symbol: str, order_id: str):
        try:
            cancel_result = await self.query_api(self._binance_client.cancel_order,
                                                 symbol=symbol,
                                                 origClientOrderId=order_id)
        except BinanceAPIException as e:
            if "Unknown order sent" in e.message:
                # The order was never there to begin with. So cancelling it is a no-op but semantically successful.
                self.logger().info(f"The order {order_id} does not exist on Binance. No cancellation needed.")
                self.c_trigger_event(self.MARKET_ORDER_CANCELLED_EVENT_TAG,
                                     OrderCancelledEvent(self._current_timestamp, order_id))
                return {
                    # Required by cancel_all() below.
                    "origClientOrderId": order_id
                }

        if isinstance(cancel_result, dict) and cancel_result.get("status") == "CANCELED":
            self.logger().info(f"Successfully cancelled order {order_id}.")
            self.c_trigger_event(self.MARKET_ORDER_CANCELLED_EVENT_TAG,
                                 OrderCancelledEvent(self._current_timestamp, order_id))
        return cancel_result

    cdef c_cancel(self, str symbol, str order_id):
        asyncio.ensure_future(self.execute_cancel(symbol, order_id))
        return order_id

    async def cancel_all(self, timeout_seconds: float) -> List[CancellationResult]:
        incomplete_orders = [o for o in self._in_flight_orders.values() if not o.is_done]
        tasks = [self.execute_cancel(o.symbol, o.client_order_id) for o in incomplete_orders]
        order_id_set = set([o.client_order_id for o in incomplete_orders])
        successful_cancellations = []

        try:
            async with timeout(timeout_seconds):
                cancellation_results = await asyncio.gather(*tasks, return_exceptions=True)
                for cr in cancellation_results:
                    if isinstance(cr, BinanceAPIException):
                        continue
                    if isinstance(cr, dict) and "origClientOrderId" in cr:
                        client_order_id = cr.get("origClientOrderId")
                        order_id_set.remove(client_order_id)
                        successful_cancellations.append(CancellationResult(client_order_id, True))
        except Exception:
            self.logger().error(f"Unexpected error cancelling orders.", exc_info=True)

        failed_cancellations = [CancellationResult(oid, False) for oid in order_id_set]
        return successful_cancellations + failed_cancellations

    cdef double c_get_balance(self, str currency) except? -1:
        return float(self._account_balances.get(currency, 0.0))

    cdef double c_get_price(self, str symbol, bint is_buy) except? -1:
        cdef:
            OrderBook order_book = self.c_get_order_book(symbol)

        return order_book.c_get_price(is_buy)

    cdef OrderBook c_get_order_book(self, str symbol):
        cdef:
            dict order_books = self._order_book_tracker.order_books

        if symbol not in order_books:
            raise ValueError(f"No order book exists for '{symbol}'.")
        return order_books[symbol]

    cdef c_did_timeout_tx(self, str tracking_id):
        if tracking_id in self._in_flight_deposits:
            self.c_stop_tracking_deposit(tracking_id)
        self.c_trigger_event(self.MARKET_TRANSACTION_FAILURE_EVENT_TAG,
                             MarketTransactionFailureEvent(self._current_timestamp, tracking_id))

    cdef c_did_fail_tx(self, str tracking_id):
        if tracking_id in self._in_flight_deposits:
            self.c_stop_tracking_deposit(tracking_id)
        self.c_trigger_event(self.MARKET_TRANSACTION_FAILURE_EVENT_TAG,
                             MarketTransactionFailureEvent(self._current_timestamp, tracking_id))

    cdef c_start_tracking_deposit(self, str tracking_id, int64_t start_time_ms, str tx_hash, str from_address,
                                  str to_address):
        self._in_flight_deposits[tracking_id] = InFlightDeposit(tracking_id, start_time_ms, tx_hash, from_address,
                                                                to_address)

    cdef c_stop_tracking_deposit(self, str tracking_id):
        self._tx_tracker.c_stop_tx_tracking(tracking_id)
        if tracking_id in self._in_flight_deposits:
            del self._in_flight_deposits[tracking_id]

    cdef c_start_tracking_order(self, str order_id, int64_t exchange_order_id, str symbol, bint is_buy, object amount):
        self._in_flight_orders[order_id] = InFlightOrder(order_id, exchange_order_id, symbol, is_buy, amount)

    cdef c_stop_tracking_order(self, str order_id):
        if order_id in self._in_flight_orders:
            del self._in_flight_orders[order_id]

    cdef object c_get_order_price_quantum(self, str symbol, double price):
        cdef:
            TradingRule trading_rule = self._trading_rules[symbol]
        return trading_rule.price_tick_size

    cdef object c_get_order_size_quantum(self, str symbol, double order_size):
        cdef:
            TradingRule trading_rule = self._trading_rules[symbol]
        return Decimal(trading_rule.order_step_size)

    cdef object c_quantize_order_amount(self, str symbol, double amount):
        cdef:
            TradingRule trading_rule = self._trading_rules[symbol]

        global s_decimal_0
        quantized_amount = MarketBase.c_quantize_order_amount(self, symbol, amount)

        # Check against min_order_size and min_notional_size. If not passing either check, return 0.
        if quantized_amount < trading_rule.min_order_size:
            return s_decimal_0

        cdef:
            double current_price = self.c_get_price(symbol, False)
            double notional_size = current_price * float(quantized_amount)

        # Add 1% as a safety factor in case the prices changed while making the order.
        if notional_size < float(trading_rule.min_notional_size) * 1.01:
            return s_decimal_0

        return quantized_amount<|MERGE_RESOLUTION|>--- conflicted
+++ resolved
@@ -367,11 +367,7 @@
 
     @property
     def name(self) -> str:
-<<<<<<< HEAD
         return "Binance"
-=======
-        return "binance"
->>>>>>> 8b1d3f5b
 
     @property
     def order_books(self) -> Dict[str, OrderBook]:
