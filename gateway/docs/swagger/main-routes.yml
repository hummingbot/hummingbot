paths:
  /:
    get:
      summary: 'Ping the server to see that it is running'
      produces:
        - 'application/json'
      responses:
        '200'
  /config:
    get:
      summary: 'Get every gateway configuration option'
      produces:
        - 'application/json'
      responses:
        '200'
  /config/update:
    post:
      summary: 'Updates Gateway configuration'
      operationId: 'update'
      consumes:
        - 'application/json'
      parameters:
        - in: 'body'
          name: 'body'
          required: true
          schema:
            $ref: '#/definitions/ConfigUpdateRequest'
      responses:
<<<<<<< HEAD
=======
        '200'
  /status:
    get:
      summary: 'Returns a list of the currently connected networks'
      produces:
        - 'application/json'
      responses:
>>>>>>> f06dd16f
        '200'<|MERGE_RESOLUTION|>--- conflicted
+++ resolved
@@ -26,8 +26,6 @@
           schema:
             $ref: '#/definitions/ConfigUpdateRequest'
       responses:
-<<<<<<< HEAD
-=======
         '200'
   /status:
     get:
@@ -35,5 +33,4 @@
       produces:
         - 'application/json'
       responses:
->>>>>>> f06dd16f
         '200'