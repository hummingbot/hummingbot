version: 1
configurations:
  $namespace harmony:
    configurationPath: harmony.yml
    schemaPath: harmony-schema.json
    
  $namespace solana:
    configurationPath: solana.yml
    schemaPath: solana-schema.json

  $namespace avalanche:
    configurationPath: avalanche.yml
    schemaPath: ethereum-schema.json

  $namespace database:
    configurationPath: database.yml
    schemaPath: database-schema.json
    
  $namespace ethereum:
    configurationPath: ethereum.yml
    schemaPath: ethereum-schema.json
<<<<<<< HEAD
  $namespace defira:
    configurationPath: defira.yml
    schemaPath: defira-schema.json
=======

  $namespace polygon:
    configurationPath: polygon.yml
    schemaPath: ethereum-schema.json
    
  $namespace ethereumGasStation:
    configurationPath: ethereum-gas-station.yml
    schemaPath: ethereum-gas-station-schema.json

>>>>>>> 2af71564
  $namespace logging:
    configurationPath: logging.yml
    schemaPath: logging-schema.json

  $namespace ssl:
    configurationPath: ssl.yml
    schemaPath: ssl-schema.json

  $namespace pangolin:
    configurationPath: pangolin.yml
    schemaPath: pangolin-schema.json

  $namespace sushiswap:
    configurationPath: sushiswap.yml
    schemaPath: sushiswap-schema.json

  $namespace traderjoe:
    configurationPath: traderjoe.yml
    schemaPath: traderjoe-schema.json
    
  $namespace server:
    configurationPath: server.yml
    schemaPath: server-schema.json

  $namespace telemetry:
    configurationPath: telemetry.yml
    schemaPath: telemetry-schema.json

  $namespace uniswap:
    configurationPath: uniswap.yml
    schemaPath: uniswap-schema.json
<|MERGE_RESOLUTION|>--- conflicted
+++ resolved
@@ -1,67 +1,65 @@
-version: 1
-configurations:
-  $namespace harmony:
-    configurationPath: harmony.yml
-    schemaPath: harmony-schema.json
-    
-  $namespace solana:
-    configurationPath: solana.yml
-    schemaPath: solana-schema.json
-
-  $namespace avalanche:
-    configurationPath: avalanche.yml
-    schemaPath: ethereum-schema.json
-
-  $namespace database:
-    configurationPath: database.yml
-    schemaPath: database-schema.json
-    
-  $namespace ethereum:
-    configurationPath: ethereum.yml
-    schemaPath: ethereum-schema.json
-<<<<<<< HEAD
-  $namespace defira:
-    configurationPath: defira.yml
-    schemaPath: defira-schema.json
-=======
-
-  $namespace polygon:
-    configurationPath: polygon.yml
-    schemaPath: ethereum-schema.json
-    
-  $namespace ethereumGasStation:
-    configurationPath: ethereum-gas-station.yml
-    schemaPath: ethereum-gas-station-schema.json
-
->>>>>>> 2af71564
-  $namespace logging:
-    configurationPath: logging.yml
-    schemaPath: logging-schema.json
-
-  $namespace ssl:
-    configurationPath: ssl.yml
-    schemaPath: ssl-schema.json
-
-  $namespace pangolin:
-    configurationPath: pangolin.yml
-    schemaPath: pangolin-schema.json
-
-  $namespace sushiswap:
-    configurationPath: sushiswap.yml
-    schemaPath: sushiswap-schema.json
-
-  $namespace traderjoe:
-    configurationPath: traderjoe.yml
-    schemaPath: traderjoe-schema.json
-    
-  $namespace server:
-    configurationPath: server.yml
-    schemaPath: server-schema.json
-
-  $namespace telemetry:
-    configurationPath: telemetry.yml
-    schemaPath: telemetry-schema.json
-
-  $namespace uniswap:
-    configurationPath: uniswap.yml
-    schemaPath: uniswap-schema.json
+version: 1
+configurations:
+  $namespace harmony:
+    configurationPath: harmony.yml
+    schemaPath: harmony-schema.json
+    
+  $namespace solana:
+    configurationPath: solana.yml
+    schemaPath: solana-schema.json
+
+  $namespace avalanche:
+    configurationPath: avalanche.yml
+    schemaPath: ethereum-schema.json
+
+  $namespace database:
+    configurationPath: database.yml
+    schemaPath: database-schema.json
+    
+  $namespace ethereum:
+    configurationPath: ethereum.yml
+    schemaPath: ethereum-schema.json
+
+  $namespace polygon:
+    configurationPath: polygon.yml
+    schemaPath: ethereum-schema.json
+    
+  $namespace ethereumGasStation:
+    configurationPath: ethereum-gas-station.yml
+    schemaPath: ethereum-gas-station-schema.json
+
+  $namespace defira:
+    configurationPath: defira.yml
+    schemaPath: defira-schema.json
+
+  $namespace logging:
+    configurationPath: logging.yml
+    schemaPath: logging-schema.json
+
+  $namespace ssl:
+    configurationPath: ssl.yml
+    schemaPath: ssl-schema.json
+
+  $namespace pangolin:
+    configurationPath: pangolin.yml
+    schemaPath: pangolin-schema.json
+
+  $namespace sushiswap:
+    configurationPath: sushiswap.yml
+    schemaPath: sushiswap-schema.json
+
+  $namespace traderjoe:
+    configurationPath: traderjoe.yml
+    schemaPath: traderjoe-schema.json
+    
+  $namespace server:
+    configurationPath: server.yml
+    schemaPath: server-schema.json
+
+  $namespace telemetry:
+    configurationPath: telemetry.yml
+    schemaPath: telemetry-schema.json
+
+  $namespace uniswap:
+    configurationPath: uniswap.yml
+    schemaPath: uniswap-schema.json