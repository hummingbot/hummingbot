import {
  invalidEthPrivateKeyError,
  isEthPrivateKey,
  validatePrivateKey,
  invalidChainError,
  invalidAddressError,
  validateChain,
  validateAddress,
<<<<<<< HEAD
  validateAccountID,
  isSolPrivateKey,
  invalidSolPrivateKeyError,
=======
>>>>>>> 16cd9cee
  isNearPrivateKey,
  isCosmosPrivateKey,
  invalidCosmosPrivateKeyError,
  invalidAccountIDError,
} from '../../../src/services/wallet/wallet.validators';

import { missingParameter } from '../../../src/services/validators';

import 'jest-extended';

describe('isEthPrivateKey', () => {
  it('pass against a well formed private key', () => {
    expect(
      isEthPrivateKey(
        'da857cbda0ba96757fed842617a40693d06d00001e55aa972955039ae747bac4' // noqa: mock
      )
    ).toEqual(true);
  });

  it('fail against a string that is too short', () => {
    expect(isEthPrivateKey('da857cbda0ba96757fed842617a40693d0')).toEqual(
      false
    );
  });

  it('fail against a string that has non-hexadecimal characters', () => {
    expect(
      isEthPrivateKey(
        'da857cbda0ba96757fed842617a40693d06d00001e55aa972955039ae747qwer'
      )
    ).toEqual(false);
  });
});

describe('isCosmosPrivateKey', () => {
  it('pass against a well formed private key', () => {
    expect(
      isCosmosPrivateKey(
        '218507defde7d91a9eba858437115b8aea68e3cbc7a4b68b3edac53d5ec89515' // noqa: mock
      )
    ).toEqual(true);
  });

  it('fail against a string that is invalid', () => {
    expect(
      isCosmosPrivateKey(
        '218507defde7d91a9eba858437115b8aea68e3cbc7a4b68b3edac53d5ec8951' // noqa: mock
      )
    ).toEqual(false);
  });
});

describe('isNearPrivateKey', () => {
  it('pass against a well formed private key', () => {
    expect(
      isNearPrivateKey(
        'ed25519:5r1MuqBa3L9gpXHqULS3u2B142c5jA8szrEiL8cprvhjJDe6S2xz9Q4uppgaLegmuPpq4ftBpcMw7NNoJHJefiTt'
      )
    ).toEqual(true);
  });

  it('fail against a string that is invalid', () => {
    expect(isEthPrivateKey('ed25519')).toEqual(false);
  });
});

describe('validatePrivateKey', () => {
  it('valid when req.privateKey is an ethereum key', () => {
    expect(
      validatePrivateKey({
        chain: 'ethereum',
        privateKey:
          'da857cbda0ba96757fed842617a40693d06d00001e55aa972955039ae747bac4', // noqa: mock
      })
    ).toEqual([]);
  });

  it('valid when req.privateKey is a near key', () => {
    expect(
      validatePrivateKey({
        chain: 'near',
        privateKey:
          'ed25519:5r1MuqBa3L9gpXHqULS3u2B142c5jA8szrEiL8cprvhjJDe6S2xz9Q4uppgaLegmuPpq4ftBpcMw7NNoJHJefiTt',
      })
    ).toEqual([]);
  });

  it('valid when req.privateKey is a harmony key', () => {
    expect(
      validatePrivateKey({
        chain: 'harmony',
        privateKey:
          'da857cbda0ba96757fed842617a40693d06d00001e55aa972955039ae747bac4', // noqa: mock
      })
    ).toEqual([]);
  });

  it('valid when req.privateKey is a cronos key', () => {
    expect(
      validatePrivateKey({
        chain: 'cronos',
        privateKey:
          'da857cbda0ba96757fed842617a40693d06d00001e55aa972955039ae747bac4', // noqa: mock
      })
    ).toEqual([]);
  });

  it('valid when req.privateKey is a polygon key', () => {
    expect(
      validatePrivateKey({
        chain: 'polygon',
        privateKey:
          'da857cbda0ba96757fed842617a40693d06d00001e55aa972955039ae747bac4', // noqa: mock
      })
    ).toEqual([]);
  });

  it('valid when req.privateKey is a avalanche key', () => {
    expect(
      validatePrivateKey({
        chain: 'avalanche',
        privateKey:
          'da857cbda0ba96757fed842617a40693d06d00001e55aa972955039ae747bac4', // noqa: mock
      })
    ).toEqual([]);
  });

  it('valid when req.privateKey is an binance-smart-chain key', () => {
    expect(
      validatePrivateKey({
        chain: 'binance-smart-chain',
        privateKey:
          'da857cbda0ba96757fed842617a40693d06d00001e55aa972955039ae747bac4', // noqa: mock
      })
    ).toEqual([]);
  });

  it('valid when req.privateKey is a cosmos key', () => {
    expect(
      validatePrivateKey({
        chain: 'cosmos',
        privateKey:
          '218507defde7d91a9eba858437115b8aea68e3cbc7a4b68b3edac53d5ec89516', // noqa: mock
      })
    ).toEqual([]);
  });

  it('return error when req.privateKey does not exist', () => {
    expect(
      validatePrivateKey({
        chain: 'ethereum',
        hello: 'world',
      })
    ).toEqual([missingParameter('privateKey')]);
  });

  it('return error when req.chain does not exist', () => {
    expect(
      validatePrivateKey({
        privateKey:
          '5r1MuqBa3L9gpXHqULS3u2B142c5jA8szrEiL8cprvhjJDe6S2xz9Q4uppgaLegmuPpq4ftBpcMw7NNoJHJefiTt',
      })
    ).toEqual([missingParameter('chain')]);
  });

  it('return error when req.privateKey is invalid ethereum key', () => {
    expect(
      validatePrivateKey({
        chain: 'ethereum',
        privateKey: 'world',
      })
    ).toEqual([invalidEthPrivateKeyError]);
  });

  it('return error when req.privateKey is invalid binance-smart-chain key', () => {
    expect(
      validatePrivateKey({
        chain: 'binance-smart-chain',
        privateKey: 'someErroneousPrivateKey',
      })
    ).toEqual([invalidEthPrivateKeyError]);
  });

  it('return error when req.privateKey is invalid cosmos key', () => {
    expect(
      validatePrivateKey({
        chain: 'cosmos',
        privateKey: 'someErroneousPrivateKey',
      })
    ).toEqual([invalidCosmosPrivateKeyError]);
  });
});

describe('validateChain', () => {
  it('valid when chain is ethereum', () => {
    expect(
      validateChain({
        chain: 'ethereum',
      })
    ).toEqual([]);
  });

  it('valid when chain is avalanche', () => {
    expect(
      validateChain({
        chain: 'avalanche',
      })
    ).toEqual([]);
  });

  it('valid when chain is harmony', () => {
    expect(
      validateChain({
        chain: 'harmony',
      })
    ).toEqual([]);
  });

  it('valid when chain is binance-smart-chain', () => {
    expect(
      validateChain({
        chain: 'binance-smart-chain',
      })
    ).toEqual([]);
  });

  it('valid when chain is cronos', () => {
    expect(
      validateChain({
        chain: 'cronos',
      })
    ).toEqual([]);
  });

  it('valid when chain is binance-smart-chain', () => {
    expect(
      validateChain({
        chain: 'binance-smart-chain',
      })
    ).toEqual([]);
  });

  it('valid when chain is cosmos', () => {
    expect(
      validateChain({
        chain: 'cosmos',
      })
    ).toEqual([]);
  });

  it('return error when req.chain does not exist', () => {
    expect(
      validateChain({
        hello: 'world',
      })
    ).toEqual([missingParameter('chain')]);
  });

  it('return error when req.chain is invalid', () => {
    expect(
      validateChain({
        chain: 'shibainu',
      })
    ).toEqual([invalidChainError]);
  });
});

describe('validateAddress', () => {
  it('valid when address is a string', () => {
    expect(
      validateAddress({
        address: '0x000000000000000000000000000000000000000',
      })
    ).toEqual([]);
  });

  it('return error when req.address does not exist', () => {
    expect(
      validateAddress({
        hello: 'world',
      })
    ).toEqual([missingParameter('address')]);
  });

  it('return error when req.address is not a string', () => {
    expect(
      validateAddress({
        address: 1,
      })
    ).toEqual([invalidAddressError]);
  });
});

describe('validateAccountID', () => {
  it('valid when account ID is a string', () => {
    expect(
      validateAccountID({
        accountId: '0x000000000000000000000000000000000000000',
      })
    ).toEqual([]);
  });

  it('valid when account ID is not specified', () => {
    expect(validateAccountID({})).toEqual([]);
  });

  it('return error when req.accountId is not a string', () => {
    expect(validateAccountID({ accountId: 1 })).toEqual([
      invalidAccountIDError,
    ]);
  });
});<|MERGE_RESOLUTION|>--- conflicted
+++ resolved
@@ -6,12 +6,7 @@
   invalidAddressError,
   validateChain,
   validateAddress,
-<<<<<<< HEAD
   validateAccountID,
-  isSolPrivateKey,
-  invalidSolPrivateKeyError,
-=======
->>>>>>> 16cd9cee
   isNearPrivateKey,
   isCosmosPrivateKey,
   invalidCosmosPrivateKeyError,
