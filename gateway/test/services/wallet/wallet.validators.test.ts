--- conflicted
+++ resolved
@@ -6,12 +6,7 @@
   invalidAddressError,
   validateChain,
   validateAddress,
-<<<<<<< HEAD
   validateAccountID,
-  isSolPrivateKey,
-  invalidSolPrivateKeyError,
-=======
->>>>>>> e077f7ad
   isNearPrivateKey,
   isCosmosPrivateKey,
   invalidCosmosPrivateKeyError,
