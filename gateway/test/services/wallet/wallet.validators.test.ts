import {
  invalidEthPrivateKeyError,
  isEthPrivateKey,
  validatePrivateKey,
  invalidChainError,
  invalidAddressError,
  validateChain,
  validateAddress,
  validateAccountID,
  isSolPrivateKey,
  invalidSolPrivateKeyError,
  isNearPrivateKey,
<<<<<<< HEAD
  invalidAccountIDError,
=======
  isCosmosPrivateKey,
  invalidCosmosPrivateKeyError,
>>>>>>> 8435fc2d
} from '../../../src/services/wallet/wallet.validators';

import { missingParameter } from '../../../src/services/validators';

import 'jest-extended';

describe('isEthPrivateKey', () => {
  it('pass against a well formed private key', () => {
    expect(
      isEthPrivateKey(
        'da857cbda0ba96757fed842617a40693d06d00001e55aa972955039ae747bac4' // noqa: mock
      )
    ).toEqual(true);
  });

  it('fail against a string that is too short', () => {
    expect(isEthPrivateKey('da857cbda0ba96757fed842617a40693d0')).toEqual(
      false
    );
  });

  it('fail against a string that has non-hexadecimal characters', () => {
    expect(
      isEthPrivateKey(
        'da857cbda0ba96757fed842617a40693d06d00001e55aa972955039ae747qwer'
      )
    ).toEqual(false);
  });
});

describe('isSolPrivateKey', () => {
  it('pass against a well formed base58 private key', () => {
    expect(
      isSolPrivateKey(
        '5r1MuqBa3L9gpXHqULS3u2B142c5jA8szrEiL8cprvhjJDe6S2xz9Q4uppgaLegmuPpq4ftBpcMw7NNoJHJefiTt'
      )
    ).toEqual(true);
  });

  it('fail against a string that is too short', () => {
    expect(
      isSolPrivateKey('5r1MuqBa3L9gpXHqULS3u2B142c5jA8szrEiL8cprvhjJDe6S2xz9Q4')
    ).toEqual(false);
  });

  it('fail against a string that has non-base58 characters', () => {
    expect(
      isSolPrivateKey(
        '5r1MuqBa3L9gpXHqULS3u2B142c5jA8szrEiL8cprvhjJDe6S2xz9Q4uppgaLegmuPpq4ftBpcMw7NNoJHO0O0O0'
      )
    ).toEqual(false);
  });
});

describe('isCosmosPrivateKey', () => {
  it('pass against a well formed private key', () => {
    expect(
      isCosmosPrivateKey(
        '218507defde7d91a9eba858437115b8aea68e3cbc7a4b68b3edac53d5ec89515' // noqa: mock
      )
    ).toEqual(true);
  });

  it('fail against a string that is invalid', () => {
    expect(
      isCosmosPrivateKey(
        '218507defde7d91a9eba858437115b8aea68e3cbc7a4b68b3edac53d5ec8951' // noqa: mock
      )
    ).toEqual(false);
  });
});

describe('isNearPrivateKey', () => {
  it('pass against a well formed private key', () => {
    expect(
      isNearPrivateKey(
        'ed25519:5r1MuqBa3L9gpXHqULS3u2B142c5jA8szrEiL8cprvhjJDe6S2xz9Q4uppgaLegmuPpq4ftBpcMw7NNoJHJefiTt'
      )
    ).toEqual(true);
  });

  it('fail against a string that is invalid', () => {
    expect(isSolPrivateKey('ed25519')).toEqual(false);
  });
});

describe('validatePrivateKey', () => {
  it('valid when req.privateKey is an ethereum key', () => {
    expect(
      validatePrivateKey({
        chain: 'ethereum',
        privateKey:
          'da857cbda0ba96757fed842617a40693d06d00001e55aa972955039ae747bac4', // noqa: mock
      })
    ).toEqual([]);
  });

  it('valid when req.privateKey is a near key', () => {
    expect(
      validatePrivateKey({
        chain: 'near',
        privateKey:
          'ed25519:5r1MuqBa3L9gpXHqULS3u2B142c5jA8szrEiL8cprvhjJDe6S2xz9Q4uppgaLegmuPpq4ftBpcMw7NNoJHJefiTt',
      })
    ).toEqual([]);
  });

  it('valid when req.privateKey is a harmony key', () => {
    expect(
      validatePrivateKey({
        chain: 'harmony',
        privateKey:
          'da857cbda0ba96757fed842617a40693d06d00001e55aa972955039ae747bac4', // noqa: mock
      })
    ).toEqual([]);
  });

  it('valid when req.privateKey is a cronos key', () => {
    expect(
      validatePrivateKey({
        chain: 'cronos',
        privateKey:
          'da857cbda0ba96757fed842617a40693d06d00001e55aa972955039ae747bac4', // noqa: mock
      })
    ).toEqual([]);
  });

  it('valid when req.privateKey is a polygon key', () => {
    expect(
      validatePrivateKey({
        chain: 'polygon',
        privateKey:
          'da857cbda0ba96757fed842617a40693d06d00001e55aa972955039ae747bac4', // noqa: mock
      })
    ).toEqual([]);
  });

  it('valid when req.privateKey is a avalanche key', () => {
    expect(
      validatePrivateKey({
        chain: 'avalanche',
        privateKey:
          'da857cbda0ba96757fed842617a40693d06d00001e55aa972955039ae747bac4', // noqa: mock
      })
    ).toEqual([]);
  });

  it('valid when req.privateKey is a solana key', () => {
    expect(
      validatePrivateKey({
        chain: 'solana',
        privateKey:
          '5r1MuqBa3L9gpXHqULS3u2B142c5jA8szrEiL8cprvhjJDe6S2xz9Q4uppgaLegmuPpq4ftBpcMw7NNoJHJefiTt',
      })
    ).toEqual([]);
  });

  it('valid when req.privateKey is an binance-smart-chain key', () => {
    expect(
      validatePrivateKey({
        chain: 'binance-smart-chain',
        privateKey:
          'da857cbda0ba96757fed842617a40693d06d00001e55aa972955039ae747bac4', // noqa: mock
      })
    ).toEqual([]);
  });

  it('valid when req.privateKey is a cosmos key', () => {
    expect(
      validatePrivateKey({
        chain: 'cosmos',
        privateKey:
          '218507defde7d91a9eba858437115b8aea68e3cbc7a4b68b3edac53d5ec89516', // noqa: mock
      })
    ).toEqual([]);
  });

  it('return error when req.privateKey does not exist', () => {
    expect(
      validatePrivateKey({
        chain: 'ethereum',
        hello: 'world',
      })
    ).toEqual([missingParameter('privateKey')]);
  });

  it('return error when req.chain does not exist', () => {
    expect(
      validatePrivateKey({
        privateKey:
          '5r1MuqBa3L9gpXHqULS3u2B142c5jA8szrEiL8cprvhjJDe6S2xz9Q4uppgaLegmuPpq4ftBpcMw7NNoJHJefiTt',
      })
    ).toEqual([missingParameter('chain')]);
  });

  it('return error when req.privateKey is invalid ethereum key', () => {
    expect(
      validatePrivateKey({
        chain: 'ethereum',
        privateKey: 'world',
      })
    ).toEqual([invalidEthPrivateKeyError]);
  });

  it('return error when req.privateKey is invalid solana key', () => {
    expect(
      validatePrivateKey({
        chain: 'solana',
        privateKey: 'world',
      })
    ).toEqual([invalidSolPrivateKeyError]);
  });

  it('return error when req.privateKey is invalid binance-smart-chain key', () => {
    expect(
      validatePrivateKey({
        chain: 'binance-smart-chain',
        privateKey: 'someErroneousPrivateKey',
      })
    ).toEqual([invalidEthPrivateKeyError]);
  });

  it('return error when req.privateKey is invalid cosmos key', () => {
    expect(
      validatePrivateKey({
        chain: 'cosmos',
        privateKey: 'someErroneousPrivateKey',
      })
    ).toEqual([invalidCosmosPrivateKeyError]);
  });
});

describe('validateChain', () => {
  it('valid when chain is ethereum', () => {
    expect(
      validateChain({
        chain: 'ethereum',
      })
    ).toEqual([]);
  });

  it('valid when chain is avalanche', () => {
    expect(
      validateChain({
        chain: 'avalanche',
      })
    ).toEqual([]);
  });

  it('valid when chain is solana', () => {
    expect(
      validateChain({
        chain: 'solana',
      })
    ).toEqual([]);
  });

  it('valid when chain is harmony', () => {
    expect(
      validateChain({
        chain: 'harmony',
      })
    ).toEqual([]);
  });

  it('valid when chain is binance-smart-chain', () => {
    expect(
      validateChain({
        chain: 'binance-smart-chain',
      })
    ).toEqual([]);
  });

  it('valid when chain is cronos', () => {
    expect(
      validateChain({
        chain: 'cronos',
      })
    ).toEqual([]);
  });

  it('valid when chain is binance-smart-chain', () => {
    expect(
      validateChain({
        chain: 'binance-smart-chain',
      })
    ).toEqual([]);
  });

  it('valid when chain is cosmos', () => {
    expect(
      validateChain({
        chain: 'cosmos',
      })
    ).toEqual([]);
  });

  it('return error when req.chain does not exist', () => {
    expect(
      validateChain({
        hello: 'world',
      })
    ).toEqual([missingParameter('chain')]);
  });

  it('return error when req.chain is invalid', () => {
    expect(
      validateChain({
        chain: 'shibainu',
      })
    ).toEqual([invalidChainError]);
  });
});

describe('validateAddress', () => {
  it('valid when address is a string', () => {
    expect(
      validateAddress({
        address: '0x000000000000000000000000000000000000000',
      })
    ).toEqual([]);
  });

  it('return error when req.address does not exist', () => {
    expect(
      validateAddress({
        hello: 'world',
      })
    ).toEqual([missingParameter('address')]);
  });

  it('return error when req.address is not a string', () => {
    expect(
      validateAddress({
        address: 1,
      })
    ).toEqual([invalidAddressError]);
  });
});

describe('validateAccountID', () => {
  it('valid when account ID is a string', () => {
    expect(
      validateAccountID({
        accountId: '0x000000000000000000000000000000000000000',
      })
    ).toEqual([]);
  });

  it('valid when account ID is not specified', () => {
    expect(validateAccountID({})).toEqual([]);
  });

  it('return error when req.accountId is not a string', () => {
    expect(validateAccountID({ accountId: 1 })).toEqual([
      invalidAccountIDError,
    ]);
  });
});<|MERGE_RESOLUTION|>--- conflicted
+++ resolved
@@ -10,12 +10,9 @@
   isSolPrivateKey,
   invalidSolPrivateKeyError,
   isNearPrivateKey,
-<<<<<<< HEAD
-  invalidAccountIDError,
-=======
   isCosmosPrivateKey,
   invalidCosmosPrivateKeyError,
->>>>>>> 8435fc2d
+  invalidAccountIDError,
 } from '../../../src/services/wallet/wallet.validators';
 
 import { missingParameter } from '../../../src/services/validators';
