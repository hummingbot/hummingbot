--- conflicted
+++ resolved
@@ -60,21 +60,12 @@
       quoteGasAdjusted: CurrencyAmount.fromRawAmount(
         DAI,
         '1000000000000000000'
-<<<<<<< HEAD
       ),
       estimatedGasUsed: utils.parseEther('100'),
       estimatedGasUsedQuoteToken: CurrencyAmount.fromRawAmount(
         DAI,
         '1000000000000000000'
       ),
-=======
-      ),
-      estimatedGasUsed: utils.parseEther('100'),
-      estimatedGasUsedQuoteToken: CurrencyAmount.fromRawAmount(
-        DAI,
-        '1000000000000000000'
-      ),
->>>>>>> e1cf1d4b
       estimatedGasUsedUSD: CurrencyAmount.fromRawAmount(
         DAI,
         '1000000000000000000'
