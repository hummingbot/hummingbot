--- conflicted
+++ resolved
@@ -8,6 +8,7 @@
 import { patchEVMNonceManager } from '../evm.nonce.mock';
 import { patch, unpatch } from '../services/patch';
 let eth: Ethereum;
+let goerli: Ethereum;
 let avalanche: Avalanche;
 let harmony: Harmony;
 let polygon: Polygon;
@@ -18,6 +19,10 @@
   patchEVMNonceManager(eth.nonceManager);
   await eth.init();
 
+  goerli = Ethereum.getInstance('goerli');
+  patchEVMNonceManager(goerli.nonceManager);
+  await goerli.init();
+
   avalanche = Avalanche.getInstance('fuji');
   patchEVMNonceManager(avalanche.nonceManager);
   await avalanche.init();
@@ -34,6 +39,7 @@
 
 beforeEach(() => {
   patchEVMNonceManager(eth.nonceManager);
+  patchEVMNonceManager(goerli.nonceManager);
   patchEVMNonceManager(avalanche.nonceManager);
   patchEVMNonceManager(polygon.nonceManager);
   patchEVMNonceManager(cronos.nonceManager);
@@ -45,6 +51,7 @@
 
 afterAll(async () => {
   await eth.close();
+  await goerli.close();
   await avalanche.close();
   await harmony.close();
   await polygon.close();
@@ -100,6 +107,30 @@
       .expect((res) => expect(res.body.currentBlockNumber).toBeDefined());
   });
 
+  it('should return 200 when asking for goerli network status', async () => {
+    patch(goerli, 'chain', () => {
+      return 'goerli';
+    });
+    patch(goerli, 'rpcUrl', 'http://...');
+    patch(goerli, 'chainId', 5);
+    patch(goerli, 'getCurrentBlockNumber', () => {
+      return 1;
+    });
+
+    await request(gatewayApp)
+      .get(`/network/status`)
+      .query({
+        chain: 'ethereum',
+        network: 'goerli',
+      })
+      .expect('Content-Type', /json/)
+      .expect(200)
+      .expect((res) => expect(res.body.chain).toBe('goerli'))
+      .expect((res) => expect(res.body.chainId).toBeDefined())
+      .expect((res) => expect(res.body.rpcUrl).toBeDefined())
+      .expect((res) => expect(res.body.currentBlockNumber).toBeDefined());
+  });
+
   it('should return 200 when asking for avalance network status', async () => {
     patch(avalanche, 'chain', () => {
       return 'fuji';
@@ -233,9 +264,6 @@
       .expect('Content-Type', /json/)
       .expect(200);
   });
-<<<<<<< HEAD
-  it('should return 200 when retrieving specific tokens', async () => {
-=======
 
   it('should return 200 when retrieving ethereum-goerli tokens, tokenSymbols parameter not provided', async () => {
     await request(gatewayApp)
@@ -272,7 +300,6 @@
   });
 
   it('should return 200 when retrieving polygon-mumbai tokens, tokenSymbols parameter provided', async () => {
->>>>>>> 9d8c3661
     await request(gatewayApp)
       .get(`/network/tokens`)
       .query({
