--- conflicted
+++ resolved
@@ -80,11 +80,6 @@
     )
   );
 
-<<<<<<< HEAD
-  // Initializes token account with, if not yet existent
-  // Costs 0.035 SOL if creating new
-=======
->>>>>>> bbbf4f6d
   router.post(
     '/token',
     asyncHandler(
