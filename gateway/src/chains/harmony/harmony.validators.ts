import {
  isNaturalNumberString,
  validateTokenSymbols,
  mkValidator,
  mkRequestValidator,
  RequestValidator,
  Validator,
  validateToken,
  validateAmount,
  validateTxHash,
} from '../../services/validators';

import { isValidAddress } from '@harmony-js/utils';

// invalid parameter errors

export const invalidAddressError: string =
  'The address param is not a valid Ethereum private key (64 hexidecimal characters).';

export const invalidSpenderError: string =
  'The spender param is not a valid Ethereum public key (0x followed by 40 hexidecimal characters).';

export const invalidNonceError: string =
  'If nonce is included it must be a non-negative integer.';

export const invalidMaxFeePerGasError: string =
  'If maxFeePerGas is included it must be a string of a non-negative integer.';

export const invalidMaxPriorityFeePerGasError: string =
  'If maxPriorityFeePerGas is included it must be a string of a non-negative integer.';

// given a request, look for a key called address that is an Ethereum private key
export const validateAddress: Validator = mkValidator(
  'address',
  invalidAddressError,
  (val) => typeof val === 'string' && isValidAddress(val)
);

// given a request, look for a key called spender that is 'uniswap' or an Ethereum public key
export const validateSpender: Validator = mkValidator(
  'spender',
  invalidSpenderError,
  (val) =>
    typeof val === 'string' &&
    (val === 'sushiswap' ||
      val === 'viperswap' ||
<<<<<<< HEAD
      val === 'defira' ||
=======
      val === 'defikingdoms' ||
>>>>>>> 9a32a0f3
      isValidAddress(val))
);

export const validateNonce: Validator = mkValidator(
  'nonce',
  invalidNonceError,
  (val) => typeof val === 'number' && val >= 0 && Number.isInteger(val),
  true
);

export const validateMaxFeePerGas: Validator = mkValidator(
  'maxFeePerGas',
  invalidMaxFeePerGasError,
  (val) => typeof val === 'string' && isNaturalNumberString(val),
  true
);

export const validateMaxPriorityFeePerGas: Validator = mkValidator(
  'maxPriorityFeePerGas',
  invalidMaxPriorityFeePerGasError,
  (val) => typeof val === 'string' && isNaturalNumberString(val),
  true
);

// request types and corresponding validators

export const validateNonceRequest: RequestValidator = mkRequestValidator([
  validateAddress,
]);

export const validateAllowancesRequest: RequestValidator = mkRequestValidator([
  validateAddress,
  validateSpender,
  validateTokenSymbols,
]);

export const validateBalanceRequest: RequestValidator = mkRequestValidator([
  validateAddress,
  validateTokenSymbols,
]);

export const validateApproveRequest: RequestValidator = mkRequestValidator([
  validateAddress,
  validateSpender,
  validateToken,
  validateAmount,
  validateNonce,
  validateMaxFeePerGas,
  validateMaxPriorityFeePerGas,
]);

export const validatePollRequest: RequestValidator = mkRequestValidator([
  validateTxHash,
]);

export const validateCancelRequest: RequestValidator = mkRequestValidator([
  validateNonce,
  validateAddress,
]);<|MERGE_RESOLUTION|>--- conflicted
+++ resolved
@@ -44,11 +44,8 @@
     typeof val === 'string' &&
     (val === 'sushiswap' ||
       val === 'viperswap' ||
-<<<<<<< HEAD
+      val === 'defikingdoms' ||
       val === 'defira' ||
-=======
-      val === 'defikingdoms' ||
->>>>>>> 9a32a0f3
       isValidAddress(val))
 );
 
