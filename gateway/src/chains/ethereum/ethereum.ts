import abi from '../../services/ethereum.abi.json';
import axios from 'axios';
import { logger } from '../../services/logger';
import { BigNumber, Contract, Transaction, Wallet } from 'ethers';
import { EthereumBase } from '../../services/ethereum-base';
import { EthereumConfig, getEthereumConfig } from './ethereum.config';
import { Provider } from '@ethersproject/abstract-provider';
import { UniswapConfig } from '../../connectors/uniswap/uniswap.config';
import { Ethereumish } from '../../services/common-interfaces';
import { ConfigManagerV2 } from '../../services/config-manager-v2';

// MKR does not match the ERC20 perfectly so we need to use a separate ABI.
const MKR_ADDRESS = '0x9f8f72aa9304c8b593d555f12ef6589cc3a579a2';

export class Ethereum extends EthereumBase implements Ethereumish {
  private static _instances: { [name: string]: Ethereum };
  private _ethGasStationUrl: string;
  private _gasPrice: number;
  private _gasPriceRefreshInterval: number | null;
  private _gasPriceLastUpdated: Date | null;
  private _nativeTokenSymbol: string;
  private _chain: string;
  private _requestCount: number;
  private _metricsLogInterval: number;

  private constructor(network: string) {
    const config = getEthereumConfig('ethereum', network);
    super(
      'ethereum',
      config.network.chainID,
      config.network.nodeURL + config.nodeAPIKey,
      config.network.tokenListSource,
      config.network.tokenListType,
<<<<<<< HEAD
      config.manualGasPrice
=======
      config.manualGasPrice,
      config.gasLimit,
      ConfigManagerV2.getInstance().get('database.nonceDbPath'),
      ConfigManagerV2.getInstance().get('database.transactionDbPath')
>>>>>>> e1cf1d4b
    );
    this._chain = network;
    this._nativeTokenSymbol = config.nativeCurrencySymbol;
    this._ethGasStationUrl =
      EthereumConfig.ethGasStationConfig.gasStationURL +
      EthereumConfig.ethGasStationConfig.APIKey;

    this._gasPrice = config.manualGasPrice;
    this._gasPriceRefreshInterval =
      config.network.gasPriceRefreshInterval !== undefined
        ? config.network.gasPriceRefreshInterval
        : null;
    this._gasPriceLastUpdated = null;

    this.updateGasPrice();

    this._requestCount = 0;
    this._metricsLogInterval = 300000; // 5 minutes

    this.onDebugMessage(this.requestCounter.bind(this));
    setInterval(this.metricLogger.bind(this), this.metricsLogInterval);
  }

  public static getInstance(network: string): Ethereum {
    if (Ethereum._instances === undefined) {
      Ethereum._instances = {};
    }
    if (!(network in Ethereum._instances)) {
      Ethereum._instances[network] = new Ethereum(network);
    }

    return Ethereum._instances[network];
  }

  public static getConnectedInstances(): { [name: string]: Ethereum } {
    return Ethereum._instances;
  }

  public requestCounter(msg: any): void {
    if (msg.action === 'request') this._requestCount += 1;
  }

  public metricLogger(): void {
    logger.info(
      this.requestCount +
        ' request(s) sent in last ' +
        this.metricsLogInterval / 1000 +
        ' seconds.'
    );
    this._requestCount = 0; // reset
  }

  // getters
  public get gasPrice(): number {
    return this._gasPrice;
  }

  public get chain(): string {
    return this._chain;
  }

  public get nativeTokenSymbol(): string {
    return this._nativeTokenSymbol;
  }

  public get gasPriceLastDated(): Date | null {
    return this._gasPriceLastUpdated;
  }

  public get requestCount(): number {
    return this._requestCount;
  }

  public get metricsLogInterval(): number {
    return this._metricsLogInterval;
  }

  /**
   * Automatically update the prevailing gas price on the network.
   *
   * If ethGasStationConfig.enable is true, and the network is mainnet, then
   * the gas price will be updated from ETH gas station.
   *
   * Otherwise, it'll obtain the prevailing gas price from the connected
   * ETH node.
   */
  async updateGasPrice(): Promise<void> {
    if (this._gasPriceRefreshInterval === null) {
      return;
    }

    if (
      EthereumConfig.ethGasStationConfig.enabled &&
      this._chain === 'mainnet'
    ) {
      const { data } = await axios.get(this._ethGasStationUrl);

      // divide by 10 to convert it to Gwei
      this._gasPrice = data[EthereumConfig.ethGasStationConfig.gasLevel] / 10;
    } else {
      this._gasPrice = await this.getGasPriceFromEthereumNode();
    }

    this._gasPriceLastUpdated = new Date();
    setTimeout(
      this.updateGasPrice.bind(this),
      this._gasPriceRefreshInterval * 1000
    );
  }

  /**
   * Get the base gas fee and the current max priority fee from the Ethereum
   * node, and add them together.
   */
  async getGasPriceFromEthereumNode(): Promise<number> {
    const baseFee: BigNumber = await this.provider.getGasPrice();
    const priorityFee: BigNumber = BigNumber.from(
      await this.provider.send('eth_maxPriorityFeePerGas', [])
    );
    return baseFee.add(priorityFee).toNumber() * 1e-9;
  }

  getContract(
    tokenAddress: string,
    signerOrProvider?: Wallet | Provider
  ): Contract {
    return tokenAddress === MKR_ADDRESS
      ? new Contract(tokenAddress, abi.MKRAbi, signerOrProvider)
      : new Contract(tokenAddress, abi.ERC20Abi, signerOrProvider);
  }

  getSpender(reqSpender: string): string {
    let spender: string;
    if (reqSpender === 'uniswap') {
      spender = UniswapConfig.config.uniswapV3SmartOrderRouterAddress(
        this._chain
      );
    } else if (reqSpender === 'uniswapLP') {
      spender = UniswapConfig.config.uniswapV3NftManagerAddress(this._chain);
    } else {
      spender = reqSpender;
    }
    return spender;
  }

  // cancel transaction
  async cancelTx(wallet: Wallet, nonce: number): Promise<Transaction> {
    logger.info(
      'Canceling any existing transaction(s) with nonce number ' + nonce + '.'
    );
    return this.cancelTxWithGasPrice(wallet, nonce, this._gasPrice * 2);
  }

  async close() {
    await super.close();
    if (this._chain in Ethereum._instances) {
      delete Ethereum._instances[this._chain];
    }
  }
}<|MERGE_RESOLUTION|>--- conflicted
+++ resolved
@@ -31,14 +31,10 @@
       config.network.nodeURL + config.nodeAPIKey,
       config.network.tokenListSource,
       config.network.tokenListType,
-<<<<<<< HEAD
-      config.manualGasPrice
-=======
       config.manualGasPrice,
       config.gasLimit,
       ConfigManagerV2.getInstance().get('database.nonceDbPath'),
       ConfigManagerV2.getInstance().get('database.transactionDbPath')
->>>>>>> e1cf1d4b
     );
     this._chain = network;
     this._nativeTokenSymbol = config.nativeCurrencySymbol;
