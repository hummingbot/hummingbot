import ethers, {
  constants,
  Wallet,
  utils,
  BigNumber,
  Transaction,
} from 'ethers';
import { latency, bigNumberWithDecimalToStr } from '../../services/base';
import {
  HttpException,
  OUT_OF_GAS_ERROR_CODE,
  OUT_OF_GAS_ERROR_MESSAGE,
  LOAD_WALLET_ERROR_CODE,
  LOAD_WALLET_ERROR_MESSAGE,
  TOKEN_NOT_SUPPORTED_ERROR_CODE,
  TOKEN_NOT_SUPPORTED_ERROR_MESSAGE,
} from '../../services/error-handler';
import { tokenValueToString } from '../../services/base';
import { TokenInfo } from '../../services/ethereum-base';
import { getConnector } from '../../services/connection-manager';

import {
  CustomTransactionReceipt,
  CustomTransaction,
  CustomTransactionResponse,
} from './ethereum.requests';
import {
  Ethereumish,
  UniswapLPish,
  Uniswapish,
} from '../../services/common-interfaces';
import {
  NonceRequest,
  NonceResponse,
  AllowancesRequest,
  AllowancesResponse,
  ApproveRequest,
  ApproveResponse,
  CancelRequest,
  CancelResponse,
} from '../../evm/evm.requests';
import {
  PollRequest,
  PollResponse,
  BalanceRequest,
  BalanceResponse,
} from '../../network/network.requests';
import { logger } from '../../services/logger';

export async function nonce(
  ethereum: Ethereumish,
  req: NonceRequest
): Promise<NonceResponse> {
  // get the address via the public key since we generally use the public
  // key to interact with gateway and the address is not part of the user config
  const wallet = await ethereum.getWallet(req.address);
  const nonce = await ethereum.nonceManager.getNonce(wallet.address);
  return { nonce };
}

export const getTokenSymbolsToTokens = (
  ethereum: Ethereumish,
  tokenSymbols: Array<string>
): Record<string, TokenInfo> => {
  const tokens: Record<string, TokenInfo> = {};

  for (let i = 0; i < tokenSymbols.length; i++) {
    const symbol = tokenSymbols[i];
    const token = ethereum.getTokenBySymbol(symbol);
    if (token) tokens[symbol] = token;
  }

  return tokens;
};

export async function allowances(
  ethereumish: Ethereumish,
  req: AllowancesRequest
): Promise<AllowancesResponse | string> {
  const initTime = Date.now();
  const wallet = await ethereumish.getWallet(req.address);
  const tokens = getTokenSymbolsToTokens(ethereumish, req.tokenSymbols);
  const spender = ethereumish.getSpender(req.spender);

  const approvals: Record<string, string> = {};
  await Promise.all(
    Object.keys(tokens).map(async (symbol) => {
      // instantiate a contract and pass in provider for read-only access
      const contract = ethereumish.getContract(
        tokens[symbol].address,
        ethereumish.provider
      );
      approvals[symbol] = tokenValueToString(
        await ethereumish.getERC20Allowance(
          contract,
          wallet,
          spender,
          tokens[symbol].decimals
        )
      );
    })
  );

  return {
    network: ethereumish.chain,
    timestamp: initTime,
    latency: latency(initTime, Date.now()),
    spender: spender,
    approvals: approvals,
  };
}

export async function balances(
  ethereumish: Ethereumish,
  req: BalanceRequest
): Promise<BalanceResponse | string> {
  const initTime = Date.now();

  let wallet: Wallet;
  try {
    wallet = await ethereumish.getWallet(req.address);
  } catch (err) {
    throw new HttpException(
      500,
      LOAD_WALLET_ERROR_MESSAGE + err,
      LOAD_WALLET_ERROR_CODE
    );
  }
  const tokens = getTokenSymbolsToTokens(ethereumish, req.tokenSymbols);
  const balances: Record<string, string> = {};
  if (req.tokenSymbols.includes(ethereumish.nativeTokenSymbol)) {
    balances[ethereumish.nativeTokenSymbol] = tokenValueToString(
      await ethereumish.getNativeBalance(wallet)
    );
  }
  await Promise.all(
    Object.keys(tokens).map(async (symbol) => {
      if (tokens[symbol] !== undefined) {
        const address = tokens[symbol].address;
        const decimals = tokens[symbol].decimals;
        // instantiate a contract and pass in provider for read-only access
        const contract = ethereumish.getContract(address, ethereumish.provider);
        const balance = await ethereumish.getERC20Balance(
          contract,
          wallet,
          decimals
        );
        balances[symbol] = tokenValueToString(balance);
      }
    })
  );

  if (!Object.keys(balances).length) {
    throw new HttpException(
      500,
      TOKEN_NOT_SUPPORTED_ERROR_MESSAGE,
      TOKEN_NOT_SUPPORTED_ERROR_CODE
    );
  }

  return {
    network: ethereumish.chain,
    timestamp: initTime,
    latency: latency(initTime, Date.now()),
    balances: balances,
  };
}

const toEthereumTransaction = (transaction: Transaction): CustomTransaction => {
  let maxFeePerGas = null;
  if (transaction.maxFeePerGas) {
    maxFeePerGas = transaction.maxFeePerGas.toString();
  }
  let maxPriorityFeePerGas = null;
  if (transaction.maxPriorityFeePerGas) {
    maxPriorityFeePerGas = transaction.maxPriorityFeePerGas.toString();
  }
  let gasLimit = null;
  if (transaction.gasLimit) {
    gasLimit = transaction.gasLimit.toString();
  }
  return {
    ...transaction,
    maxPriorityFeePerGas,
    maxFeePerGas,
    gasLimit,
    value: transaction.value.toString(),
  };
};

export async function approve(
  ethereumish: Ethereumish,
  req: ApproveRequest
): Promise<ApproveResponse | string> {
  const { amount, nonce, address, token, maxFeePerGas, maxPriorityFeePerGas } =
    req;

  const spender = ethereumish.getSpender(req.spender);
  const initTime = Date.now();
  let wallet: Wallet;
  try {
    wallet = await ethereumish.getWallet(address);
  } catch (err) {
    throw new HttpException(
      500,
      LOAD_WALLET_ERROR_MESSAGE + err,
      LOAD_WALLET_ERROR_CODE
    );
  }
  const fullToken = ethereumish.getTokenBySymbol(token);
  if (!fullToken) {
    throw new HttpException(
      500,
      TOKEN_NOT_SUPPORTED_ERROR_MESSAGE + token,
      TOKEN_NOT_SUPPORTED_ERROR_CODE
    );
  }
  const amountBigNumber = amount
    ? utils.parseUnits(amount, fullToken.decimals)
    : constants.MaxUint256;

  let maxFeePerGasBigNumber;
  if (maxFeePerGas) {
    maxFeePerGasBigNumber = BigNumber.from(maxFeePerGas);
  }
  let maxPriorityFeePerGasBigNumber;
  if (maxPriorityFeePerGas) {
    maxPriorityFeePerGasBigNumber = BigNumber.from(maxPriorityFeePerGas);
  }
  // instantiate a contract and pass in wallet, which act on behalf of that signer
  const contract = ethereumish.getContract(fullToken.address, wallet);

  // convert strings to BigNumber
  // call approve function
  const approval = await ethereumish.approveERC20(
    contract,
    wallet,
    spender,
    amountBigNumber,
    nonce,
    maxFeePerGasBigNumber,
    maxPriorityFeePerGasBigNumber,
    ethereumish.gasPrice
  );

  if (approval.hash) {
    await ethereumish.txStorage.saveTx(
      ethereumish.chain,
      ethereumish.chainId,
      approval.hash,
      new Date(),
      ethereumish.gasPrice
    );
  }

  return {
    network: ethereumish.chain,
    timestamp: initTime,
    latency: latency(initTime, Date.now()),
    tokenAddress: fullToken.address,
    spender: spender,
    amount: bigNumberWithDecimalToStr(amountBigNumber, fullToken.decimals),
    nonce: approval.nonce,
    approval: toEthereumTransaction(approval),
  };
}

// TransactionReceipt from ethers uses BigNumber which is not easy to interpret directly from JSON.
// Transform those BigNumbers to string and pass the rest of the data without changes.

const toEthereumTransactionReceipt = (
  receipt: ethers.providers.TransactionReceipt | null
): CustomTransactionReceipt | null => {
  if (receipt) {
    let effectiveGasPrice = null;
    if (receipt.effectiveGasPrice) {
      effectiveGasPrice = receipt.effectiveGasPrice.toString();
    }
    return {
      ...receipt,
      gasUsed: receipt.gasUsed.toString(),
      cumulativeGasUsed: receipt.cumulativeGasUsed.toString(),
      effectiveGasPrice,
    };
  }

  return null;
};

const toEthereumTransactionResponse = (
  response: ethers.providers.TransactionResponse | null
): CustomTransactionResponse | null => {
  if (response) {
    let gasPrice = null;
    if (response.gasPrice) {
      gasPrice = response.gasPrice.toString();
    }
    return {
      ...response,
      gasPrice,
      gasLimit: response.gasLimit.toString(),
      value: response.value.toString(),
    };
  }

  return null;
};

export function willTxSucceed(
  txDuration: number,
  txDurationLimit: number,
  txGasPrice: number,
  currentGasPrice: number
): boolean {
  if (txDuration > txDurationLimit && currentGasPrice > txGasPrice) {
    return false;
  }
  return true;
}

// txStatus
// -1: not in the mempool or failed
// 1: succeeded
// 2: in the mempool and likely to succeed
// 3: in the mempool and likely to fail
// 0: in the mempool but we dont have data to guess its status
export async function poll(
  ethereumish: Ethereumish,
  req: PollRequest
): Promise<PollResponse> {
  const initTime = Date.now();
  const currentBlock = await ethereumish.getCurrentBlockNumber();
  const txData = await ethereumish.getTransaction(req.txHash);
  let txBlock, txReceipt, txStatus;
  if (!txData) {
    // tx not found, didn't reach the mempool or it never existed
    txBlock = -1;
    txReceipt = null;
    txStatus = -1;
  } else {
    txReceipt = await ethereumish.getTransactionReceipt(req.txHash);
    if (txReceipt === null) {
      // tx is in the mempool
      txBlock = -1;
      txReceipt = null;
      txStatus = 0;

      const transactions = await ethereumish.txStorage.getTxs(
        ethereumish.chain,
        ethereumish.chainId
      );

      if (transactions[txData.hash]) {
        const data: [Date, number] = transactions[txData.hash];
        const now = new Date();
        const txDuration = Math.abs(now.getTime() - data[0].getTime());
        if (
          willTxSucceed(txDuration, 60000 * 3, data[1], ethereumish.gasPrice)
        ) {
          txStatus = 2;
        } else {
          txStatus = 3;
        }
      }
    } else {
      // tx has been processed
      txBlock = txReceipt.blockNumber;
      txStatus = typeof txReceipt.status === 'number' ? 1 : -1;
      if (txReceipt.status === 0) {
        const gasUsed = BigNumber.from(txReceipt.gasUsed).toNumber();
        const gasLimit = BigNumber.from(txData.gasLimit).toNumber();
        if (gasUsed / gasLimit > 0.9) {
          throw new HttpException(
            503,
            OUT_OF_GAS_ERROR_MESSAGE,
            OUT_OF_GAS_ERROR_CODE
          );
        }
      }
      // decode logs
      if (req.connector) {
        try {
<<<<<<< HEAD
          const connector = await getConnector(
=======
          const connector: Uniswapish | UniswapLPish = await getConnector(
>>>>>>> e1cf1d4b
            req.chain,
            req.network,
            req.connector
          );
          txReceipt.logs = connector.abiDecoder?.decodeLogs(txReceipt.logs);
        } catch (e) {
          logger.error(e);
        }
      }
    }
  }

  logger.info(
    `Poll ${ethereumish.chain}, txHash ${req.txHash}, status ${txStatus}.`
  );
  return {
    network: ethereumish.chain,
    currentBlock,
    timestamp: initTime,
    txHash: req.txHash,
    txBlock,
    txStatus,
    txData: toEthereumTransactionResponse(txData),
    txReceipt: toEthereumTransactionReceipt(txReceipt),
  };
}

export async function cancel(
  ethereumish: Ethereumish,
  req: CancelRequest
): Promise<CancelResponse> {
  const initTime = Date.now();
  let wallet: Wallet;
  try {
    wallet = await ethereumish.getWallet(req.address);
  } catch (err) {
    throw new HttpException(
      500,
      LOAD_WALLET_ERROR_MESSAGE + err,
      LOAD_WALLET_ERROR_CODE
    );
  }

  // call cancelTx function
  const cancelTx = await ethereumish.cancelTx(wallet, req.nonce);

  logger.info(
    `Cancelled transaction at nonce ${req.nonce}, cancel txHash ${cancelTx.hash}.`
  );

  return {
    network: ethereumish.chain,
    timestamp: initTime,
    latency: latency(initTime, Date.now()),
    txHash: cancelTx.hash,
  };
}<|MERGE_RESOLUTION|>--- conflicted
+++ resolved
@@ -380,11 +380,7 @@
       // decode logs
       if (req.connector) {
         try {
-<<<<<<< HEAD
-          const connector = await getConnector(
-=======
           const connector: Uniswapish | UniswapLPish = await getConnector(
->>>>>>> e1cf1d4b
             req.chain,
             req.network,
             req.connector
