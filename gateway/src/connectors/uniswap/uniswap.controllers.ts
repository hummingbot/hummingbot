--- conflicted
+++ resolved
@@ -393,12 +393,8 @@
   ) as Token;
 
   const gasPrice: number = ethereumish.gasPrice;
-<<<<<<< HEAD
-  const gasLimit: number = ethereumish.gasLimit;
-=======
   const gasLimitTransaction: number = ethereumish.gasLimitTransaction;
   const gasLimitEstimate: number = uniswapish.gasLimitEstimate;
->>>>>>> c02d29cf
 
   const tx = await uniswapish.addPosition(
     wallet,
