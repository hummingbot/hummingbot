import { Router } from 'express';
import { asyncHandler } from '../services/error-handler';
<<<<<<< HEAD
=======
import { DefiraConfig } from './defira/defira.config';
import { DefikingdomsConfig } from './defikingdoms/defikingdoms.config';
import { MadMeerkatConfig } from './mad_meerkat/mad_meerkat.config';
import { OpenoceanConfig } from './openocean/openocean.config';
>>>>>>> 9d8c3661
import { PangolinConfig } from './pangolin/pangolin.config';
import { QuickswapConfig } from './quickswap/quickswap.config';
import { PerpConfig } from './perp/perp.config';
import { SushiswapConfig } from './sushiswap/sushiswap.config';
import { TraderjoeConfig } from './traderjoe/traderjoe.config';
import { UniswapConfig } from './uniswap/uniswap.config';
<<<<<<< HEAD
import { OpenoceanConfig } from './openocean/openocean.config';
=======
import { VVSConfig } from './vvs/vvs.config';
>>>>>>> 9d8c3661

export namespace ConnectorsRoutes {
  export const router = Router();

  router.get(
    '/',
    asyncHandler(async (_req, res) => {
      res.status(200).json({
        connectors: [
          {
            name: 'uniswap',
            trading_type: UniswapConfig.config.tradingTypes('swap'),
            available_networks: UniswapConfig.config.availableNetworks,
          },
          {
            name: 'uniswapLP',
            trading_type: UniswapConfig.config.tradingTypes('LP'),
            available_networks: UniswapConfig.config.availableNetworks,
            additional_spenders: ['uniswap'],
          },
          {
            name: 'pangolin',
            trading_type: PangolinConfig.config.tradingTypes,
            available_networks: PangolinConfig.config.availableNetworks,
          },
          {
            name: 'openocean',
            trading_type: OpenoceanConfig.config.tradingTypes,
            available_networks: OpenoceanConfig.config.availableNetworks,
          },
          {
            name: 'quickswap',
            trading_type: QuickswapConfig.config.tradingTypes,
            available_networks: QuickswapConfig.config.availableNetworks,
          },
          {
            name: 'perp',
            trading_type: PerpConfig.config.tradingTypes('perp'),
            available_networks: PerpConfig.config.availableNetworks,
          },
          {
            name: 'sushiswap',
            trading_type: SushiswapConfig.config.tradingTypes,
            available_networks: SushiswapConfig.config.availableNetworks,
          },
          {
            name: 'traderjoe',
            trading_type: TraderjoeConfig.config.tradingTypes,
            available_networks: TraderjoeConfig.config.availableNetworks,
          },
<<<<<<< HEAD
=======
          {
            name: 'defikingdoms',
            trading_type: DefikingdomsConfig.config.tradingTypes,
            available_networks: DefikingdomsConfig.config.availableNetworks,
          },
          {
            name: 'defira',
            trading_type: DefiraConfig.config.tradingTypes,
            available_networks: DefiraConfig.config.availableNetworks,
          },
          {
            name: 'serum',
            trading_type: SerumConfig.config.tradingTypes,
            available_networks: SerumConfig.config.availableNetworks,
          },
          {
            name: 'mad_meerkat',
            trading_type: MadMeerkatConfig.config.tradingTypes,
            available_networks: MadMeerkatConfig.config.availableNetworks,
          },
          {
            name: 'vvs',
            trading_type: VVSConfig.config.tradingTypes,
            available_networks: VVSConfig.config.availableNetworks,
          },
>>>>>>> 9d8c3661
        ],
      });
    })
  );
}<|MERGE_RESOLUTION|>--- conflicted
+++ resolved
@@ -1,23 +1,17 @@
 import { Router } from 'express';
 import { asyncHandler } from '../services/error-handler';
-<<<<<<< HEAD
-=======
 import { DefiraConfig } from './defira/defira.config';
 import { DefikingdomsConfig } from './defikingdoms/defikingdoms.config';
 import { MadMeerkatConfig } from './mad_meerkat/mad_meerkat.config';
 import { OpenoceanConfig } from './openocean/openocean.config';
->>>>>>> 9d8c3661
 import { PangolinConfig } from './pangolin/pangolin.config';
+import { PerpConfig } from './perp/perp.config';
 import { QuickswapConfig } from './quickswap/quickswap.config';
-import { PerpConfig } from './perp/perp.config';
+import { SerumConfig } from './serum/serum.config';
 import { SushiswapConfig } from './sushiswap/sushiswap.config';
 import { TraderjoeConfig } from './traderjoe/traderjoe.config';
 import { UniswapConfig } from './uniswap/uniswap.config';
-<<<<<<< HEAD
-import { OpenoceanConfig } from './openocean/openocean.config';
-=======
 import { VVSConfig } from './vvs/vvs.config';
->>>>>>> 9d8c3661
 
 export namespace ConnectorsRoutes {
   export const router = Router();
@@ -35,7 +29,9 @@
           {
             name: 'uniswapLP',
             trading_type: UniswapConfig.config.tradingTypes('LP'),
-            available_networks: UniswapConfig.config.availableNetworks,
+            available_networks: JSON.parse(
+              JSON.stringify(UniswapConfig.config.availableNetworks)
+            ),
             additional_spenders: ['uniswap'],
           },
           {
@@ -68,8 +64,6 @@
             trading_type: TraderjoeConfig.config.tradingTypes,
             available_networks: TraderjoeConfig.config.availableNetworks,
           },
-<<<<<<< HEAD
-=======
           {
             name: 'defikingdoms',
             trading_type: DefikingdomsConfig.config.tradingTypes,
@@ -95,7 +89,6 @@
             trading_type: VVSConfig.config.tradingTypes,
             available_networks: VVSConfig.config.availableNetworks,
           },
->>>>>>> 9d8c3661
         ],
       });
     })
