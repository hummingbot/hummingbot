--- conflicted
+++ resolved
@@ -36,12 +36,6 @@
 ): Promise<Chain<T>> {
   let chainInstance: ChainUnion;
 
-<<<<<<< HEAD
-export async function getChain(chain: string, network: string) {
-  let chainInstance: Ethereumish;
-
-=======
->>>>>>> 133649b2
   if (chain === 'ethereum') chainInstance = Ethereum.getInstance(network);
   else if (chain === 'avalanche')
     chainInstance = Avalanche.getInstance(network);
