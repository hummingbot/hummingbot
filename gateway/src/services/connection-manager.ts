import { Ethereum } from '../chains/ethereum/ethereum';
import { Avalanche } from '../chains/avalanche/avalanche';
import { Harmony } from '../chains/harmony/harmony';
import { Curve } from '../connectors/curve/curve';
import { Uniswap } from '../connectors/uniswap/uniswap';
import { Pangolin } from '../connectors/pangolin/pangolin';
<<<<<<< HEAD
import { Ethereumish, Uniswapish } from './common-interfaces'; // Uniswapish
=======
import { Traderjoe } from '../connectors/traderjoe/traderjoe';
import { Ethereumish } from './common-interfaces';
>>>>>>> 1eb2577a

export async function getChain(
  chain: string,
  network: string
): Promise<Ethereumish> {
  let chainInstance: Ethereumish;
  if (chain === 'ethereum') chainInstance = Ethereum.getInstance(network);
  else if (chain === 'avalanche')
    chainInstance = Avalanche.getInstance(network);
  else if (chain === 'harmony') chainInstance = Harmony.getInstance(network);
  else throw new Error('unsupported chain');
  if (!chainInstance.ready) {
    await chainInstance.init();
  }
  return chainInstance;
}

export async function getConnector(
  chain: string,
  network: string,
  connector: string | undefined
): Promise<Uniswapish | Curve> {
  let connectorInstance: any;
  if (chain === 'ethereum' && connector === 'uniswap')
    connectorInstance = Uniswap.getInstance(chain, network);
  else if (chain === 'ethereum' && connector === 'curve')
    connectorInstance = Curve.getInstance(chain, network);
  else if (chain === 'avalanche' && connector === 'pangolin')
    connectorInstance = Pangolin.getInstance(chain, network);
  else if (chain === 'avalanche' && connector === 'traderjoe')
    connectorInstance = Traderjoe.getInstance(chain, network);
  else throw new Error('unsupported chain or connector');
  if (!connectorInstance.ready) {
    await connectorInstance.init();
  }
  return connectorInstance;
}<|MERGE_RESOLUTION|>--- conflicted
+++ resolved
@@ -4,12 +4,8 @@
 import { Curve } from '../connectors/curve/curve';
 import { Uniswap } from '../connectors/uniswap/uniswap';
 import { Pangolin } from '../connectors/pangolin/pangolin';
-<<<<<<< HEAD
-import { Ethereumish, Uniswapish } from './common-interfaces'; // Uniswapish
-=======
+import { Ethereumish, Uniswapish } from './common-interfaces';
 import { Traderjoe } from '../connectors/traderjoe/traderjoe';
-import { Ethereumish } from './common-interfaces';
->>>>>>> 1eb2577a
 
 export async function getChain(
   chain: string,
