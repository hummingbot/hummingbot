import { Big } from 'big.js';
import {
  Contract,
  Transaction,
  Wallet,
  ContractInterface,
  BigNumber,
  ethers,
} from 'ethers';
import { EthereumBase } from './ethereum-base';
import { Provider } from '@ethersproject/abstract-provider';
import { CurrencyAmount, Token } from '@uniswap/sdk';
import { Trade } from '@uniswap/router-sdk';
import { Trade as UniswapV3Trade } from '@uniswap/v3-sdk';
import {
  TradeType,
  Currency,
  CurrencyAmount as UniswapCoreCurrencyAmount,
  Token as UniswapCoreToken,
  Fraction as UniswapFraction,
} from '@uniswap/sdk-core';
import {
  Token as TokenDefikingdoms,
  CurrencyAmount as CurrencyAmountDefikingdoms,
  Trade as TradeDefikingdoms,
  Fraction as DefikingdomsFraction,
  // } from '@defikingdoms/sdk';
} from '@switchboard-xyz/defikingdoms-sdk';
import {
  Token as TokenPangolin,
  CurrencyAmount as CurrencyAmountPangolin,
  Trade as TradePangolin,
  Fraction as PangolinFraction,
} from '@pangolindex/sdk';
import {
  Token as TokenQuickswap,
  CurrencyAmount as CurrencyAmountQuickswap,
  Trade as TradeQuickswap,
  Fraction as QuickswapFraction,
} from 'quickswap-sdk';
import {
  Trade as SushiswapTrade,
  Token as SushiToken,
  CurrencyAmount as SushiCurrencyAmount,
  TradeType as SushiTradeType,
  Currency as SushiCurrency,
  Fraction as SushiFraction,
} from '@sushiswap/sdk';
import {
  Token as TokenTraderjoe,
  CurrencyAmount as CurrencyAmountTraderjoe,
  Trade as TradeTraderjoe,
  Fraction as TraderjoeFraction,
} from '@traderjoe-xyz/sdk';
import { PerpPosition } from '../connectors/perp/perp';

export type Tokenish =
  | Token
  | TokenPangolin
<<<<<<< HEAD
  | UniswapCoreToken
=======
  | TokenQuickswap
>>>>>>> cc92f31e
  | TokenTraderjoe
  | UniswapCoreToken
  | SushiToken
  | TokenDefikingdoms;

export type UniswapishTrade =
  | Trade<Currency, Currency, TradeType>
  | TradePangolin
<<<<<<< HEAD
  | UniswapV3Trade<Currency, UniswapCoreToken, TradeType>
=======
  | TradeQuickswap
>>>>>>> cc92f31e
  | TradeTraderjoe
  | SushiswapTrade<SushiToken, SushiToken, SushiTradeType>
  | UniswapV3Trade<Currency, UniswapCoreToken, TradeType>
  | TradeDefikingdoms;

export type UniswapishAmount =
  | CurrencyAmount
  | CurrencyAmountPangolin
  | CurrencyAmountQuickswap
  | UniswapCoreCurrencyAmount<Currency>
  | CurrencyAmountTraderjoe
<<<<<<< HEAD
  | sushiCurrencyAmount<SushiCurrency | SushiToken>
  | CurrencyAmountDefikingdoms;

=======
  | SushiCurrencyAmount<SushiCurrency | SushiToken>;
>>>>>>> cc92f31e
export type Fractionish =
  | UniswapFraction
  | PangolinFraction
  | QuickswapFraction
  | TraderjoeFraction
  | SushiFraction
  | DefikingdomsFraction;

export interface ExpectedTrade {
  trade: UniswapishTrade;
  expectedAmount: UniswapishAmount;
}

export interface PositionInfo {
  token0: string | undefined;
  token1: string | undefined;
  fee: string | undefined;
  lowerPrice: string;
  upperPrice: string;
  amount0: string;
  amount1: string;
  unclaimedToken0: string;
  unclaimedToken1: string;
}

export interface Uniswapish {
  /**
   * Router address.
   */
  router: string;

  /**
   * Router smart contract ABI.
   */
  routerAbi: ContractInterface;

  /**
   * Interface for decoding transaction logs
   */
  abiDecoder?: any;

  /**
   * Default gas limit for swap transactions.
   */
  gasLimit: number;

  /**
   * Default time-to-live for swap transactions, in seconds.
   */
  ttl: number;

  init(): Promise<void>;

  ready(): boolean;

  /**
   * Given a token's address, return the connector's native representation of
   * the token.
   *
   * @param address Token address
   */
  getTokenByAddress(address: string): Tokenish;

  /**
   * Given the amount of `baseToken` to put into a transaction, calculate the
   * amount of `quoteToken` that can be expected from the transaction.
   *
   * This is typically used for calculating token sell prices.
   *
   * @param baseToken Token input for the transaction
   * @param quoteToken Output from the transaction
   * @param amount Amount of `baseToken` to put into the transaction
   */
  estimateSellTrade(
    baseToken: Tokenish,
    quoteToken: Tokenish,
    amount: BigNumber,
    allowedSlippage?: string
  ): Promise<ExpectedTrade>;

  /**
   * Given the amount of `baseToken` desired to acquire from a transaction,
   * calculate the amount of `quoteToken` needed for the transaction.
   *
   * This is typically used for calculating token buy prices.
   *
   * @param quoteToken Token input for the transaction
   * @param baseToken Token output from the transaction
   * @param amount Amount of `baseToken` desired from the transaction
   */
  estimateBuyTrade(
    quoteToken: Tokenish,
    baseToken: Tokenish,
    amount: BigNumber,
    allowedSlippage?: string
  ): Promise<ExpectedTrade>;

  /**
   * Given a wallet and a Uniswap-ish trade, try to execute it on blockchain.
   *
   * @param wallet Wallet
   * @param trade Expected trade
   * @param gasPrice Base gas price, for pre-EIP1559 transactions
   * @param uniswapRouter Router smart contract address
   * @param ttl How long the swap is valid before expiry, in seconds
   * @param abi Router contract ABI
   * @param gasLimit Gas limit
   * @param nonce (Optional) EVM transaction nonce
   * @param maxFeePerGas (Optional) Maximum total fee per gas you want to pay
   * @param maxPriorityFeePerGas (Optional) Maximum tip per gas you want to pay
   */
  executeTrade(
    wallet: Wallet,
    trade: UniswapishTrade,
    gasPrice: number,
    uniswapRouter: string,
    ttl: number,
    abi: ContractInterface,
    gasLimit: number,
    nonce?: number,
    maxFeePerGas?: BigNumber,
    maxPriorityFeePerGas?: BigNumber,
    allowedSlippage?: string
  ): Promise<Transaction>;
}

export interface UniswapLPish {
  /**
   * Router address.
   */
  router: string;

  /**
   * Router smart contract ABI.
   */
  routerAbi: ContractInterface;

  /**
   * NTF manager address.
   */
  nftManager: string;

  /**
   * NTF manager smart contract ABI.
   */
  nftAbi: ContractInterface;

  /**
   * Pool smart contract ABI.
   */
  poolAbi: ContractInterface;

  /**
   * Interface for decoding transaction logs
   */
  abiDecoder: any;

  /**
   * Default gas limit for swap transactions.
   */
  gasLimit: number;

  /**
   * Default time-to-live for swap transactions, in seconds.
   */
  ttl: number;

  init(): Promise<void>;

  ready(): boolean;

  /**
   * Given a token's address, return the connector's native representation of
   * the token.
   *
   * @param address Token address
   */
  getTokenByAddress(address: string): Tokenish;

  /**
   * Given a wallet and tokenId, fetch info about position.
   *
   * @param tokenId: id of exiting position to fetch liquidity data
   */
  getPosition(tokenId: number): Promise<PositionInfo>;

  /**
   * Given a wallet, add/increase liquidity for a position.
   *
   * @param wallet Wallet for the transaction
   * @param token0 Token 1 for position
   * @param token1 Token 0 for position
   * @param amount0 Amount of `token0` to put into the position
   * @param amount1 Amount of `token1` to put into the position
   * @param fee Fee tier of position,
   * @param lowerPrice lower price bound of the position
   * @param upperPrice upper price bound for the position
   * @param tokenId id of exiting position to increase liquidity
   * @param gasLimit Gas limit
   * @param nonce (Optional) EVM transaction nonce
   * @param maxFeePerGas (Optional) Maximum total fee per gas you want to pay
   * @param maxPriorityFeePerGas (Optional) Maximum tip per gas you want to pay
   */
  addPosition(
    wallet: Wallet,
    token0: UniswapCoreToken,
    token1: UniswapCoreToken,
    amount0: string,
    amount1: string,
    fee: number,
    lowerPrice: number,
    upperPrice: number,
    tokenId: number,
    gasLimit: number,
    gasPrice: number,
    nonce?: number,
    maxFeePerGas?: BigNumber,
    maxPriorityFeePerGas?: BigNumber
  ): Promise<Transaction>;

  /**
   * Given a wallet, reduce/remove liquidity for a position.
   *
   * @param wallet Wallet for the transaction
   * @param tokenId id of exiting position to decrease liquidity
   * @param decreasePercent: percentage of liquidity to remove
   * @param getFee used to estimate the gas cost of closing position
   * @param gasLimit Gas limit
   * @param nonce (Optional) EVM transaction nonce
   * @param maxFeePerGas (Optional) Maximum total fee per gas you want to pay
   * @param maxPriorityFeePerGas (Optional) Maximum tip per gas you want to pay
   */
  reducePosition(
    wallet: Wallet,
    tokenId: number,
    decreasePercent: number,
    gasLimit: number,
    gasPrice: number,
    nonce?: number,
    maxFeePerGas?: BigNumber,
    maxPriorityFeePerGas?: BigNumber
  ): Promise<Transaction>;

  /**
   * Given a wallet and tokenId, collect earned fees on position.
   *
   * @param wallet Wallet for the transaction
   * @param tokenId id of exiting position to collet earned fees
   * @param gasLimit Gas limit
   * @param nonce (Optional) EVM transaction nonce
   * @param maxFeePerGas (Optional) Maximum total fee per gas you want to pay
   * @param maxPriorityFeePerGas (Optional) Maximum tip per gas you want to pay
   */
  collectFees(
    wallet: Wallet,
    tokenId: number,
    gasLimit: number,
    gasPrice: number,
    nonce?: number,
    maxFeePerGas?: BigNumber,
    maxPriorityFeePerGas?: BigNumber
  ): Promise<Transaction | { amount0: BigNumber; amount1: BigNumber }>;

  /**
   * Given a fee tier, tokens and time parameters, fetch historical pool prices.
   *
   * @param token0 Token in pool
   * @param token1 Token in pool
   * @param fee fee tier
   * @param period total period of time to fetch pool prices in seconds
   * @param interval interval within period to fetch pool prices
   */
  poolPrice(
    token0: UniswapCoreToken,
    token1: UniswapCoreToken,
    fee: number,
    period: number,
    interval: number
  ): Promise<string[]>;
}

export interface Perpish {
  gasLimit: number;

  init(): Promise<void>;

  ready(): boolean;

  /**
   * Given a token's address, return the connector's native representation of
   * the token.
   *
   * @param address Token address
   */
  getTokenByAddress(address: string): Tokenish;

  /**
   * Function for retrieving token list.
   * @returns a list of available marker pairs.
   */
  availablePairs(): string[];

  /**
   * Give a market, queries for market, index and indexTwap prices.
   * @param tickerSymbol Market pair
   */
  prices(tickerSymbol: string): Promise<{
    markPrice: Big;
    indexPrice: Big;
    indexTwapPrice: Big;
  }>;

  /**
   * Used to know if a market is active/tradable.
   * @param tickerSymbol Market pair
   * @returns true | false
   */
  isMarketActive(tickerSymbol: string): Promise<boolean>;

  /**
   * Gets available Positions/Position.
   * @param tickerSymbol An optional parameter to get specific position.
   * @returns Return all Positions or specific position.
   */
  getPositions(tickerSymbol: string): Promise<PerpPosition | undefined>;

  /**
   * Given the necessary parameters, open a position.
   * @param isLong Will create a long position if true, else a short pos will be created.
   * @param tickerSymbol the market to create position on.
   * @param minBaseAmount the min amount for the position to be opened.
   * @returns An ethers transaction object.
   */
  openPosition(
    isLong: boolean,
    tickerSymbol: string,
    minBaseAmount: string
  ): Promise<Transaction>;

  /**
   * Closes an open position on the specified market.
   * @param tickerSymbol The market on which we want to close position.
   * @returns An ethers transaction object.
   */
  closePosition(tickerSymbol: string): Promise<Transaction>;
}

export interface Ethereumish extends EthereumBase {
  cancelTx(wallet: Wallet, nonce: number): Promise<Transaction>;
  getSpender(reqSpender: string): string;
  getContract(
    tokenAddress: string,
    signerOrProvider?: Wallet | Provider
  ): Contract;
  gasPrice: number;
  nativeTokenSymbol: string;
  chain: string;
}

export interface NetworkSelectionRequest {
  connector?: string; //the target connector (e.g. uniswap or pangolin)
  chain: string; //the target chain (e.g. ethereum, avalanche, or harmony)
  network: string; // the target network of the chain (e.g. mainnet)
}

export interface CustomTransactionReceipt
  extends Omit<
    ethers.providers.TransactionReceipt,
    'gasUsed' | 'cumulativeGasUsed' | 'effectiveGasPrice'
  > {
  gasUsed: string;
  cumulativeGasUsed: string;
  effectiveGasPrice: string | null;
}

export interface CustomTransaction
  extends Omit<
    Transaction,
    'maxPriorityFeePerGas' | 'maxFeePerGas' | 'gasLimit' | 'value'
  > {
  maxPriorityFeePerGas: string | null;
  maxFeePerGas: string | null;
  gasLimit: string | null;
  value: string;
}

export interface CustomTransactionResponse
  extends Omit<
    ethers.providers.TransactionResponse,
    'gasPrice' | 'gasLimit' | 'value'
  > {
  gasPrice: string | null;
  gasLimit: string;
  value: string;
}<|MERGE_RESOLUTION|>--- conflicted
+++ resolved
@@ -57,11 +57,8 @@
 export type Tokenish =
   | Token
   | TokenPangolin
-<<<<<<< HEAD
   | UniswapCoreToken
-=======
   | TokenQuickswap
->>>>>>> cc92f31e
   | TokenTraderjoe
   | UniswapCoreToken
   | SushiToken
@@ -70,11 +67,8 @@
 export type UniswapishTrade =
   | Trade<Currency, Currency, TradeType>
   | TradePangolin
-<<<<<<< HEAD
   | UniswapV3Trade<Currency, UniswapCoreToken, TradeType>
-=======
   | TradeQuickswap
->>>>>>> cc92f31e
   | TradeTraderjoe
   | SushiswapTrade<SushiToken, SushiToken, SushiTradeType>
   | UniswapV3Trade<Currency, UniswapCoreToken, TradeType>
@@ -86,13 +80,9 @@
   | CurrencyAmountQuickswap
   | UniswapCoreCurrencyAmount<Currency>
   | CurrencyAmountTraderjoe
-<<<<<<< HEAD
-  | sushiCurrencyAmount<SushiCurrency | SushiToken>
+  | SushiCurrencyAmount<SushiCurrency | SushiToken>
   | CurrencyAmountDefikingdoms;
 
-=======
-  | SushiCurrencyAmount<SushiCurrency | SushiToken>;
->>>>>>> cc92f31e
 export type Fractionish =
   | UniswapFraction
   | PangolinFraction
