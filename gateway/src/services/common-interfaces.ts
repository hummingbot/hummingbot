--- conflicted
+++ resolved
@@ -59,14 +59,11 @@
 export type UniswapishTrade =
   | Trade<Currency, Currency, TradeType>
   | TradePangolin
-<<<<<<< HEAD
-  | DefiraTrade<UniswapCoreToken, UniswapCoreToken, TradeType>
-=======
   | TradeQuickswap
->>>>>>> cc92f31e
   | TradeTraderjoe
   | SushiswapTrade<SushiToken, SushiToken, SushiTradeType>
-  | UniswapV3Trade<Currency, UniswapCoreToken, TradeType>;
+  | UniswapV3Trade<Currency, UniswapCoreToken, TradeType>
+  | DefiraTrade<UniswapCoreToken, UniswapCoreToken, TradeType>;
 
 export type UniswapishAmount =
   | CurrencyAmount
@@ -75,6 +72,7 @@
   | UniswapCoreCurrencyAmount<Currency>
   | CurrencyAmountTraderjoe
   | SushiCurrencyAmount<SushiCurrency | SushiToken>;
+
 export type Fractionish =
   | UniswapFraction
   | PangolinFraction
