import { Request, RequestHandler, Response, NextFunction } from 'express';

// error origination from ethers library when interracting with node
export interface NodeError extends Error {
  code: string | number;
  reason?: string;
  data?: any;
}

// custom error for http exceptions
export class HttpException extends Error {
  status: number;
  message: string;
  errorCode: number;
  constructor(status: number, message: string, errorCode: number = -1) {
    super(message);
    this.status = status;
    this.message = message;
    this.errorCode = errorCode;
  }
}

export class InitializationError extends Error {
  message: string;
  errorCode: number;
  constructor(message: string, errorCode: number) {
    super(message);
    this.message = message;
    this.errorCode = errorCode;
  }
}

export class UniswapishPriceError extends Error {
  message: string;
  constructor(message: string) {
    super(message);
    this.message = message;
  }
}

export class InvalidNonceError extends Error {
  message: string;
  errorCode: number;
  constructor(message: string, errorCode: number) {
    super(message);
    this.message = message;
    this.errorCode = errorCode;
  }
}

// Capture errors from an async route, this must wrap any route that uses async.
// For example, `app.get('/', asyncHandler(async (req, res) -> {...}))`
export const asyncHandler =
  (fn: RequestHandler) => (req: Request, res: Response, next: NextFunction) => {
    return Promise.resolve(fn(req, res, next)).catch(next);
  };

export interface TransactionError {
  errorCode: number;
  message: string;
}

export const parseTransactionGasError = (
  error: any
): TransactionError | null => {
  if ('code' in error && error.code === 'SERVER_ERROR') {
    if ('body' in error) {
      const innerError = JSON.parse(error['body']);

      if (
        'error' in innerError &&
        'code' in innerError['error'] &&
        innerError['error']['code'] === -32010 &&
        'message' in innerError['error']
      ) {
        const transactionError: TransactionError = {
          errorCode: TRANSACTION_GAS_PRICE_TOO_LOW,
          message: innerError['error']['message'],
        };

        return transactionError;
      }
    }
  }
  return null;
};

export const NETWORK_ERROR_CODE = 1001;
export const RATE_LIMIT_ERROR_CODE = 1002;
export const OUT_OF_GAS_ERROR_CODE = 1003;
export const TRANSACTION_GAS_PRICE_TOO_LOW = 1004;
export const LOAD_WALLET_ERROR_CODE = 1005;
export const TOKEN_NOT_SUPPORTED_ERROR_CODE = 1006;
export const TRADE_FAILED_ERROR_CODE = 1007;
export const SWAP_PRICE_EXCEEDS_LIMIT_PRICE_ERROR_CODE = 1008;
export const SWAP_PRICE_LOWER_THAN_LIMIT_PRICE_ERROR_CODE = 1009;
export const SERVICE_UNITIALIZED_ERROR_CODE = 1010;
export const UNKNOWN_CHAIN_ERROR_CODE = 1011;
export const INVALID_NONCE_ERROR_CODE = 1012;
export const PRICE_FAILED_ERROR_CODE = 1013;
<<<<<<< HEAD
export const UNKNOWN_TOKEN_ERROR_CODE = 1014;
=======
export const INCOMPLETE_REQUEST_PARAM_CODE = 1014;
>>>>>>> ceffe213
export const UNKNOWN_ERROR_ERROR_CODE = 1099;

export const NETWORK_ERROR_MESSAGE =
  'Network error. Please check your node URL, API key, and Internet connection.';
export const RATE_LIMIT_ERROR_MESSAGE =
  'Blockchain node API rate limit exceeded.';
export const OUT_OF_GAS_ERROR_MESSAGE = 'Transaction out of gas.';
export const LOAD_WALLET_ERROR_MESSAGE = 'Failed to load wallet: ';
export const TOKEN_NOT_SUPPORTED_ERROR_MESSAGE = 'Token not supported: ';
export const TRADE_FAILED_ERROR_MESSAGE = 'Trade query failed: ';
export const INCOMPLETE_REQUEST_PARAM = 'Incomplete request parameters.';
export const INVALID_NONCE_ERROR_MESSAGE = 'Invalid Nonce provided: ';
export const SWAP_PRICE_EXCEEDS_LIMIT_PRICE_ERROR_MESSAGE = (
  price: any,
  limitPrice: any
) => `Swap price ${price} exceeds limitPrice ${limitPrice}`;

export const SWAP_PRICE_LOWER_THAN_LIMIT_PRICE_ERROR_MESSAGE = (
  price: any,
  limitPrice: any
) => `Swap price ${price} lower than limitPrice ${limitPrice}`;

export const SERVICE_UNITIALIZED_ERROR_MESSAGE = (service: any) =>
  `${service} was called before being initialized.`;

export const UNKNOWN_KNOWN_CHAIN_ERROR_MESSAGE = (chainName: any) =>
  `Unrecognized chain name ${chainName}.`;

export const UNKNOWN_ERROR_MESSAGE = 'Unknown error.';

export const PRICE_FAILED_ERROR_MESSAGE = 'Price query failed: ';

export const UNKNOWN_TOKEN_ERROR_MESSAGE = (tokenSymbol: any) =>
  `Unrecognized token symbol ${tokenSymbol}`;

export interface ErrorResponse {
  stack?: any;
  message: string;
  httpErrorCode: number;
  errorCode: number;
}

export const gatewayErrorMiddleware = (
  err: Error | NodeError | HttpException | InitializationError
): ErrorResponse => {
  const response: ErrorResponse = {
    message: err.message || UNKNOWN_ERROR_MESSAGE,
    httpErrorCode: 503,
    errorCode: UNKNOWN_ERROR_ERROR_CODE,
    stack: err.stack,
  };
  // the default http error code is 503 for an unknown error
  if (err instanceof HttpException) {
    response.httpErrorCode = err.status;
    response.errorCode = err.errorCode;
  } else if (err instanceof InitializationError) {
    response.errorCode = err.errorCode;
  } else {
    response.errorCode = UNKNOWN_ERROR_ERROR_CODE;
    response.message = UNKNOWN_ERROR_MESSAGE;

    if ('code' in err) {
      switch (typeof err.code) {
        case 'string':
          // error is from ethers library
          if (['NETWORK_ERROR', 'TIMEOUT'].includes(err.code)) {
            response.errorCode = NETWORK_ERROR_CODE;
            response.message = NETWORK_ERROR_MESSAGE;
          } else if (err.code === 'SERVER_ERROR') {
            const transactionError = parseTransactionGasError(err);
            if (transactionError) {
              response.errorCode = transactionError.errorCode;
              response.message = transactionError.message;
            } else {
              response.errorCode = NETWORK_ERROR_CODE;
              response.message = NETWORK_ERROR_MESSAGE;
            }
          }
          break;

        case 'number':
          // errors from provider, this code comes from infura
          if (err.code === -32005) {
            // we only handle rate-limit errors
            response.errorCode = RATE_LIMIT_ERROR_CODE;
            response.message = RATE_LIMIT_ERROR_MESSAGE;
          } else if (err.code === -32010) {
            response.errorCode = TRANSACTION_GAS_PRICE_TOO_LOW;
            response.message = err.message;
          }
          break;
      }
    }
  }
  return response;
};<|MERGE_RESOLUTION|>--- conflicted
+++ resolved
@@ -98,11 +98,8 @@
 export const UNKNOWN_CHAIN_ERROR_CODE = 1011;
 export const INVALID_NONCE_ERROR_CODE = 1012;
 export const PRICE_FAILED_ERROR_CODE = 1013;
-<<<<<<< HEAD
-export const UNKNOWN_TOKEN_ERROR_CODE = 1014;
-=======
 export const INCOMPLETE_REQUEST_PARAM_CODE = 1014;
->>>>>>> ceffe213
+export const UNKNOWN_TOKEN_ERROR_CODE = 1015;
 export const UNKNOWN_ERROR_ERROR_CODE = 1099;
 
 export const NETWORK_ERROR_MESSAGE =
