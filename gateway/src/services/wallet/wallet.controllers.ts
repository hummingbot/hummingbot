--- conflicted
+++ resolved
@@ -44,7 +44,7 @@
   if (!passphrase) {
     throw new Error('There is no passphrase');
   }
-  let connection: EthereumBase | Solana | Near;
+  let connection: EthereumBase | Solana | Near | Ripple;
   let address: string | undefined;
   let encryptedPrivateKey: string | undefined;
 
@@ -53,16 +53,9 @@
   } else if (req.chain === 'avalanche') {
     connection = Avalanche.getInstance(req.network);
   } else if (req.chain === 'harmony') {
-<<<<<<< HEAD
-    const harmony = Harmony.getInstance(req.network);
-    address = harmony.getWalletFromPrivateKey(req.privateKey).address;
-    encryptedPrivateKey = await harmony.encrypt(req.privateKey, passphrase);
+    connection = Harmony.getInstance(req.network);
   } else if (req.chain === 'ripple') {
-    const ripple = Ripple.getInstance(req.network);
-    address = ripple.getWalletFromSeed(req.privateKey).classicAddress;
-    encryptedPrivateKey = await ripple.encrypt(req.privateKey, passphrase);
-=======
-    connection = Harmony.getInstance(req.network);
+    connection = Ripple.getInstance(req.network);
   } else if (req.chain === 'cronos') {
     connection = Cronos.getInstance(req.network);
   } else if (req.chain === 'solana') {
@@ -79,7 +72,6 @@
     connection = Near.getInstance(req.network);
   } else if (req.chain === 'binance-smart-chain') {
     connection = BinanceSmartChain.getInstance(req.network);
->>>>>>> 23a9a900
   } else {
     throw new HttpException(
       500,
@@ -103,6 +95,12 @@
       );
     } else if (connection instanceof EthereumBase) {
       address = connection.getWalletFromPrivateKey(req.privateKey).address;
+      encryptedPrivateKey = await connection.encrypt(
+        req.privateKey,
+        passphrase
+      );
+    } else if (connection instanceof Ripple) {
+      address = connection.getWalletFromSeed(req.privateKey).classicAddress;
       encryptedPrivateKey = await connection.encrypt(
         req.privateKey,
         passphrase
