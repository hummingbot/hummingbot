--- conflicted
+++ resolved
@@ -7,14 +7,11 @@
   mkSelectingValidator,
 } from '../validators';
 import bs58 from 'bs58';
-<<<<<<< HEAD
 import {
   invalidXRPLPrivateKeyError,
   isXRPLSeedKey,
 } from '../../chains/xrpl/xrpl.validators';
-=======
 const { fromBase64 } = require('@cosmjs/encoding');
->>>>>>> 31d0e366
 
 export const invalidEthPrivateKeyError: string =
   'The privateKey param is not a valid Ethereum private key (64 hexadecimal characters).';
