--- conflicted
+++ resolved
@@ -45,17 +45,13 @@
     } else if (req.chain === 'polygon') {
       connections.push(Polygon.getInstance(req.network as string));
     } else if (req.chain === 'solana') {
-<<<<<<< HEAD
       connections.push(await Solana.getInstance(req.network as string));
     } else if (req.chain === 'ripple') {
       connections.push(Ripple.getInstance(req.network as string));
-=======
-      connections.push(Solana.getInstance(req.network as string));
     } else if (req.chain === 'near') {
       connections.push(Near.getInstance(req.network as string));
     } else if (req.chain === 'cronos') {
       connections.push(await Cronos.getInstance(req.network as string));
->>>>>>> 23a9a900
     } else {
       throw new HttpException(
         500,
@@ -89,11 +85,11 @@
       solanaConnections ? Object.values(solanaConnections) : []
     );
 
-<<<<<<< HEAD
     const rippleConnections = Ripple.getConnectedInstances();
     connections = connections.concat(
       rippleConnections ? Object.values(rippleConnections) : []
-=======
+    );
+
     const cronosConnections = Cronos.getConnectedInstances();
     connections = connections.concat(
       cronosConnections ? Object.values(cronosConnections) : []
@@ -107,7 +103,6 @@
     const bscConnections = BinanceSmartChain.getConnectedInstances();
     connections = connections.concat(
       bscConnections ? Object.values(bscConnections) : []
->>>>>>> 23a9a900
     );
   }
 
@@ -138,13 +133,8 @@
 }
 
 export async function getTokens(req: TokensRequest): Promise<TokensResponse> {
-<<<<<<< HEAD
-  let connection: EthereumBase | Solanaish | Ripple;
+  let connection: EthereumBase | Solanaish | Nearish | Ripple;
   let tokens: (TokenInfo | TrustlineInfo)[] = [];
-=======
-  let connection: EthereumBase | Solanaish | Nearish;
-  let tokens: TokenInfo[] = [];
->>>>>>> 23a9a900
 
   if (req.chain && req.network) {
     if (req.chain === 'avalanche') {
@@ -158,17 +148,13 @@
     } else if (req.chain === 'polygon') {
       connection = Polygon.getInstance(req.network);
     } else if (req.chain === 'solana') {
-<<<<<<< HEAD
       connection = await Solana.getInstance(req.network);
     } else if (req.chain === 'ripple') {
       connection = await Ripple.getInstance(req.network);
-=======
-      connection = Solana.getInstance(req.network);
     } else if (req.chain === 'near') {
       connection = Near.getInstance(req.network);
     } else if (req.chain === 'cronos') {
       connection = await Cronos.getInstance(req.network);
->>>>>>> 23a9a900
     } else {
       throw new HttpException(
         500,
