import {
  StatusRequest,
  StatusResponse,
  TokensRequest,
  TokensResponse,
} from './network.requests';
import { Avalanche } from '../chains/avalanche/avalanche';
import { Ethereum } from '../chains/ethereum/ethereum';
import { Harmony } from '../chains/harmony/harmony';
import { Polygon } from '../chains/polygon/polygon';
import { TokenInfo } from '../services/ethereum-base';
import {
  HttpException,
  UNKNOWN_CHAIN_ERROR_CODE,
  UNKNOWN_KNOWN_CHAIN_ERROR_MESSAGE,
} from '../services/error-handler';
import { EthereumBase } from '../services/ethereum-base';
import { Cronos } from '../chains/cronos/cronos';

export async function getStatus(
  req: StatusRequest
): Promise<StatusResponse | StatusResponse[]> {
  const statuses: StatusResponse[] = [];
  let connections: any[] = [];
  let chain: string;
  let chainId: number;
  let rpcUrl: string;
  let currentBlockNumber: number | undefined;
  let nativeCurrency: string;

  if (req.chain) {
    if (req.chain === 'avalanche') {
      connections.push(Avalanche.getInstance(req.network as string));
    } else if (req.chain === 'harmony') {
      connections.push(Harmony.getInstance(req.network as string));
    } else if (req.chain === 'ethereum') {
      connections.push(Ethereum.getInstance(req.network as string));
    } else if (req.chain === 'polygon') {
      connections.push(Polygon.getInstance(req.network as string));
<<<<<<< HEAD
=======
    } else if (req.chain === 'solana') {
      connections.push(await Solana.getInstance(req.network as string));
    } else if (req.chain === 'cronos') {
      connections.push(await Cronos.getInstance(req.network as string));
>>>>>>> 9d8c3661
    } else {
      throw new HttpException(
        500,
        UNKNOWN_KNOWN_CHAIN_ERROR_MESSAGE(req.chain),
        UNKNOWN_CHAIN_ERROR_CODE
      );
    }
  } else {
    const avalancheConnections = Avalanche.getConnectedInstances();
    connections = connections.concat(
      avalancheConnections ? Object.values(avalancheConnections) : []
    );
    const harmonyConnections = Harmony.getConnectedInstances();
    connections = connections.concat(
      harmonyConnections ? Object.values(harmonyConnections) : []
    );
    const ethereumConnections = Ethereum.getConnectedInstances();
    connections = connections.concat(
      ethereumConnections ? Object.values(ethereumConnections) : []
    );
    const polygonConnections = Polygon.getConnectedInstances();
    connections = connections.concat(
      polygonConnections ? Object.values(polygonConnections) : []
    );
<<<<<<< HEAD
=======

    const solanaConnections = Solana.getConnectedInstances();
    connections = connections.concat(
      solanaConnections ? Object.values(solanaConnections) : []
    );

    const cronosConnections = Cronos.getConnectedInstances();
    connections = connections.concat(
      cronosConnections ? Object.values(cronosConnections) : []
    );
>>>>>>> 9d8c3661
  }

  for (const connection of connections) {
    if (!connection.ready()) {
      await connection.init();
    }

    chain = connection.chain;
    chainId = connection.chainId;
    rpcUrl = connection.rpcUrl;
    nativeCurrency = connection.nativeTokenSymbol;

    try {
      currentBlockNumber = await connection.getCurrentBlockNumber();
    } catch (_e) {
      // do nothing, this means we are not able to connect to the network
    }
    statuses.push({
      chain,
      chainId,
      rpcUrl,
      currentBlockNumber,
      nativeCurrency,
    });
  }

  return req.chain ? statuses[0] : statuses;
}

export async function getTokens(req: TokensRequest): Promise<TokensResponse> {
  let connection: EthereumBase;
  let tokens: TokenInfo[] = [];

  if (req.chain && req.network) {
    if (req.chain === 'avalanche') {
      connection = Avalanche.getInstance(req.network);
    } else if (req.chain === 'harmony') {
      connection = Harmony.getInstance(req.network);
    } else if (req.chain === 'ethereum') {
      connection = Ethereum.getInstance(req.network);
    } else if (req.chain === 'polygon') {
      connection = Polygon.getInstance(req.network);
<<<<<<< HEAD
=======
    } else if (req.chain === 'solana') {
      connection = await Solana.getInstance(req.network);
    } else if (req.chain === 'cronos') {
      connection = await Cronos.getInstance(req.network);
>>>>>>> 9d8c3661
    } else {
      throw new HttpException(
        500,
        UNKNOWN_KNOWN_CHAIN_ERROR_MESSAGE(req.chain),
        UNKNOWN_CHAIN_ERROR_CODE
      );
    }
  } else {
    throw new HttpException(
      500,
      UNKNOWN_KNOWN_CHAIN_ERROR_MESSAGE(req.chain),
      UNKNOWN_CHAIN_ERROR_CODE
    );
  }

  if (!connection.ready()) {
    await connection.init();
  }

  if (!req.tokenSymbols) {
    tokens = connection.storedTokenList;
  } else {
    for (const t of req.tokenSymbols as []) {
      tokens.push(connection.getTokenForSymbol(t) as TokenInfo);
    }
  }

  return { tokens };
}<|MERGE_RESOLUTION|>--- conflicted
+++ resolved
@@ -1,3 +1,4 @@
+import { Solana, Solanaish } from '../chains/solana/solana';
 import {
   StatusRequest,
   StatusResponse,
@@ -37,13 +38,10 @@
       connections.push(Ethereum.getInstance(req.network as string));
     } else if (req.chain === 'polygon') {
       connections.push(Polygon.getInstance(req.network as string));
-<<<<<<< HEAD
-=======
     } else if (req.chain === 'solana') {
       connections.push(await Solana.getInstance(req.network as string));
     } else if (req.chain === 'cronos') {
       connections.push(await Cronos.getInstance(req.network as string));
->>>>>>> 9d8c3661
     } else {
       throw new HttpException(
         500,
@@ -56,20 +54,21 @@
     connections = connections.concat(
       avalancheConnections ? Object.values(avalancheConnections) : []
     );
+
     const harmonyConnections = Harmony.getConnectedInstances();
     connections = connections.concat(
       harmonyConnections ? Object.values(harmonyConnections) : []
     );
+
     const ethereumConnections = Ethereum.getConnectedInstances();
     connections = connections.concat(
       ethereumConnections ? Object.values(ethereumConnections) : []
     );
+
     const polygonConnections = Polygon.getConnectedInstances();
     connections = connections.concat(
       polygonConnections ? Object.values(polygonConnections) : []
     );
-<<<<<<< HEAD
-=======
 
     const solanaConnections = Solana.getConnectedInstances();
     connections = connections.concat(
@@ -80,7 +79,6 @@
     connections = connections.concat(
       cronosConnections ? Object.values(cronosConnections) : []
     );
->>>>>>> 9d8c3661
   }
 
   for (const connection of connections) {
@@ -96,7 +94,7 @@
     try {
       currentBlockNumber = await connection.getCurrentBlockNumber();
     } catch (_e) {
-      // do nothing, this means we are not able to connect to the network
+      if (await connection.provider.getNetwork()) currentBlockNumber = 1; // necessary for connectors like hedera that do not have concept of blocknumber
     }
     statuses.push({
       chain,
@@ -111,7 +109,7 @@
 }
 
 export async function getTokens(req: TokensRequest): Promise<TokensResponse> {
-  let connection: EthereumBase;
+  let connection: EthereumBase | Solanaish;
   let tokens: TokenInfo[] = [];
 
   if (req.chain && req.network) {
@@ -123,13 +121,10 @@
       connection = Ethereum.getInstance(req.network);
     } else if (req.chain === 'polygon') {
       connection = Polygon.getInstance(req.network);
-<<<<<<< HEAD
-=======
     } else if (req.chain === 'solana') {
       connection = await Solana.getInstance(req.network);
     } else if (req.chain === 'cronos') {
       connection = await Cronos.getInstance(req.network);
->>>>>>> 9d8c3661
     } else {
       throw new HttpException(
         500,
