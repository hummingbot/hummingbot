version: 1
configurations:
  $namespace harmony:
    configurationPath: harmony.yml
    schemaPath: harmony-schema.json

  $namespace solana:
    configurationPath: solana.yml
    schemaPath: solana-schema.json

  $namespace avalanche:
    configurationPath: avalanche.yml
    schemaPath: ethereum-schema.json

  $namespace database:
    configurationPath: database.yml
    schemaPath: database-schema.json
    
  $namespace ethereum:
    configurationPath: ethereum.yml
    schemaPath: ethereum-schema.json

  $namespace polygon:
    configurationPath: polygon.yml
    schemaPath: ethereum-schema.json
    
  $namespace ethereumGasStation:
    configurationPath: ethereum-gas-station.yml
    schemaPath: ethereum-gas-station-schema.json

  $namespace logging:
    configurationPath: logging.yml
    schemaPath: logging-schema.json

  $namespace ssl:
    configurationPath: ssl.yml
    schemaPath: ssl-schema.json

  $namespace defira:
    configurationPath: defira.yml
    schemaPath: defira-schema.json

  $namespace near:
    configurationPath: near.yml
    schemaPath: ethereum-schema.json

  $namespace pangolin:
    configurationPath: pangolin.yml
    schemaPath: pangolin-schema.json

  $namespace quickswap:
    configurationPath: quickswap.yml
    schemaPath: quickswap-schema.json
    
  $namespace perp:
    configurationPath: perp.yml
    schemaPath: perp-schema.json

  $namespace sushiswap:
    configurationPath: sushiswap.yml
    schemaPath: sushiswap-schema.json

  $namespace traderjoe:
    configurationPath: traderjoe.yml
    schemaPath: traderjoe-schema.json
    
  $namespace server:
    configurationPath: server.yml
    schemaPath: server-schema.json

  $namespace telemetry:
    configurationPath: telemetry.yml
    schemaPath: telemetry-schema.json

  $namespace uniswap:
    configurationPath: uniswap.yml
    schemaPath: uniswap-schema.json

  $namespace ref:
    configurationPath: ref.yml
    schemaPath: ref-schema.json

  $namespace openocean:
    configurationPath: openocean.yml
    schemaPath: openocean-schema.json

  $namespace defikingdoms:
    configurationPath: defikingdoms.yml
    schemaPath: defikingdoms-schema.json

  $namespace serum:
    configurationPath: serum.yml
    schemaPath: serum-schema.json

<<<<<<< HEAD
  $namespace ripple:
    configurationPath: ripple.yml
    schemaPath: ripple-schema.json
=======
  $namespace cronos:
    configurationPath: cronos.yml
    schemaPath: ethereum-schema.json

  $namespace mad_meerkat:
      configurationPath: mad_meerkat.yml
      schemaPath: cronos-connector-schema.json

  $namespace vvs:
      configurationPath: vvs.yml
      schemaPath: cronos-connector-schema.json

  $namespace binance-smart-chain:
    configurationPath: binance-smart-chain.yml
    schemaPath: ethereum-schema.json

  $namespace pancakeswap:
    configurationPath: pancakeswap.yml
    schemaPath: pangolin-schema.json
>>>>>>> 23a9a900
<|MERGE_RESOLUTION|>--- conflicted
+++ resolved
@@ -92,11 +92,10 @@
     configurationPath: serum.yml
     schemaPath: serum-schema.json
 
-<<<<<<< HEAD
   $namespace ripple:
     configurationPath: ripple.yml
     schemaPath: ripple-schema.json
-=======
+
   $namespace cronos:
     configurationPath: cronos.yml
     schemaPath: ethereum-schema.json
@@ -115,5 +114,4 @@
 
   $namespace pancakeswap:
     configurationPath: pancakeswap.yml
-    schemaPath: pangolin-schema.json
->>>>>>> 23a9a900
+    schemaPath: pangolin-schema.json