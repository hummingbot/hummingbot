--- conflicted
+++ resolved
@@ -41,11 +41,8 @@
         "hummingbot.market.huobi",
         "hummingbot.market.radar_relay",
         "hummingbot.market.kraken",
-<<<<<<< HEAD
         "hummingbot.market.beaxy",
-=======
         "hummingbot.script",
->>>>>>> 6e825b1c
         "hummingbot.strategy",
         "hummingbot.strategy.arbitrage",
         "hummingbot.strategy.cross_exchange_market_making",
