#!/usr/bin/env python

from setuptools import setup
from Cython.Build import cythonize
import numpy as np
import os
import subprocess
import sys

if os.name == "posix":
    os_name = subprocess.check_output("uname").decode("utf8")
    if "Darwin" in os_name:
        os.environ["CFLAGS"] = "-stdlib=libc++ -std=c++11"
    else:
        os.environ["CFLAGS"] = "-std=c++11"


def main():
    cpu_count = os.cpu_count() or 8
    version = "20190517"
    packages = [
        "wings",
        "wings.logger",
        "wings.model",
        "wings.watcher",
        "wings.data_source",
        "wings.orderbook",
        "wings.tracker",
        "wings.wallet",
        "hummingbot",
        "hummingbot.core",
<<<<<<< HEAD
        "hummingbot.strategy",
        "hummingbot.strategy.arbitrage",
        "hummingbot.strategy.cross_exchange_market_making",
        "hummingbot.market",
        "hummingbot.market.bamboo_relay",
        "hummingbot.market.binance",
        "hummingbot.market.bittrex",
        "hummingbot.market.coinbase_pro",
        "hummingbot.market.ddex",
        "hummingbot.market.huobi",
        "hummingbot.market.radar_relay",
=======
        "hummingbot.data_feed",
>>>>>>> af186262
        "hummingbot.cli",
        "hummingbot.cli.config",
        "hummingbot.cli.ui",
        "hummingbot.cli.utils",
        "hummingbot.logger",
        "hummingbot.management",
        "hummingbot.strategy",
        "hummingbot.strategy.arbitrage",
        "hummingbot.strategy.cross_exchange_market_making",
        "hummingbot.strategy.discovery",
        "hummingbot.templates",
    ]
    package_data = {
        "wings": [
            "abi/*.json",
        ],
        "hummingbot": [
            "core/cpp/*",
            "erc20_tokens.json",
            "VERSION",
            "templates/*TEMPLATE.yml"
        ],
    }
    install_requires=[
        "aioconsole",
        "aiokafka",
        "attrdict",
        "cytoolz",
        "eth-abi",
        "eth-account",
        "eth-hash",
        "eth-keyfile",
        "eth-keys",
        "eth-rlp",
        "eth-utils",
        "hexbytes",
        "kafka-python",
        "lru-dict",
        "parsimonious",
        "pycryptodome",
        "requests",
        "rlp",
        "toolz",
        "tzlocal",
        "urllib3",
        "web3",
        "websockets",
        "aiohttp",
        "async-timeout",
        "attrs",
        "certifi",
        "chardet",
        "cython==0.29.5",
        "idna",
        "idna_ssl",
        "multidict",
        "numpy",
        "pandas",
        "pytz",
        "pyyaml",
        "python-binance==0.6.9",
        "sqlalchemy",
        "ujson",
        "yarl",
    ]

    if "DEV_MODE" in os.environ:
        version += ".dev1"
        package_data[""] = [
            "*.pxd", "*.pyx", "*.h"
        ]
        package_data["wings"].append("cpp/*.cpp")

    if len(sys.argv) > 1 and sys.argv[1] == "build_ext":
        sys.argv.append(f"--parallel={cpu_count}")

    setup(name="hummingbot",
          version=version,
          description="CoinAlpha Hummingbot",
          url="https://github.com/CoinAlpha/hummingbot",
          author="Martin Kou",
          author_email="martin@coinalpha.com",
          license="Proprietary",
          packages=packages,
          package_data=package_data,
          install_requires=install_requires,
          ext_modules=cythonize([
              "hummingbot/**/*.pyx",
              "wings/**/*.pyx",
          ], language="c++", language_level=3, nthreads=cpu_count),
          include_dirs=[
              np.get_include(),
          ],
          scripts=[
              "bin/hummingbot.py"
          ],
          )


if __name__ == "__main__":
    main()<|MERGE_RESOLUTION|>--- conflicted
+++ resolved
@@ -29,7 +29,6 @@
         "wings.wallet",
         "hummingbot",
         "hummingbot.core",
-<<<<<<< HEAD
         "hummingbot.strategy",
         "hummingbot.strategy.arbitrage",
         "hummingbot.strategy.cross_exchange_market_making",
@@ -41,9 +40,7 @@
         "hummingbot.market.ddex",
         "hummingbot.market.huobi",
         "hummingbot.market.radar_relay",
-=======
         "hummingbot.data_feed",
->>>>>>> af186262
         "hummingbot.cli",
         "hummingbot.cli.config",
         "hummingbot.cli.ui",
