#!/usr/bin/env python

from setuptools import setup
from Cython.Build import cythonize
import numpy as np
import os
import subprocess
import sys

if os.name == "posix":
    os_name = subprocess.check_output("uname").decode("utf8")
    if "Darwin" in os_name:
        os.environ["CFLAGS"] = "-stdlib=libc++ -std=c++11"
    else:
        os.environ["CFLAGS"] = "-std=c++11"


def main():
    cpu_count = os.cpu_count() or 8
<<<<<<< HEAD
    version = "20190524"
=======
    version = "20190528"
>>>>>>> 6f675608
    packages = [
        "hummingbot",
        "hummingbot.client",
        "hummingbot.client.config",
        "hummingbot.client.ui",
        "hummingbot.core",
        "hummingbot.core.data_type",
        "hummingbot.core.event",
        "hummingbot.core.management",
        "hummingbot.core.utils",
        "hummingbot.data_feed",
        "hummingbot.logger",
        "hummingbot.market",
        "hummingbot.market.bamboo_relay",
        "hummingbot.market.binance",
        "hummingbot.market.bittrex",
        "hummingbot.market.coinbase_pro",
        "hummingbot.market.ddex",
        "hummingbot.market.huobi",
        "hummingbot.market.radar_relay",
        "hummingbot.strategy",
        "hummingbot.strategy.arbitrage",
        "hummingbot.strategy.cross_exchange_market_making",
        "hummingbot.strategy.discovery",
        "hummingbot.strategy.pure_market_making",
        "hummingbot.templates",
        "hummingbot.wallet",
        "hummingbot.wallet.ethereum",
        "hummingbot.wallet.ethereum.uniswap",
        "hummingbot.wallet.ethereum.watcher",
        "hummingbot.wallet.ethereum.zero_ex",
    ]
    package_data = {
        "hummingbot": [
            "core/cpp/*",
            "wallet/ethereum/zero_ex/zero_ex_exchange_abi.json"
            "wallet/ethereum/token_abi/*.json"
            "wallet/ethereum/erc20_tokens.json"
            "VERSION",
            "templates/*TEMPLATE.yml"
        ],
    }
    install_requires=[
        "aioconsole",
        "aiokafka",
        "attrdict",
        "cytoolz",
        "eth-abi",
        "eth-account",
        "eth-hash",
        "eth-keyfile",
        "eth-keys",
        "eth-rlp",
        "eth-utils",
        "hexbytes",
        "kafka-python",
        "lru-dict",
        "parsimonious",
        "pycryptodome",
        "requests",
        "rlp",
        "toolz",
        "tzlocal",
        "urllib3",
        "web3",
        "websockets",
        "aiohttp",
        "async-timeout",
        "attrs",
        "certifi",
        "chardet",
        "cython==0.29.5",
        "idna",
        "idna_ssl",
        "multidict",
        "numpy",
        "pandas",
        "pytz",
        "pyyaml",
        "python-binance==0.6.9",
        "sqlalchemy",
        "ujson",
        "yarl",
    ]

    if "DEV_MODE" in os.environ:
        version += ".dev1"
        package_data[""] = [
            "*.pxd", "*.pyx", "*.h"
        ]
        package_data["hummingbot"].append("core/cpp/*.cpp")

    if len(sys.argv) > 1 and sys.argv[1] == "build_ext":
        sys.argv.append(f"--parallel={cpu_count}")

    setup(name="hummingbot",
          version=version,
          description="CoinAlpha Hummingbot",
          url="https://github.com/CoinAlpha/hummingbot",
          author="Martin Kou",
          author_email="martin@coinalpha.com",
          license="Proprietary",
          packages=packages,
          package_data=package_data,
          install_requires=install_requires,
          ext_modules=cythonize([
              "hummingbot/**/*.pyx",
          ], language="c++", language_level=3, nthreads=cpu_count),
          include_dirs=[
              np.get_include(),
          ],
          scripts=[
              "bin/hummingbot.py"
          ],
          )


if __name__ == "__main__":
    main()<|MERGE_RESOLUTION|>--- conflicted
+++ resolved
@@ -17,11 +17,7 @@
 
 def main():
     cpu_count = os.cpu_count() or 8
-<<<<<<< HEAD
-    version = "20190524"
-=======
     version = "20190528"
->>>>>>> 6f675608
     packages = [
         "hummingbot",
         "hummingbot.client",
