#################################
###   Global configurations   ###
#################################

# For more detailed information: https://docs.hummingbot.io
template_version: 20

# Exchange configs
bamboo_relay_use_coordinator: false
bamboo_relay_pre_emptive_soft_cancels: false

beaxy_api_key: null
beaxy_secret_key: null

binance_api_key: null
binance_api_secret: null

binance_us_api_key: null
binance_us_api_secret: null

binance_perpetual_api_key: null
binance_perpetual_api_secret: null

binance_perpetual_testnet_api_key: null
binance_perpetual_testnet_api_secret: null

bittrex_api_key: null
bittrex_secret_key: null

blocktane_api_key: null
blocktane_api_secret: null

coinbase_pro_api_key: null
coinbase_pro_secret_key: null
coinbase_pro_passphrase: null

coinzoom_api_key: null
coinzoom_secret_key: null
coinzoom_username: null

dydx_eth_private_key: null
dydx_node_address: null

huobi_api_key: null
huobi_secret_key: null

liquid_api_key: null
liquid_secret_key: null

loopring_accountid: null
loopring_exchangeaddress: null
loopring_api_key: null
loopring_private_key: null

kucoin_api_key: null
kucoin_secret_key: null
kucoin_passphrase: null

kraken_api_key: null
kraken_secret_key: null

crypto_com_api_key: null
crypto_com_secret_key: null


hitbtc_api_key: null
hitbtc_secret_key: null

bitfinex_api_key: null
bitfinex_secret_key: null

okex_api_key: null
okex_secret_key: null
okex_passphrase: null

ascend_ex_api_key: null
ascend_ex_secret_key: null

celo_address: null
celo_password: null

terra_wallet_address: null
terra_wallet_seeds: null

<<<<<<< HEAD
k2_api_key: null
k2_secret_key: null
=======
digifinex_api_key: null
digifinex_secret_key: null
>>>>>>> 687d97a8

balancer_max_swaps: 4

probit_api_key: null
probit_secret_key: null

probit_kr_api_key: null
probit_kr_secret_key: null

# Ethereum wallet address: required for trading on a DEX
ethereum_wallet: null
ethereum_rpc_url: null
ethereum_rpc_ws_url: null
ethereum_chain_name: MAIN_NET
ethereum_token_list_url: https://wispy-bird-88a7.uniswap.workers.dev/?url=http://tokens.1inch.eth.link

# Kill switch
kill_switch_enabled: null
# The rate of performance at which you would want the bot to stop trading (-20 = 20%)
kill_switch_rate: null

# What to auto-fill in the prompt after each import command (start/config)
autofill_import: null

# DEX active order cancellation
0x_active_cancels: false

# Paper Trading
paper_trade_enabled: false
paper_trade_account_balance:
  BTC: 1
  USDT: 1000
  ONE: 1000
  USDQ: 1000
  TUSD: 1000
  ETH: 10
  WETH: 10
  USDC: 1000
  DAI: 1000

telegram_enabled: false
telegram_token: null
telegram_chat_id: null

# Error log sharing
send_error_logs: null

# Advanced configs: Do NOT touch unless you understand what you are changing
instance_id: null
log_level: INFO
debug_console: false
strategy_report_interval: 900.0
logger_override_whitelist:
  - hummingbot.strategy.arbitrage
  - hummingbot.strategy.cross_exchange_market_making
  - conf
key_file_path: conf/
log_file_path: logs/
on_chain_cancel_on_exit: false

# Minimum default order amount (in quote currency), this is used for when prompting a new order_amount.
min_quote_order_amount:
  BTC: 0.0011
  ETH: 0.05
  USD: 11
  BNB: 0.5
  USDT: 11
  USDC: 11
  BUSD: 11
  TUSD: 11
  TRY: 11

# Advanced database options, currently supports SQLAlchemy's included dialects
# Reference: https://docs.sqlalchemy.org/en/13/dialects/
db_engine: sqlite
db_host: null
db_port: null
db_username: null
db_password: null
db_name: null

script_enabled: null
script_file_path: null

# Balance Limit Configurations
# e.g. Setting USDT and BTC limits on Binance.
# balance_asset_limit:
#   binance:
#     BTC: 0.1
#     USDT: 1000
balance_asset_limit:
  binance:

# Fixed gas price (in Gwei) for Ethereum transactions
manual_gas_price:

# Gateway API Configurations
# default host to only use localhost
# Port need to match the final installation port for Gateway
gateway_api_host: localhost
gateway_api_port: 5000

# Whether to enable aggregated order and trade data collection
heartbeat_enabled:
# The frequency of sending the aggregated order and trade data (in minutes, e.g. enter 5 for once every 5 minutes)
heartbeat_interval_min:
# a list of binance markets (for trades/pnl reporting) separated by ',' e.g. RLC-USDT,RLC-BTC
binance_markets:

# A source for rate oracle, currently binance or coingecko
rate_oracle_source:

# A universal token which to display tokens values in, e.g. USD,EUR,BTC
global_token:

# A symbol for the global token, e.g. $, €
global_token_symbol:<|MERGE_RESOLUTION|>--- conflicted
+++ resolved
@@ -82,13 +82,11 @@
 terra_wallet_address: null
 terra_wallet_seeds: null
 
-<<<<<<< HEAD
+digifinex_api_key: null
+digifinex_secret_key: null
+
 k2_api_key: null
 k2_secret_key: null
-=======
-digifinex_api_key: null
-digifinex_secret_key: null
->>>>>>> 687d97a8
 
 balancer_max_swaps: 4
 
