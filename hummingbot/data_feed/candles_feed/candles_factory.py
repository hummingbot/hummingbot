--- conflicted
+++ resolved
@@ -50,16 +50,13 @@
         "okx_perpetual": OKXPerpetualCandles,
         "okx": OKXSpotCandles,
         "kraken": KrakenSpotCandles,
-<<<<<<< HEAD
         "coinbase_advanced_trade": CoinbaseAdvancedTradeSpotCandles,
-=======
         "mexc": MexcSpotCandles,
         "mexc_perpetual": MexcPerpetualCandles,
         "bybit": BybitSpotCandles,
         "bybit_perpetual": BybitPerpetualCandles,
         "hyperliquid": HyperliquidSpotCandles,
         "hyperliquid_perpetual": HyperliquidPerpetualCandles
->>>>>>> b3bc2e52
     }
 
     @classmethod
