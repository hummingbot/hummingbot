<<<<<<< HEAD
import os

from hummingbot.core.api_throttler.data_types import RateLimit

BASE_URL = os.environ.get("COINGECKO_URL", "https://api.coingecko.com/api/v3")
BASE_URL = "https://api.coingecko.com/api/v3"
=======
from dataclasses import dataclass, field
from enum import Enum
from typing import List

from hummingbot.core.api_throttler.data_types import RateLimit

# Rate limits ID
REST_CALL_RATE_LIMIT_ID = "coin_gecko_rest_rate_limit_id"


@dataclass(frozen=True)
class CoinGeckoTier:
    """Data class representing CoinGecko API tier configuration"""
    name: str  # Name used for user configuration
    header: str  # API header name to use for authentication
    base_url: str  # Base URL for the API tier
    rate_limit: int  # Calls per minute
    rate_limits: List[RateLimit] = field(default_factory=list)  # Rate limits for this tier


# API Tiers as dataclass instances with all necessary properties
PUBLIC = CoinGeckoTier(
    name="PUBLIC",
    header=None,
    base_url="https://api.coingecko.com/api/v3",
    rate_limit=10,
    rate_limits=[RateLimit(REST_CALL_RATE_LIMIT_ID, limit=10, time_interval=60)]
)

DEMO = CoinGeckoTier(
    name="DEMO",
    header="x-cg-demo-api-key",
    base_url="https://api.coingecko.com/api/v3",
    rate_limit=50,
    rate_limits=[RateLimit(REST_CALL_RATE_LIMIT_ID, limit=50, time_interval=60)]
)

PRO = CoinGeckoTier(
    name="PRO",
    header="x-cg-pro-api-key",
    base_url="https://pro-api.coingecko.com/api/v3",
    rate_limit=500,
    rate_limits=[RateLimit(REST_CALL_RATE_LIMIT_ID, limit=500, time_interval=60)]
)

# Enum for storage and selection


class CoinGeckoAPITier(Enum):
    """
    CoinGecko's Rate Limit Tiers. Based on how much money you pay them.
    """
    PUBLIC = PUBLIC
    DEMO = DEMO
    PRO = PRO


>>>>>>> b6a14664
PING_REST_ENDPOINT = "/ping"
PRICES_REST_ENDPOINT = "/coins/markets"
SUPPORTED_VS_TOKENS_REST_ENDPOINT = "/simple/supported_vs_currencies"
API_KEY = os.environ.get("COINGECKO_API_KEY")

COOLOFF_AFTER_BAN = 60.0 * 1.05

TOKEN_CATEGORIES = [
    "cryptocurrency",
    "decentralized-exchange",
    "decentralized-finance-defi",
    "smart-contract-platform",
    "stablecoins",
    "wrapped-tokens",
]<|MERGE_RESOLUTION|>--- conflicted
+++ resolved
@@ -1,11 +1,3 @@
-<<<<<<< HEAD
-import os
-
-from hummingbot.core.api_throttler.data_types import RateLimit
-
-BASE_URL = os.environ.get("COINGECKO_URL", "https://api.coingecko.com/api/v3")
-BASE_URL = "https://api.coingecko.com/api/v3"
-=======
 from dataclasses import dataclass, field
 from enum import Enum
 from typing import List
@@ -63,7 +55,6 @@
     PRO = PRO
 
 
->>>>>>> b6a14664
 PING_REST_ENDPOINT = "/ping"
 PRICES_REST_ENDPOINT = "/coins/markets"
 SUPPORTED_VS_TOKENS_REST_ENDPOINT = "/simple/supported_vs_currencies"
