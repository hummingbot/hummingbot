--- conflicted
+++ resolved
@@ -89,11 +89,7 @@
     @async_ttl_cache(ttl=60 * 30, maxsize=1)
     async def get_active_exchange_markets(cls, api_prefix: str = "main/0x") -> pd.DataFrame:
         """
-<<<<<<< HEAD
         Returned data frame should have trading_pair as index and include usd volume, baseAsset and quoteAsset
-=======
-        Returned data frame should have trading pair as index and include usd volume, baseAsset and quoteAsset
->>>>>>> 7a2d9222
         """
         client: aiohttp.ClientSession = cls.http_client()
         async with client.get(f"{REST_BASE_URL}{api_prefix}/markets?perPage=1000&include=ticker,stats") as response:
