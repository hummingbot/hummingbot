from typing import Optional, Tuple

from pydantic import Field, SecretStr

from hummingbot.client.config.config_data_types import BaseConnectorConfigMap, ClientFieldData

CENTRALIZED = True


EXAMPLE_PAIR = "BTC-USD"


DEFAULT_FEES = [0.02, 0.07]


def split_trading_pair(trading_pair: str) -> Optional[Tuple[str, str]]:
    try:
        m = trading_pair.split("/")
        return m[0], m[1]
    # Exceptions are now logged as warnings in trading pair fetcher
    except Exception:
        return None


def convert_from_exchange_trading_pair(exchange_trading_pair: str) -> Optional[str]:
    if split_trading_pair(exchange_trading_pair) is None:
        return None
    # Blocktane does not split BASEQUOTE (fthusd)
    base_asset, quote_asset = split_trading_pair(exchange_trading_pair)
    return f"{base_asset}-{quote_asset}".upper()


def convert_to_exchange_trading_pair(hb_trading_pair: str) -> str:
    return hb_trading_pair.replace("-", "/")


class FtxConfigMap(BaseConnectorConfigMap):
    connector: str = Field(default="ftx", client_data=None)
    ftx_api_key: SecretStr = Field(
        default=...,
        client_data=ClientFieldData(
            prompt=lambda cm: "Enter your FTX API key",
            is_secure=True,
            is_connect_key=True,
            prompt_on_new=True,
        )
    )
    ftx_secret_key: SecretStr = Field(
        default=...,
        client_data=ClientFieldData(
            prompt=lambda cm: "Enter your FTX API secret",
            is_secure=True,
            is_connect_key=True,
            prompt_on_new=True,
        )
    )
    ftx_subaccount_name: SecretStr = Field(
        default=...,
        client_data=ClientFieldData(
            prompt=lambda cm: "Enter your FTX subaccount name (if this is not a subaccount, leave blank)",
            is_secure=True,
            is_connect_key=True,
            prompt_on_new=True,
        )
    )

<<<<<<< HEAD
=======
    class Config:
        title = "ftx"

>>>>>>> 2c295472

KEYS = FtxConfigMap.construct()<|MERGE_RESOLUTION|>--- conflicted
+++ resolved
@@ -64,11 +64,8 @@
         )
     )
 
-<<<<<<< HEAD
-=======
     class Config:
         title = "ftx"
 
->>>>>>> 2c295472
 
 KEYS = FtxConfigMap.construct()