import asyncio
import json
import time
from decimal import Decimal
from typing import Any, Dict, List, Optional, Tuple

from hummingbot.connector.constants import s_decimal_NaN
from hummingbot.connector.exchange.gate_io import gate_io_constants as CONSTANTS, gate_io_web_utils as web_utils
from hummingbot.connector.exchange.gate_io.gate_io_api_order_book_data_source import GateIoAPIOrderBookDataSource
from hummingbot.connector.exchange.gate_io.gate_io_api_user_stream_data_source import GateIoAPIUserStreamDataSource
from hummingbot.connector.exchange.gate_io.gate_io_auth import GateIoAuth
<<<<<<< HEAD
from hummingbot.connector.exchange.gate_io.gate_io_in_flight_order import GateIoInFlightOrder
from hummingbot.connector.exchange.gate_io.gate_io_order_book_tracker import GateIoOrderBookTracker
from hummingbot.connector.exchange.gate_io.gate_io_user_stream_tracker import GateIoUserStreamTracker
from hummingbot.connector.exchange.gate_io.gate_io_utils import (
    GateIoAPIError,
    GateIORESTRequest,
    api_call_with_retries,
    build_gate_io_api_factory,
    convert_from_exchange_trading_pair,
    convert_to_exchange_trading_pair,
)
from hummingbot.connector.exchange_base import ExchangeBase
from hummingbot.connector.trading_rule import TradingRule
from hummingbot.connector.utils import get_new_client_order_id
from hummingbot.core.api_throttler.async_throttler import AsyncThrottler
from hummingbot.core.clock import Clock
from hummingbot.core.data_type.cancellation_result import CancellationResult
from hummingbot.core.data_type.common import OpenOrder, OrderType, TradeType
from hummingbot.core.data_type.limit_order import LimitOrder
from hummingbot.core.data_type.order_book import OrderBook
from hummingbot.core.data_type.trade_fee import AddedToCostTradeFee, TokenAmount
from hummingbot.core.event.events import (
    BuyOrderCompletedEvent,
    BuyOrderCreatedEvent,
    MarketEvent,
    MarketOrderFailureEvent,
    OrderCancelledEvent,
    OrderFilledEvent,
    SellOrderCompletedEvent,
    SellOrderCreatedEvent,
)
from hummingbot.core.network_iterator import NetworkStatus
from hummingbot.core.utils.async_utils import safe_ensure_future, safe_gather
from hummingbot.core.web_assistant.connections.data_types import RESTMethod
from hummingbot.core.web_assistant.rest_assistant import RESTAssistant
from hummingbot.logger import HummingbotLogger

ctce_logger = None
s_decimal_NaN = Decimal("nan")


class GateIoExchange(ExchangeBase):
    """
    GateIoExchange connects with Gate.io exchange and provides order book pricing, user account tracking and
    trading functionality.
    """
    ORDER_NOT_EXIST_CONFIRMATION_COUNT = 3
    ORDER_NOT_EXIST_CANCEL_COUNT = 2

    @classmethod
    def logger(cls) -> HummingbotLogger:
        global ctce_logger
        if ctce_logger is None:
            ctce_logger = logging.getLogger(__name__)
        return ctce_logger
=======
from hummingbot.connector.exchange_py_base import ExchangePyBase
from hummingbot.connector.trading_rule import TradingRule
from hummingbot.core.data_type.common import OrderType, TradeType
from hummingbot.core.data_type.in_flight_order import OrderState, OrderUpdate, TradeUpdate
from hummingbot.core.data_type.order_book_tracker_data_source import OrderBookTrackerDataSource
from hummingbot.core.data_type.trade_fee import AddedToCostTradeFee, TokenAmount, TradeFeeBase
from hummingbot.core.data_type.user_stream_tracker_data_source import UserStreamTrackerDataSource
from hummingbot.core.utils.async_utils import safe_gather
from hummingbot.core.web_assistant.web_assistants_factory import WebAssistantsFactory


class GateIoExchange(ExchangePyBase):
    DEFAULT_DOMAIN = ""

    INTERVAL_TRADING_RULES = CONSTANTS.INTERVAL_TRADING_RULES
    # Using 120 seconds here as Gate.io websocket is quiet
    TICK_INTERVAL_LIMIT = 120.0

    web_utils = web_utils
>>>>>>> 1eb2577a

    def __init__(self,
                 gate_io_api_key: str,
                 gate_io_secret_key: str,
                 trading_pairs: Optional[List[str]] = None,
                 trading_required: bool = True,
                 domain: str = DEFAULT_DOMAIN):
        """
        :param gate_io_api_key: The API key to connect to private Gate.io APIs.
        :param gate_io_secret_key: The API secret.
        :param trading_pairs: The market trading pairs which to track order book data.
        :param trading_required: Whether actual trading is needed.
        """
        self._gate_io_api_key = gate_io_api_key
        self._gate_io_secret_key = gate_io_secret_key
        self._domain = domain
        self._trading_required = trading_required
        self._trading_pairs = trading_pairs

        super().__init__()

    @property
    def authenticator(self):
        return GateIoAuth(
            api_key=self._gate_io_api_key,
            secret_key=self._gate_io_secret_key,
            time_provider=self._time_synchronizer)

    @property
    def name(self) -> str:
        return "gate_io"

    @property
    def rate_limits_rules(self):
        return CONSTANTS.RATE_LIMITS

    @property
    def domain(self):
        return self.DEFAULT_DOMAIN

    @property
    def client_order_id_max_length(self):
        return CONSTANTS.MAX_ID_LEN

    @property
    def client_order_id_prefix(self):
        return CONSTANTS.HBOT_ORDER_ID

    @property
    def trading_rules_request_path(self):
        return CONSTANTS.SYMBOL_PATH_URL

    @property
    def check_network_request_path(self):
        return CONSTANTS.NETWORK_CHECK_PATH_URL

    def supported_order_types(self):
        return [OrderType.LIMIT]

    def _create_web_assistants_factory(self) -> WebAssistantsFactory:
        return web_utils.build_api_factory(
            throttler=self._throttler,
            time_synchronizer=self._time_synchronizer,
            domain=self.domain,
            auth=self._auth)

    def _create_order_book_data_source(self) -> OrderBookTrackerDataSource:
        return GateIoAPIOrderBookDataSource(
            trading_pairs=self._trading_pairs,
            domain=self.domain,
            api_factory=self._web_assistants_factory,
            throttler=self._throttler,
            time_synchronizer=self._time_synchronizer,
        )

    def _create_user_stream_data_source(self) -> UserStreamTrackerDataSource:
        return GateIoAPIUserStreamDataSource(
            auth=self._auth,
            trading_pairs=self._trading_pairs,
            domain=self.DEFAULT_DOMAIN,
            api_factory=self._web_assistants_factory,
            throttler=self._throttler,
            time_synchronizer=self._time_synchronizer,
        )

    async def _format_trading_rules(self, raw_trading_pair_info: Dict[str, Any]) -> Dict[str, TradingRule]:
        """
        Converts json API response into a dictionary of trading rules.

        :param raw_trading_pair_info: The json API response
        :return A dictionary of trading rules.

        Example raw_trading_pair_info:
        https://www.gate.io/docs/apiv4/en/#list-all-currency-pairs-supported
        """
        result = []
        for rule in raw_trading_pair_info:
            try:
                if not web_utils.is_exchange_information_valid(rule):
                    continue

                trading_pair = await self._orderbook_ds.trading_pair_associated_to_exchange_symbol(rule["id"])

                min_amount_inc = Decimal(f"1e-{rule['amount_precision']}")
                min_price_inc = Decimal(f"1e-{rule['precision']}")
                min_amount = Decimal(str(rule.get("min_base_amount", min_amount_inc)))
                min_notional = Decimal(str(rule.get("min_quote_amount", min_price_inc)))
                result.append(
                    TradingRule(
                        trading_pair,
                        min_order_size=min_amount,
                        min_price_increment=min_price_inc,
                        min_base_amount_increment=min_amount_inc,
                        min_notional_size=min_notional,
                        min_order_value=min_notional,
                    )
                )
            except Exception:
                self.logger().error(
                    f"Error parsing the trading pair rule {rule}. Skipping.", exc_info=True)
        return result

    async def _place_order(self,
                           order_id: str,
                           trading_pair: str,
                           amount: Decimal,
                           trade_type: TradeType,
                           order_type: OrderType,
                           price: Decimal) -> Tuple[str, float]:

        order_type_str = order_type.name.lower().split("_")[0]
        symbol = await self._orderbook_ds.exchange_symbol_associated_to_pair(trading_pair)

        data = {
            "text": order_id,
            "currency_pair": symbol,
            "side": trade_type.name.lower(),
            "type": order_type_str,
            "price": f"{price:f}",
            "amount": f"{amount:f}",
        }
        # RESTRequest does not support json, and if we pass a dict
        # the underlying aiohttp will encode it to params
        data = json.dumps(data)
        endpoint = CONSTANTS.ORDER_CREATE_PATH_URL
        order_result = await self._api_post(
            path_url=endpoint,
            data=data,
            is_auth_required=True,
            limit_id=endpoint,
        )
        if order_result.get("status") in {"cancelled"}:
            raise web_utils.APIError({"label": "ORDER_REJECTED", "message": "Order rejected."})
        exchange_order_id = str(order_result["id"])
        return exchange_order_id, time.time()

    async def _place_cancel(self, order_id, tracked_order):
        """
        This implementation-specific method is called by _cancel
        returns True if successful
        """
        canceled = False
        exchange_order_id = await tracked_order.get_exchange_order_id()
        params = {
            'currency_pair': await self._orderbook_ds.exchange_symbol_associated_to_pair(tracked_order.trading_pair)
        }
        resp = await self._api_delete(
            path_url=CONSTANTS.ORDER_DELETE_PATH_URL.format(order_id=exchange_order_id),
            params=params,
            is_auth_required=True,
            limit_id=CONSTANTS.ORDER_DELETE_LIMIT_ID,
        )
        canceled = resp.get("status") == "cancelled"
        return canceled

    async def _update_balances(self):
        """
        Calls REST API to update total and available balances.
        """
        account_info = ""
        try:
            account_info = await self._api_get(
                path_url=CONSTANTS.USER_BALANCES_PATH_URL,
                is_auth_required=True,
                limit_id=CONSTANTS.USER_BALANCES_PATH_URL
            )
            self._process_balance_message(account_info)
        except Exception as e:
<<<<<<< HEAD
            if self._update_balances_queued:
                if self._update_balances_finished.is_set():
                    self._update_balances_finished = asyncio.Event()
                else:
                    self._update_balances_finished.set()
                self._update_balances_queued = False
            if self._update_balances_fetching:
                self._update_balances_fetching = False
            warn_msg = (f"Could not fetch balance update from {CONSTANTS.EXCHANGE_NAME}")
            self.logger().network(f"Unexpected error while fetching balance update - {str(e)}", exc_info=True,
                                  app_warning_msg=warn_msg)
            raise

    def stop_tracking_order_exceed_not_found_limit(self, tracked_order: GateIoInFlightOrder):
        """
        Increments and checks if the tracked order has exceed the ORDER_NOT_EXIST_CONFIRMATION_COUNT limit.
        If true, Triggers a MarketOrderFailureEvent and stops tracking the order.
        """
        client_order_id = tracked_order.client_order_id
        self._order_not_found_records[client_order_id] = self._order_not_found_records.get(client_order_id, 0) + 1
        if self._order_not_found_records[client_order_id] >= self.ORDER_NOT_EXIST_CONFIRMATION_COUNT:
            # Wait until the order not found error have repeated a few times before actually treating
            # it as failed. See: https://github.com/CoinAlpha/hummingbot/issues/601
            self.trigger_event(MarketEvent.OrderFailure,
                               MarketOrderFailureEvent(
                                   self.current_timestamp, client_order_id, tracked_order.order_type))
            self.stop_tracking_order(client_order_id)
=======
            self.logger().network(
                f"Unexpected error while fetching balance update - {str(e)}", exc_info=True,
                app_warning_msg=(f"Could not fetch balance update from {self.name_cap}"))
            raise e
        return account_info
>>>>>>> 1eb2577a

    async def _update_order_status(self):
        """
        Calls REST API to get status update for each in-flight order.
        """
        orders_tasks = []
        trades_tasks = []
        reviewed_orders = []
        tracked_orders = list(self.in_flight_orders.values())

        # Prepare requests to update trades and orders
        for tracked_order in tracked_orders:
            try:
                exchange_order_id = await tracked_order.get_exchange_order_id()
                reviewed_orders.append(tracked_order)
            except asyncio.TimeoutError:
                self.logger().network(
                    f"Skipped order status update for {tracked_order.client_order_id} "
                    "- waiting for exchange order id.")
                await self._order_tracker.process_order_not_found(tracked_order.client_order_id)
                continue

            trading_pair = await self._orderbook_ds.exchange_symbol_associated_to_pair(tracked_order.trading_pair)

            trades_tasks.append(self._api_get(
                path_url=CONSTANTS.MY_TRADES_PATH_URL,
                params={
                    "currency_pair": trading_pair,
                    "order_id": exchange_order_id
                },
                is_auth_required=True,
                limit_id=CONSTANTS.MY_TRADES_PATH_URL,
            ))
            orders_tasks.append(self._api_get(
                path_url=CONSTANTS.ORDER_STATUS_PATH_URL.format(order_id=exchange_order_id),
                params={
                    "currency_pair": trading_pair
                },
                is_auth_required=True,
                limit_id=CONSTANTS.ORDER_STATUS_LIMIT_ID,
            ))

        # Process order trades first before processing order statuses
        responses = await safe_gather(*trades_tasks, return_exceptions=True)
        self.logger().debug(f"Polled trade updates for {len(tracked_orders)} orders: {len(responses)}.")
        for response, tracked_order in zip(responses, reviewed_orders):
            if not isinstance(response, Exception):
                for trade_fills in response:
                    self._process_trade_message(trade_fills, tracked_order.client_order_id)
            else:
                self.logger().warning(
                    f"Failed to fetch trade updates for order {tracked_order.client_order_id}. "
                    f"Response: {response}")

        # Process order statuses
        responses = await safe_gather(*orders_tasks, return_exceptions=True)
        self.logger().debug(f"Polled order updates for {len(tracked_orders)} orders: {len(responses)}.")
        for response, tracked_order in zip(responses, tracked_orders):
            if not isinstance(response, Exception):
                self._process_order_message(response)
            else:
                self.logger().warning(
                    f"Failed to fetch order status updates for order {tracked_order.client_order_id}. "
                    f"Response: {response}")
                await self._order_tracker.process_order_not_found(tracked_order.client_order_id)

    def _get_fee(self,
                 base_currency: str,
                 quote_currency: str,
                 order_type: OrderType,
                 order_side: TradeType,
                 amount: Decimal,
                 price: Decimal = s_decimal_NaN,
                 is_maker: Optional[bool] = None) -> AddedToCostTradeFee:
        is_maker = order_type is OrderType.LIMIT_MAKER
        return AddedToCostTradeFee(percent=self.estimate_fee_pct(is_maker))

    async def _update_trading_fees(self):
        """
        Update fees information from the exchange
        """
        pass

    async def _user_stream_event_listener(self):
        """
        Listens to messages from _user_stream_tracker.user_stream queue.
        Traders, Orders, and Balance updates from the WS.
        """
        user_channels = [
            CONSTANTS.USER_TRADES_ENDPOINT_NAME,
            CONSTANTS.USER_ORDERS_ENDPOINT_NAME,
            CONSTANTS.USER_BALANCE_ENDPOINT_NAME,
        ]
        async for event_message in self._iter_user_event_queue():
            channel: str = event_message.get("channel", None)
            results: str = event_message.get("result", None)
            try:
                if channel not in user_channels:
                    self.logger().error(
                        f"Unexpected message in user stream: {event_message}.", exc_info=True)
                    continue

                if channel == CONSTANTS.USER_TRADES_ENDPOINT_NAME:
                    for trade_msg in results:
                        self._process_trade_message(trade_msg)
                elif channel == CONSTANTS.USER_ORDERS_ENDPOINT_NAME:
                    for order_msg in results:
                        self._process_order_message(order_msg)
                elif channel == CONSTANTS.USER_BALANCE_ENDPOINT_NAME:
                    self._process_balance_message_ws(results)

            except asyncio.CancelledError:
                raise
            except Exception:
                self.logger().error(
                    "Unexpected error in user stream listener loop.", exc_info=True)
                await self._sleep(5.0)

    def _normalise_order_message_state(self, order_msg: Dict[str, Any], tracked_order):
        state = None
        # we do not handle:
        #   "failed" because it is handled by create order
        #   "put" as the exchange order id is returned in the create order response
        #   "open" for same reason

        # same field for both WS and REST
        amount_left = Decimal(order_msg.get("left"))

        # WS
        if "event" in order_msg:
            event_type = order_msg.get("event")
            if event_type == "update":
                state = OrderState.FILLED
                if amount_left > 0:
                    state = OrderState.PARTIALLY_FILLED
            if event_type == "finish":
                state = OrderState.FILLED
                if amount_left > 0:
                    state = OrderState.CANCELED
        else:
            status = order_msg.get("status")
            if status == "closed":
                state = OrderState.FILLED
                if amount_left > 0:
                    state = OrderState.PARTIALLY_FILLED
            if status == "cancelled":
                state = OrderState.CANCELED
        return state

    def _process_order_message(self, order_msg: Dict[str, Any]):
        """
        Updates in-flight order and triggers cancelation or failure event if needed.

        :param order_msg: The order response from either REST or web socket API (they are of the same format)

        Example Order:
        https://www.gate.io/docs/apiv4/en/#list-orders
        """
        state = None
        client_order_id = str(order_msg.get("text", ""))
        tracked_order = self.in_flight_orders.get(client_order_id, None)
        if not tracked_order:
            self.logger().debug(f"Ignoring order message with id {client_order_id}: not in in_flight_orders.")
            return

        state = self._normalise_order_message_state(order_msg, tracked_order)
        if state:
            order_update = OrderUpdate(
                trading_pair=tracked_order.trading_pair,
                update_timestamp=int(order_msg["update_time"]),
                new_state=state,
                client_order_id=client_order_id,
                exchange_order_id=str(order_msg["id"]),
            )
            self._order_tracker.process_order_update(order_update=order_update)
            self.logger().info(f"Successfully updated order {tracked_order.client_order_id}.")

    def _process_trade_message(self, trade: Dict[str, Any], client_order_id: Optional[str] = None):
        """
        Updates in-flight order and trigger order filled event for trade message received. Triggers order completed
        event if the total executed amount equals to the specified order amount.
        Example Trade:
        https://www.gate.io/docs/apiv4/en/#retrieve-market-trades
        """
        client_order_id = client_order_id or str(trade["text"])
        tracked_order = self.in_flight_orders.get(client_order_id, None)
        if not tracked_order:
            self.logger().debug(f"Ignoring trade message with id {client_order_id}: not in in_flight_orders.")
            return

        fee = TradeFeeBase.new_spot_fee(
            fee_schema=self.trade_fee_schema(),
            trade_type=tracked_order.trade_type,
            percent_token=trade["fee_currency"],
            flat_fees=[TokenAmount(
                amount=Decimal(trade["fee"]),
                token=trade["fee_currency"]
            )]
        )
        trade_update = TradeUpdate(
            trade_id=str(trade["id"]),
            client_order_id=tracked_order.client_order_id,
            exchange_order_id=tracked_order.exchange_order_id,
            trading_pair=tracked_order.trading_pair,
            fee=fee,
            fill_base_amount=Decimal(trade["amount"]),
            fill_quote_amount=Decimal(trade["amount"]) * Decimal(trade["price"]),
            fill_price=Decimal(trade["price"]),
            fill_timestamp=trade["create_time"],
        )
        self._order_tracker.process_trade_update(trade_update)

    def _process_balance_message(self, balance_update):
        local_asset_names = set(self._account_balances.keys())
        remote_asset_names = set()
        for account in balance_update:
            asset_name = account["currency"]
            self._account_available_balances[asset_name] = Decimal(str(account["available"]))
            self._account_balances[asset_name] = Decimal(str(account["locked"])) + Decimal(str(account["available"]))
            remote_asset_names.add(asset_name)
        asset_names_to_remove = local_asset_names.difference(remote_asset_names)
        for asset_name in asset_names_to_remove:
            del self._account_available_balances[asset_name]
            del self._account_balances[asset_name]

    def _process_balance_message_ws(self, balance_update):
        for account in balance_update:
            asset_name = account["currency"]
            self._account_available_balances[asset_name] = Decimal(str(account["available"]))
            self._account_balances[asset_name] = Decimal(str(account["total"]))<|MERGE_RESOLUTION|>--- conflicted
+++ resolved
@@ -9,63 +9,6 @@
 from hummingbot.connector.exchange.gate_io.gate_io_api_order_book_data_source import GateIoAPIOrderBookDataSource
 from hummingbot.connector.exchange.gate_io.gate_io_api_user_stream_data_source import GateIoAPIUserStreamDataSource
 from hummingbot.connector.exchange.gate_io.gate_io_auth import GateIoAuth
-<<<<<<< HEAD
-from hummingbot.connector.exchange.gate_io.gate_io_in_flight_order import GateIoInFlightOrder
-from hummingbot.connector.exchange.gate_io.gate_io_order_book_tracker import GateIoOrderBookTracker
-from hummingbot.connector.exchange.gate_io.gate_io_user_stream_tracker import GateIoUserStreamTracker
-from hummingbot.connector.exchange.gate_io.gate_io_utils import (
-    GateIoAPIError,
-    GateIORESTRequest,
-    api_call_with_retries,
-    build_gate_io_api_factory,
-    convert_from_exchange_trading_pair,
-    convert_to_exchange_trading_pair,
-)
-from hummingbot.connector.exchange_base import ExchangeBase
-from hummingbot.connector.trading_rule import TradingRule
-from hummingbot.connector.utils import get_new_client_order_id
-from hummingbot.core.api_throttler.async_throttler import AsyncThrottler
-from hummingbot.core.clock import Clock
-from hummingbot.core.data_type.cancellation_result import CancellationResult
-from hummingbot.core.data_type.common import OpenOrder, OrderType, TradeType
-from hummingbot.core.data_type.limit_order import LimitOrder
-from hummingbot.core.data_type.order_book import OrderBook
-from hummingbot.core.data_type.trade_fee import AddedToCostTradeFee, TokenAmount
-from hummingbot.core.event.events import (
-    BuyOrderCompletedEvent,
-    BuyOrderCreatedEvent,
-    MarketEvent,
-    MarketOrderFailureEvent,
-    OrderCancelledEvent,
-    OrderFilledEvent,
-    SellOrderCompletedEvent,
-    SellOrderCreatedEvent,
-)
-from hummingbot.core.network_iterator import NetworkStatus
-from hummingbot.core.utils.async_utils import safe_ensure_future, safe_gather
-from hummingbot.core.web_assistant.connections.data_types import RESTMethod
-from hummingbot.core.web_assistant.rest_assistant import RESTAssistant
-from hummingbot.logger import HummingbotLogger
-
-ctce_logger = None
-s_decimal_NaN = Decimal("nan")
-
-
-class GateIoExchange(ExchangeBase):
-    """
-    GateIoExchange connects with Gate.io exchange and provides order book pricing, user account tracking and
-    trading functionality.
-    """
-    ORDER_NOT_EXIST_CONFIRMATION_COUNT = 3
-    ORDER_NOT_EXIST_CANCEL_COUNT = 2
-
-    @classmethod
-    def logger(cls) -> HummingbotLogger:
-        global ctce_logger
-        if ctce_logger is None:
-            ctce_logger = logging.getLogger(__name__)
-        return ctce_logger
-=======
 from hummingbot.connector.exchange_py_base import ExchangePyBase
 from hummingbot.connector.trading_rule import TradingRule
 from hummingbot.core.data_type.common import OrderType, TradeType
@@ -85,7 +28,6 @@
     TICK_INTERVAL_LIMIT = 120.0
 
     web_utils = web_utils
->>>>>>> 1eb2577a
 
     def __init__(self,
                  gate_io_api_key: str,
@@ -274,41 +216,11 @@
             )
             self._process_balance_message(account_info)
         except Exception as e:
-<<<<<<< HEAD
-            if self._update_balances_queued:
-                if self._update_balances_finished.is_set():
-                    self._update_balances_finished = asyncio.Event()
-                else:
-                    self._update_balances_finished.set()
-                self._update_balances_queued = False
-            if self._update_balances_fetching:
-                self._update_balances_fetching = False
-            warn_msg = (f"Could not fetch balance update from {CONSTANTS.EXCHANGE_NAME}")
-            self.logger().network(f"Unexpected error while fetching balance update - {str(e)}", exc_info=True,
-                                  app_warning_msg=warn_msg)
-            raise
-
-    def stop_tracking_order_exceed_not_found_limit(self, tracked_order: GateIoInFlightOrder):
-        """
-        Increments and checks if the tracked order has exceed the ORDER_NOT_EXIST_CONFIRMATION_COUNT limit.
-        If true, Triggers a MarketOrderFailureEvent and stops tracking the order.
-        """
-        client_order_id = tracked_order.client_order_id
-        self._order_not_found_records[client_order_id] = self._order_not_found_records.get(client_order_id, 0) + 1
-        if self._order_not_found_records[client_order_id] >= self.ORDER_NOT_EXIST_CONFIRMATION_COUNT:
-            # Wait until the order not found error have repeated a few times before actually treating
-            # it as failed. See: https://github.com/CoinAlpha/hummingbot/issues/601
-            self.trigger_event(MarketEvent.OrderFailure,
-                               MarketOrderFailureEvent(
-                                   self.current_timestamp, client_order_id, tracked_order.order_type))
-            self.stop_tracking_order(client_order_id)
-=======
             self.logger().network(
                 f"Unexpected error while fetching balance update - {str(e)}", exc_info=True,
                 app_warning_msg=(f"Could not fetch balance update from {self.name_cap}"))
             raise e
         return account_info
->>>>>>> 1eb2577a
 
     async def _update_order_status(self):
         """
