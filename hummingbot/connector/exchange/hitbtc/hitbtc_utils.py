--- conflicted
+++ resolved
@@ -158,11 +158,8 @@
         )
     )
 
-<<<<<<< HEAD
-=======
     class Config:
         title = "hitbtc"
 
->>>>>>> 2c295472
 
 KEYS = HitbtcConfigMap.construct()