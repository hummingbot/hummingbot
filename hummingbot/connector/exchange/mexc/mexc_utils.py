--- conflicted
+++ resolved
@@ -40,12 +40,9 @@
         )
     )
 
-<<<<<<< HEAD
-=======
     class Config:
         title = "mexc"
 
->>>>>>> 2c295472
 
 KEYS = MexcConfigMap.construct()
 
