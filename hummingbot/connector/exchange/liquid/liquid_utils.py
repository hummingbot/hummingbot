from pydantic import Field, SecretStr

from hummingbot.client.config.config_data_types import BaseConnectorConfigMap, ClientFieldData

CENTRALIZED = True

EXAMPLE_PAIR = "ETH-USD"

DEFAULT_FEES = [0.1, 0.1]


class LiquidConfigMap(BaseConnectorConfigMap):
    connector: str = Field(default="liquid", client_data=None)
    liquid_api_key: SecretStr = Field(
        default=...,
        client_data=ClientFieldData(
            prompt=lambda cm: "Enter your Liquid API key",
            is_secure=True,
            is_connect_key=True,
            prompt_on_new=True,
        )
    )
    liquid_secret_key: SecretStr = Field(
        default=...,
        client_data=ClientFieldData(
            prompt=lambda cm: "Enter your Liquid secret key",
            is_secure=True,
            is_connect_key=True,
            prompt_on_new=True,
        )
    )

<<<<<<< HEAD
=======
    class Config:
        title = "liquid"

>>>>>>> 2c295472

KEYS = LiquidConfigMap.construct()<|MERGE_RESOLUTION|>--- conflicted
+++ resolved
@@ -30,11 +30,8 @@
         )
     )
 
-<<<<<<< HEAD
-=======
     class Config:
         title = "liquid"
 
->>>>>>> 2c295472
 
 KEYS = LiquidConfigMap.construct()