--- conflicted
+++ resolved
@@ -99,11 +99,8 @@
         )
     )
 
-<<<<<<< HEAD
-=======
     class Config:
         title = "crypto_com"
 
->>>>>>> 2c295472
 
 KEYS = CryptoComConfigMap.construct()