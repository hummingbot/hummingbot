--- conflicted
+++ resolved
@@ -88,14 +88,9 @@
 
         self._server_response = GetServerTimeResponse
 
-<<<<<<< HEAD
         self._provider_1: Provider = WsProvider(auth_header=self._auth_header, private_key=self._sol_wallet_private_key)
         self._provider_2: Provider = WsProvider(auth_header=self._auth_header, private_key=self._sol_wallet_private_key)
         asyncio.create_task(self.connect())
-=======
-        self._provider_1: Provider = WsProvider(auth_header=bloxroute_api_key, private_key=solana_wallet_private_key)
-        self._provider_2: Provider = WsProvider(auth_header=bloxroute_api_key, private_key=solana_wallet_private_key)
->>>>>>> 5286d083
 
         self._trading_pairs = trading_pairs
         self._order_manager: BloxrouteOpenbookOrderManager = BloxrouteOpenbookOrderManager(
@@ -348,15 +343,12 @@
         for token_info in account_balance.tokens:
             self._account_balances[token_info.symbol] = Decimal(token_info.wallet_amount + token_info.unsettled_amount)
             self._account_available_balances[token_info.symbol] = Decimal(token_info.wallet_amount)
-<<<<<<< HEAD
 
     async def _request_order_update(self, order: InFlightOrder) -> Dict[str, Any]:
         raise Exception("request order update not yet implmented")
 
     async def _request_order_fills(self, order: InFlightOrder) -> Dict[str, Any]:
         raise Exception("request order fills not yet impgit lemented")
-=======
->>>>>>> 5286d083
 
     async def _all_trade_updates_for_order(self, order: InFlightOrder) -> List[TradeUpdate]:
         return []
@@ -364,45 +356,9 @@
     async def _request_order_status(self, tracked_order: InFlightOrder) -> OrderUpdate:
         self.logger().info(f"looking for order with id ${tracked_order.client_order_id}")
         blxr_client_order_id = convert_hummingbot_to_blxr_client_order_id(tracked_order.client_order_id)
-<<<<<<< HEAD
-        order_status_info = self._order_book_manager.get_order_status(
-            trading_pair=tracked_order.trading_pair, client_order_id=blxr_client_order_id
-        )
-
-        new_order_status = convert_blxr_to_hummingbot_order_status(order_status_info.order_status)
-        return OrderUpdate(
-            trading_pair=tracked_order.trading_pair,
-            update_timestamp=order_status_info.timestamp,
-            new_state=new_order_status,
-            client_order_id=tracked_order.client_order_id,
-            exchange_order_id=tracked_order.exchange_order_id,
-        )
-
-def convert_hummingbot_to_blxr_client_order_id(client_order_id: str) -> int:
-    return convert_to_number(client_order_id)
-
-def convert_to_number(client_order_id) -> int:
-    return int.from_bytes(client_order_id.encode(), 'little')
-
-def convert_blxr_to_hummingbot_order_status(order_status: api.OrderStatus) -> OrderState:
-    if order_status == api.OrderStatus.OS_OPEN:
-        return OrderState.OPEN
-    elif order_status == api.OrderStatus.OS_PARTIAL_FILL:
-        return OrderState.PARTIALLY_FILLED
-    elif order_status == api.OrderStatus.OS_FILLED:
-        return OrderState.FILLED
-    elif order_status == api.OrderStatus.OS_CANCELLED:
-        return OrderState.CANCELED
-    else:
-        return OrderState.FAILED
-
-    def _create_order_fill_updates(self, order: InFlightOrder, fill_update: Dict[str, Any]) -> List[TradeUpdate]:
-        raise Exception("create order fill updates not yet implemented")
-=======
         order_status_info = self._order_manager.get_order_status(
             trading_pair=tracked_order.trading_pair, client_order_id=blxr_client_order_id
         )
->>>>>>> 5286d083
 
         new_order_status = convert_blxr_to_hummingbot_order_status(order_status_info.order_status)
         return OrderUpdate(
