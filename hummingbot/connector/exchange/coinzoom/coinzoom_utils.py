from typing import Any, Dict, Optional

from dateutil.parser import parse as dateparse
from pydantic import Field, SecretStr

from hummingbot.client.config.config_data_types import BaseConnectorConfigMap, ClientFieldData
from hummingbot.core.utils.tracking_nonce import get_tracking_nonce

from .coinzoom_constants import Constants

CENTRALIZED = True

EXAMPLE_PAIR = "BTC-USD"

DEFAULT_FEES = [0.2, 0.26]


class CoinzoomAPIError(IOError):
    def __init__(self, error_payload: Dict[str, Any]):
        super().__init__(str(error_payload))
        self.error_payload = error_payload


# convert date string to timestamp
def str_date_to_ts(date: str) -> int:
    return int(dateparse(date).timestamp() * 1e3)


# Request ID class
class RequestId:
    """
    Generate request ids
    """
    _request_id: int = 0

    @classmethod
    def generate_request_id(cls) -> int:
        return get_tracking_nonce()


def convert_from_exchange_trading_pair(ex_trading_pair: str) -> Optional[str]:
    # CoinZoom uses uppercase (BTC/USDT)
    return ex_trading_pair.replace("/", "-")


def convert_to_exchange_trading_pair(hb_trading_pair: str, alternative: bool = False) -> str:
    # CoinZoom uses uppercase (BTCUSDT)
    if alternative:
        return hb_trading_pair.replace("-", "_").upper()
    else:
        return hb_trading_pair.replace("-", "/").upper()


def get_new_client_order_id(is_buy: bool, trading_pair: str) -> str:
    side = "B" if is_buy else "S"
    symbols = trading_pair.split("-")
    base = symbols[0].upper()
    quote = symbols[1].upper()
    base_str = f"{base[0]}{base[-1]}"
    quote_str = f"{quote[0]}{quote[-1]}"
    return f"{Constants.HBOT_BROKER_ID}{side}{base_str}{quote_str}{get_tracking_nonce()}"


class CoinzoomConfigMap(BaseConnectorConfigMap):
    connector: str = Field(default="coinzoom", client_data=None)
    coinzoom_api_key: SecretStr = Field(
        default=...,
        client_data=ClientFieldData(
            prompt=lambda cm: f"Enter your {Constants.EXCHANGE_NAME} API key",
            is_secure=True,
            is_connect_key=True,
            prompt_on_new=True,
        )
    )
    coinzoom_secret_key: SecretStr = Field(
        default=...,
        client_data=ClientFieldData(
            prompt=lambda cm: f"Enter your {Constants.EXCHANGE_NAME} secret key",
            is_secure=True,
            is_connect_key=True,
            prompt_on_new=True,
        )
    )
    coinzoom_username: SecretStr = Field(
        default=...,
        client_data=ClientFieldData(
            prompt=lambda cm: f"Enter your {Constants.EXCHANGE_NAME} ZoomMe username",
            is_secure=True,
            is_connect_key=True,
            prompt_on_new=True,
        )
    )

<<<<<<< HEAD
=======
    class Config:
        title = "coinzoom"

>>>>>>> 2c295472

KEYS = CoinzoomConfigMap.construct()<|MERGE_RESOLUTION|>--- conflicted
+++ resolved
@@ -91,11 +91,8 @@
         )
     )
 
-<<<<<<< HEAD
-=======
     class Config:
         title = "coinzoom"
 
->>>>>>> 2c295472
 
 KEYS = CoinzoomConfigMap.construct()