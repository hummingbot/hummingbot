import re
from typing import Any, Dict, Optional, Tuple

from dateutil.parser import parse as dateparse
from pydantic import Field, SecretStr

from hummingbot.client.config.config_data_types import BaseConnectorConfigMap, ClientFieldData
from hummingbot.core.utils.tracking_nonce import get_tracking_nonce

from .altmarkets_constants import Constants

TRADING_PAIR_SPLITTER = re.compile(Constants.TRADING_PAIR_SPLITTER)

CENTRALIZED = True

EXAMPLE_PAIR = "ALTM-BTC"

DEFAULT_FEES = [0.25, 0.25]


class AltmarketsAPIError(IOError):
    def __init__(self, error_payload: Dict[str, Any]):
        super().__init__(str(error_payload))
        self.error_payload = error_payload


# convert date string to timestamp
def str_date_to_ts(date: str) -> int:
    return int(dateparse(date).timestamp())


# Request ID class
class RequestId:
    """
    Generate request ids
    """
    _request_id: int = 0

    @classmethod
    def generate_request_id(cls) -> int:
        return get_tracking_nonce()


def split_trading_pair(trading_pair: str) -> Optional[Tuple[str, str]]:
    try:
        m = TRADING_PAIR_SPLITTER.match(trading_pair)
        return m.group(1), m.group(2)
    # Exceptions are now logged as warnings in trading pair fetcher
    except Exception:
        return None


def convert_from_exchange_trading_pair(ex_trading_pair: str) -> Optional[str]:
    regex_match = split_trading_pair(ex_trading_pair)
    if regex_match is None:
        return None
    # AltMarkets.io uses lowercase (btcusdt)
    base_asset, quote_asset = split_trading_pair(ex_trading_pair)
    return f"{base_asset.upper()}-{quote_asset.upper()}"


def convert_to_exchange_trading_pair(hb_trading_pair: str) -> str:
    # AltMarkets.io uses lowercase (btcusdt)
    return hb_trading_pair.replace("-", "").lower()


def get_new_client_order_id(is_buy: bool, trading_pair: str) -> str:
    side = "B" if is_buy else "S"
    symbols = trading_pair.split("-")
    base = symbols[0].upper()
    quote = symbols[1].upper()
    base_str = f"{base[0:4]}{base[-1]}"
    quote_str = f"{quote[0:2]}{quote[-1]}"
    return f"{Constants.HBOT_BROKER_ID}-{side}{base_str}{quote_str}{get_tracking_nonce()}"


class AltmarketsConfigMap(BaseConnectorConfigMap):
    connector: str = Field(default="altmarkets", client_data=None)
    altmarkets_api_key: SecretStr = Field(
        default=...,
        client_data=ClientFieldData(
            prompt=lambda cm: f"Enter your {Constants.EXCHANGE_NAME} API key",
            is_secure=True,
            is_connect_key=True,
            prompt_on_new=True,
        )
    )
    altmarkets_secret_key: SecretStr = Field(
        default=...,
        client_data=ClientFieldData(
            prompt=lambda cm: f"Enter your {Constants.EXCHANGE_NAME} secret key",
            is_secure=True,
            is_connect_key=True,
            prompt_on_new=True,
        )
    )

<<<<<<< HEAD
=======
    class Config:
        title = "altmarkets"

>>>>>>> 2c295472

KEYS = AltmarketsConfigMap.construct()<|MERGE_RESOLUTION|>--- conflicted
+++ resolved
@@ -95,11 +95,8 @@
         )
     )
 
-<<<<<<< HEAD
-=======
     class Config:
         title = "altmarkets"
 
->>>>>>> 2c295472
 
 KEYS = AltmarketsConfigMap.construct()