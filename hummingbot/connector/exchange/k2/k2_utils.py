from typing import Any, Dict, List, Tuple

import dateutil.parser
from pydantic import Field, SecretStr

from hummingbot.client.config.config_data_types import BaseConnectorConfigMap, ClientFieldData
from hummingbot.core.data_type.order_book_message import OrderBookMessage
from hummingbot.core.data_type.order_book_row import OrderBookRow
from hummingbot.core.utils.tracking_nonce import get_tracking_nonce

CENTRALIZED = True

EXAMPLE_PAIR = "BTC-USD"

DEFAULT_FEES = [0.1, 0.1]


def convert_from_exchange_trading_pair(exchange_trading_pair: str) -> str:
    return exchange_trading_pair.replace("/", "-")


def convert_to_exchange_trading_pair(hb_trading_pair: str) -> str:
    return hb_trading_pair.replace("-", "/")


def get_new_client_order_id(is_buy: bool, trading_pair: str) -> str:
    side = "B" if is_buy else "S"
    return f"{side}-{trading_pair}-{get_tracking_nonce()}"


def convert_snapshot_message_to_order_book_row(message: OrderBookMessage) -> Tuple[List[OrderBookRow], List[OrderBookRow]]:
    update_id = message.update_id
    data = message.content["data"]
    bids, asks = [], []

    for entry in data:
        order_row = OrderBookRow(entry["price"], entry["quantity"], update_id)
        if entry["type"] == "Buy":
            bids.append(order_row)
        else:  # entry["type"] == "Sell":
            asks.append(order_row)

    return bids, asks


def convert_diff_message_to_order_book_row(message: OrderBookMessage) -> Tuple[List[OrderBookRow], List[OrderBookRow]]:
    update_id = message.update_id
    data = message.content["data"]
    bids = []
    asks = []

    bid_entries: Dict[str, Any] = data[0]
    ask_entries: Dict[str, Any] = data[1]

    for key, orders in bid_entries.items():
        if key == "side":
            continue
        elif key == "remove":
            for price in orders:
                order_row = OrderBookRow(price, float(0), update_id)
                bids.append(order_row)
        else:  # key == "update" or key == "add":
            for order in orders:
                order_row = OrderBookRow(order["p"], order["q"], update_id)
                bids.append(order_row)

    for key, orders in ask_entries.items():
        if key == "side":
            continue
        elif key == "remove":
            for price in orders:
                order_row = OrderBookRow(price, float(0), update_id)
                asks.append(order_row)
        else:  # key == "update" or key == "add":
            for order in orders:
                order_row = OrderBookRow(order["p"], order["q"], update_id)
                asks.append(order_row)

    return bids, asks


def convert_to_epoch_timestamp(timestamp: str) -> int:
    return int(dateutil.parser.parse(timestamp).timestamp() * 1e3)


class K2ConfigMap(BaseConnectorConfigMap):
    connector: str = Field(default="k2", client_data=None)
    k2_api_key: SecretStr = Field(
        default=...,
        client_data=ClientFieldData(
            prompt=lambda cm: "Enter your K2 API key",
            is_secure=True,
            is_connect_key=True,
            prompt_on_new=True,
        )
    )
    k2_secret_key: SecretStr = Field(
        default=...,
        client_data=ClientFieldData(
            prompt=lambda cm: "Enter your K2 secret key",
            is_secure=True,
            is_connect_key=True,
            prompt_on_new=True,
        )
    )

<<<<<<< HEAD
=======
    class Config:
        title = "k2"

>>>>>>> 2c295472

KEYS = K2ConfigMap.construct()<|MERGE_RESOLUTION|>--- conflicted
+++ resolved
@@ -104,11 +104,8 @@
         )
     )
 
-<<<<<<< HEAD
-=======
     class Config:
         title = "k2"
 
->>>>>>> 2c295472
 
 KEYS = K2ConfigMap.construct()