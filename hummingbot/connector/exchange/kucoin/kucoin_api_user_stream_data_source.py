--- conflicted
+++ resolved
@@ -52,14 +52,6 @@
         async with aiohttp.ClientSession() as client:
             url = CONSTANTS.BASE_PATH_URL + CONSTANTS.PRIVATE_WS_DATA_PATH_URL
             header = self._kucoin_auth.add_auth_to_params("POST", CONSTANTS.PRIVATE_WS_DATA_PATH_URL)
-<<<<<<< HEAD
-            async with client.post(url, headers=header) as response:  # not rate-limited
-                response: aiohttp.ClientResponse = response
-                if response.status != 200:
-                    raise IOError(f"Error fetching Kucoin user stream listen key. HTTP status is {response.status}.")
-                data: Dict[str, str] = await response.json()
-                return data
-=======
             async with self._throttler.execute_task(CONSTANTS.PRIVATE_WS_DATA_PATH_URL):
                 async with client.post(url, headers=header) as response:
                     response: aiohttp.ClientResponse = response
@@ -67,7 +59,6 @@
                         raise IOError(f"Error fetching Kucoin user stream listen key. HTTP status is {response.status}.")
                     data: Dict[str, str] = await response.json()
                     return data
->>>>>>> a53f7e88
 
     async def _subscribe_topic(self, ws: websockets.WebSocketClientProtocol) -> AsyncIterable[str]:
         try:
