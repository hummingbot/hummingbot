--- conflicted
+++ resolved
@@ -57,12 +57,9 @@
         )
     )
 
-<<<<<<< HEAD
-=======
     class Config:
         title = "kucoin"
 
->>>>>>> 2c295472
 
 KEYS = KuCoinConfigMap.construct()
 
@@ -102,11 +99,8 @@
         )
     )
 
-<<<<<<< HEAD
-=======
     class Config:
         title = "kucoin_testnet"
 
->>>>>>> 2c295472
 
 OTHER_DOMAINS_KEYS = {"kucoin_testnet": KuCoinTestnetConfigMap.construct()}