import asyncio
import copy
import logging
from abc import ABC, abstractmethod
from decimal import Decimal
from typing import TYPE_CHECKING, Any, AsyncIterable, Dict, List, Optional, Tuple

from async_timeout import timeout

from hummingbot.connector.client_order_tracker import ClientOrderTracker
from hummingbot.connector.constants import MINUTE, TWELVE_HOURS, s_decimal_0, s_decimal_NaN
from hummingbot.connector.exchange_base import ExchangeBase
from hummingbot.connector.time_synchronizer import TimeSynchronizer
from hummingbot.connector.trading_rule import TradingRule
from hummingbot.connector.utils import get_new_client_order_id
from hummingbot.core.api_throttler.async_throttler import AsyncThrottler
from hummingbot.core.data_type.cancellation_result import CancellationResult
from hummingbot.core.data_type.common import OrderType, TradeType
from hummingbot.core.data_type.in_flight_order import InFlightOrder, OrderState, OrderUpdate, TradeUpdate
from hummingbot.core.data_type.limit_order import LimitOrder
from hummingbot.core.data_type.order_book import OrderBook
from hummingbot.core.data_type.order_book_tracker import OrderBookTracker
from hummingbot.core.data_type.order_book_tracker_data_source import OrderBookTrackerDataSource
from hummingbot.core.data_type.trade_fee import AddedToCostTradeFee
from hummingbot.core.data_type.user_stream_tracker import UserStreamTracker
from hummingbot.core.data_type.user_stream_tracker_data_source import UserStreamTrackerDataSource
from hummingbot.core.network_iterator import NetworkStatus
from hummingbot.core.utils.async_utils import safe_ensure_future, safe_gather
from hummingbot.core.web_assistant.auth import AuthBase
from hummingbot.core.web_assistant.connections.data_types import RESTMethod
from hummingbot.core.web_assistant.web_assistants_factory import WebAssistantsFactory
from hummingbot.logger import HummingbotLogger

if TYPE_CHECKING:
    from hummingbot.client.config.config_helpers import ClientConfigAdapter


class ExchangePyBase(ExchangeBase, ABC):
    _logger = None

    SHORT_POLL_INTERVAL = 5.0
    LONG_POLL_INTERVAL = 120.0
    TRADING_RULES_INTERVAL = 30 * MINUTE
    TRADING_FEES_INTERVAL = TWELVE_HOURS
    TICK_INTERVAL_LIMIT = 60.0

    def __init__(self, client_config_map: "ClientConfigAdapter"):
        super().__init__(client_config_map)

        self._last_poll_timestamp = 0
        self._last_timestamp = 0
        self._trading_rules = {}
        self._trading_fees = {}

        self._status_polling_task = None
        self._user_stream_tracker_task = None
        self._user_stream_event_listener_task = None
        self._trading_rules_polling_task = None
        self._trading_fees_polling_task = None
        self._lost_orders_update_task = None

        self._time_synchronizer = TimeSynchronizer()
        self._throttler = AsyncThrottler(
            rate_limits=self.rate_limits_rules,
            limits_share_percentage=client_config_map.rate_limits_share_pct)
        self._poll_notifier = asyncio.Event()

        # init Auth and Api factory
        self._auth: AuthBase = self.authenticator
        self._web_assistants_factory: WebAssistantsFactory = self._create_web_assistants_factory()

        # init OrderBook Data Source and Tracker
        self._orderbook_ds: OrderBookTrackerDataSource = self._create_order_book_data_source()
        self._set_order_book_tracker(OrderBookTracker(
            data_source=self._orderbook_ds,
            trading_pairs=self.trading_pairs,
            domain=self.domain))

        # init UserStream Data Source and Tracker
        self._userstream_ds = self._create_user_stream_data_source()
        self._user_stream_tracker = UserStreamTracker(
            data_source=self._userstream_ds)

        self._order_tracker: ClientOrderTracker = ClientOrderTracker(connector=self)

    @classmethod
    def logger(cls) -> HummingbotLogger:
        if cls._logger is None:
            cls._logger = logging.getLogger(HummingbotLogger.logger_name_for_class(cls))
        return cls._logger

    @property
    @abstractmethod
    def authenticator(self):
        raise NotImplementedError

    @property
    @abstractmethod
    def rate_limits_rules(self):
        raise NotImplementedError

    @property
    @abstractmethod
    def domain(self):
        raise NotImplementedError

    @property
    @abstractmethod
    def client_order_id_max_length(self):
        raise NotImplementedError

    @property
    @abstractmethod
    def client_order_id_prefix(self):
        raise NotImplementedError

    @property
    @abstractmethod
    def trading_rules_request_path(self):
        raise NotImplementedError

    @property
    @abstractmethod
    def trading_pairs_request_path(self):
        raise NotImplementedError

    @property
    @abstractmethod
    def check_network_request_path(self):
        raise NotImplementedError

    @property
    @abstractmethod
    def trading_pairs(self):
        raise NotImplementedError

    @property
    @abstractmethod
    def is_cancel_request_in_exchange_synchronous(self) -> bool:
        raise NotImplementedError

    @property
    @abstractmethod
    def is_trading_required(self) -> bool:
        raise NotImplementedError

    @property
    def order_books(self) -> Dict[str, OrderBook]:
        return self.order_book_tracker.order_books

    @property
    def in_flight_orders(self) -> Dict[str, InFlightOrder]:
        return self._order_tracker.active_orders

    @property
    def trading_rules(self) -> Dict[str, TradingRule]:
        return self._trading_rules

    @property
    def limit_orders(self) -> List[LimitOrder]:
        return [
            in_flight_order.to_limit_order()
            for in_flight_order in self.in_flight_orders.values()
        ]

    @property
    def status_dict(self) -> Dict[str, bool]:
        return {
            "symbols_mapping_initialized": self.trading_pair_symbol_map_ready(),
            "order_books_initialized": self.order_book_tracker.ready,
            "account_balance": not self.is_trading_required or len(self._account_balances) > 0,
            "trading_rule_initialized": len(self._trading_rules) > 0 if self.is_trading_required else True,
            "user_stream_initialized":
                self._user_stream_tracker.data_source.last_recv_time > 0 if self.is_trading_required else True,
        }

    @property
    def ready(self) -> bool:
        """
        Returns True if the connector is ready to operate (all connections established with the exchange). If it is
        not ready it returns False.
        """
        return all(self.status_dict.values())

    @property
    def name_cap(self) -> str:
        return self.name.capitalize()

    @property
    def tracking_states(self) -> Dict[str, any]:
        """
        Returns a dictionary associating current active orders client id to their JSON representation
        """
        return {
            key: value.to_json()
            for key, value in self.in_flight_orders.items()
            if not value.is_done
        }

    @abstractmethod
    def supported_order_types(self) -> List[OrderType]:
        raise NotImplementedError

    @abstractmethod
    def _is_request_exception_related_to_time_synchronizer(self, request_exception: Exception):
        raise NotImplementedError

    # === Price logic ===

    def get_order_price_quantum(self, trading_pair: str, price: Decimal) -> Decimal:
        """
        Used by quantize_order_price() in _create_order()
        Returns a price step, a minimum price increment for a given trading pair.

        :param trading_pair: the trading pair to check for market conditions
        :param price: the starting point price
        """
        trading_rule = self._trading_rules[trading_pair]
        return Decimal(trading_rule.min_price_increment)

    def get_order_size_quantum(self, trading_pair: str, order_size: Decimal) -> Decimal:
        """
        Used by quantize_order_price() in _create_order()
        Returns an order amount step, a minimum amount increment for a given trading pair.

        :param trading_pair: the trading pair to check for market conditions
        :param order_size: the starting point order price
        """
        trading_rule = self._trading_rules[trading_pair]
        return Decimal(trading_rule.min_base_amount_increment)

    def quantize_order_amount(self, trading_pair: str, amount: Decimal, price: Decimal = s_decimal_0) -> Decimal:
        """
        Applies the trading rules to calculate the correct order amount for the market

        :param trading_pair: the token pair for which the order will be created
        :param amount: the intended amount for the order
        :param price: the intended price for the order

        :return: the quantized order amount after applying the trading rules
        """
        trading_rule = self._trading_rules[trading_pair]
        quantized_amount: Decimal = super().quantize_order_amount(trading_pair, amount)

        # Check against min_order_size and min_notional_size. If not passing either check, return 0.
        if quantized_amount < trading_rule.min_order_size:
            return s_decimal_0

        if price == s_decimal_0:
            current_price: Decimal = self.get_price(trading_pair, False)
            notional_size = current_price * quantized_amount
        else:
            notional_size = price * quantized_amount

        # Add 1% as a safety factor in case the prices changed while making the order.
        if notional_size < trading_rule.min_notional_size * Decimal("1.01"):
            return s_decimal_0
        return quantized_amount

    def get_order_book(self, trading_pair: str) -> OrderBook:
        """
        Returns the current order book for a particular market

        :param trading_pair: the pair of tokens for which the order book should be retrieved
        """
        if trading_pair not in self.order_book_tracker.order_books:
            raise ValueError(f"No order book exists for '{trading_pair}'.")
        return self.order_book_tracker.order_books[trading_pair]

    def tick(self, timestamp: float):
        """
        Includes the logic that has to be processed every time a new tick happens in the bot. Particularly it enables
        the execution of the status update polling loop using an event.
        """
        last_recv_diff = timestamp - self._user_stream_tracker.last_recv_time
        poll_interval = (self.SHORT_POLL_INTERVAL
                         if last_recv_diff > self.TICK_INTERVAL_LIMIT
                         else self.LONG_POLL_INTERVAL)
        last_tick = int(self._last_timestamp / poll_interval)
        current_tick = int(timestamp / poll_interval)
        if current_tick > last_tick:
            self._poll_notifier.set()
        self._last_timestamp = timestamp

    # === Orders placing ===

    def buy(self,
            trading_pair: str,
            amount: Decimal,
            order_type=OrderType.LIMIT,
            price: Decimal = s_decimal_NaN,
            **kwargs) -> str:
        """
        Creates a promise to create a buy order using the parameters

        :param trading_pair: the token pair to operate with
        :param amount: the order amount
        :param order_type: the type of order to create (MARKET, LIMIT, LIMIT_MAKER)
        :param price: the order price

        :return: the id assigned by the connector to the order (the client id)
        """
        order_id = get_new_client_order_id(
            is_buy=True,
            trading_pair=trading_pair,
            hbot_order_id_prefix=self.client_order_id_prefix,
            max_id_len=self.client_order_id_max_length
        )
        safe_ensure_future(self._create_order(
            trade_type=TradeType.BUY,
            order_id=order_id,
            trading_pair=trading_pair,
            amount=amount,
            order_type=order_type,
            price=price))
        return order_id

    def sell(self,
             trading_pair: str,
             amount: Decimal,
             order_type: OrderType = OrderType.LIMIT,
             price: Decimal = s_decimal_NaN,
             **kwargs) -> str:
        """
        Creates a promise to create a sell order using the parameters.
        :param trading_pair: the token pair to operate with
        :param amount: the order amount
        :param order_type: the type of order to create (MARKET, LIMIT, LIMIT_MAKER)
        :param price: the order price
        :return: the id assigned by the connector to the order (the client id)
        """
        order_id = get_new_client_order_id(
            is_buy=False,
            trading_pair=trading_pair,
            hbot_order_id_prefix=self.client_order_id_prefix,
            max_id_len=self.client_order_id_max_length
        )
        safe_ensure_future(self._create_order(
            trade_type=TradeType.SELL,
            order_id=order_id,
            trading_pair=trading_pair,
            amount=amount,
            order_type=order_type,
            price=price))
        return order_id

    def get_fee(self,
                base_currency: str,
                quote_currency: str,
                order_type: OrderType,
                order_side: TradeType,
                amount: Decimal,
                price: Decimal = s_decimal_NaN,
                is_maker: Optional[bool] = None) -> AddedToCostTradeFee:
        """
        Calculates the fee to pay based on the fee information provided by the exchange for the account and the token pair.
        If exchange info is not available it calculates the estimated fee an order would pay based on the connector
            configuration

        :param base_currency: the order base currency
        :param quote_currency: the order quote currency
        :param order_type: the type of order (MARKET, LIMIT, LIMIT_MAKER)
        :param order_side: if the order is for buying or selling
        :param amount: the order amount
        :param price: the order price
        :param is_maker: True if the order is a maker order, False if it is a taker order

        :return: the calculated or estimated fee
        """
        return self._get_fee(base_currency, quote_currency, order_type, order_side, amount, price, is_maker)

    def cancel(self, trading_pair: str, order_id: str):
        """
        Creates a promise to cancel an order in the exchange

        :param trading_pair: the trading pair the order to cancel operates with
        :param order_id: the client id of the order to cancel

        :return: the client id of the order to cancel
        """
        safe_ensure_future(self._execute_cancel(trading_pair, order_id))
        return order_id

    async def cancel_all(self, timeout_seconds: float) -> List[CancellationResult]:
        """
        Cancels all currently active orders. The cancellations are performed in parallel tasks.

        :param timeout_seconds: the maximum time (in seconds) the cancel logic should run

        :return: a list of CancellationResult instances, one for each of the orders to be cancelled
        """
        incomplete_orders = [o for o in self.in_flight_orders.values() if not o.is_done]
        tasks = [self._execute_cancel(o.trading_pair, o.client_order_id) for o in incomplete_orders]
        order_id_set = set([o.client_order_id for o in incomplete_orders])
        successful_cancellations = []

        try:
            async with timeout(timeout_seconds):
                cancellation_results = await safe_gather(*tasks, return_exceptions=True)
                for cr in cancellation_results:
                    if isinstance(cr, Exception):
                        continue
                    client_order_id = cr
                    if client_order_id is not None:
                        order_id_set.remove(client_order_id)
                        successful_cancellations.append(CancellationResult(client_order_id, True))
        except Exception:
            self.logger().network(
                "Unexpected error cancelling orders.",
                exc_info=True,
                app_warning_msg="Failed to cancel order. Check API key and network connection."
            )
        failed_cancellations = [CancellationResult(oid, False) for oid in order_id_set]
        return successful_cancellations + failed_cancellations

    async def _create_order(self,
                            trade_type: TradeType,
                            order_id: str,
                            trading_pair: str,
                            amount: Decimal,
                            order_type: OrderType,
                            price: Optional[Decimal] = None):
        """
        Creates a an order in the exchange using the parameters to configure it

        :param trade_type: the side of the order (BUY of SELL)
        :param order_id: the id that should be assigned to the order (the client id)
        :param trading_pair: the token pair to operate with
        :param amount: the order amount
        :param order_type: the type of order to create (MARKET, LIMIT, LIMIT_MAKER)
        :param price: the order price
        """
        exchange_order_id = ""
        trading_rule = self._trading_rules[trading_pair]

        if order_type in [OrderType.LIMIT, OrderType.LIMIT_MAKER]:
            price = self.quantize_order_price(trading_pair, price)
            quantize_amount_price = Decimal("0") if price.is_nan() else price
            amount = self.quantize_order_amount(trading_pair=trading_pair, amount=amount, price=quantize_amount_price)
        else:
            amount = self.quantize_order_amount(trading_pair=trading_pair, amount=amount)

        self.start_tracking_order(
            order_id=order_id,
            exchange_order_id=None,
            trading_pair=trading_pair,
            order_type=order_type,
            trade_type=trade_type,
            price=price,
            amount=amount
        )

        if order_type not in self.supported_order_types():
            self.logger().error(f"{order_type} is not in the list of supported order types")
            self._update_order_after_failure(order_id=order_id, trading_pair=trading_pair)
            return

        if amount < trading_rule.min_order_size:
            self.logger().warning(f"{trade_type.name.title()} order amount {amount} is lower than the minimum order"
                                  f" size {trading_rule.min_order_size}. The order will not be created.")
            self._update_order_after_failure(order_id=order_id, trading_pair=trading_pair)
            return
        if price is not None and amount * price < trading_rule.min_notional_size:
            self.logger().warning(f"{trade_type.name.title()} order notional {amount * price} is lower than the "
                                  f"minimum notional size {trading_rule.min_notional_size}. "
                                  "The order will not be created.")
            self._update_order_after_failure(order_id=order_id, trading_pair=trading_pair)

        try:
            exchange_order_id, update_timestamp = await self._place_order(
                order_id=order_id,
                trading_pair=trading_pair,
                amount=amount,
                trade_type=trade_type,
                order_type=order_type,
                price=price)

            order_update: OrderUpdate = OrderUpdate(
                client_order_id=order_id,
                exchange_order_id=exchange_order_id,
                trading_pair=trading_pair,
                update_timestamp=update_timestamp,
                new_state=OrderState.OPEN,
            )
            self._order_tracker.process_order_update(order_update)

        except asyncio.CancelledError:
            raise
        except Exception:
            self.logger().network(
                f"Error submitting {trade_type.name.lower()} {order_type.name.upper()} order to {self.name_cap} for "
                f"{amount} {trading_pair} {price}.",
                exc_info=True,
                app_warning_msg=f"Failed to submit buy order to {self.name_cap}. Check API key and network connection."
            )
            self._update_order_after_failure(order_id=order_id, trading_pair=trading_pair)
        return order_id, exchange_order_id

    def _update_order_after_failure(self, order_id: str, trading_pair: str):
        order_update: OrderUpdate = OrderUpdate(
            client_order_id=order_id,
            trading_pair=trading_pair,
            update_timestamp=self.current_timestamp,
            new_state=OrderState.FAILED,
        )
        self._order_tracker.process_order_update(order_update)

    async def _execute_order_cancel(self, order: InFlightOrder) -> str:
        try:
            cancelled = await self._place_cancel(order.client_order_id, order)
            if cancelled:
                order_update: OrderUpdate = OrderUpdate(
                    client_order_id=order.client_order_id,
                    trading_pair=order.trading_pair,
                    update_timestamp=self.current_timestamp,
                    new_state=(OrderState.CANCELED
                               if self.is_cancel_request_in_exchange_synchronous
                               else OrderState.PENDING_CANCEL),
                )
                self._order_tracker.process_order_update(order_update)
                return order.client_order_id
        except asyncio.CancelledError:
            raise
        except asyncio.TimeoutError:
            # Binance does not allow cancels with the client/user order id
            # so log a warning and wait for the creation of the order to complete
            self.logger().warning(
                f"Failed to cancel the order {order.client_order_id} because it does not have an exchange order id yet")
            await self._order_tracker.process_order_not_found(order.client_order_id)
        except Exception:
            self.logger().error(
                f"Failed to cancel order {order.client_order_id}", exc_info=True)

    async def _execute_cancel(self, trading_pair: str, order_id: str) -> str:
        """
        Requests the exchange to cancel an active order

        :param trading_pair: the trading pair the order to cancel operates with
        :param order_id: the client id of the order to cancel
        """
        result = None
        tracked_order = self._order_tracker.fetch_tracked_order(order_id)
        if tracked_order is not None:
            result = await self._execute_order_cancel(order=tracked_order)

        return result

    # === Order Tracking ===

    def restore_tracking_states(self, saved_states: Dict[str, Any]):
        """
        Restore in-flight orders from saved tracking states, this is st the connector can pick up on where it left off
        when it disconnects.

        :param saved_states: The saved tracking_states.
        """
        self._order_tracker.restore_tracking_states(tracking_states=saved_states)

    def start_tracking_order(self,
                             order_id: str,
                             exchange_order_id: Optional[str],
                             trading_pair: str,
                             trade_type: TradeType,
                             price: Decimal,
                             amount: Decimal,
                             order_type: OrderType):
        """
        Starts tracking an order by adding it to the order tracker.

        :param order_id: the order identifier
        :param exchange_order_id: the identifier for the order in the exchange
        :param trading_pair: the token pair for the operation
        :param trade_type: the type of order (buy or sell)
        :param price: the price for the order
        :param amount: the amount for the order
        :param order_type: type of execution for the order (MARKET, LIMIT, LIMIT_MAKER)
        """
        self._order_tracker.start_tracking_order(
            InFlightOrder(
                client_order_id=order_id,
                exchange_order_id=exchange_order_id,
                trading_pair=trading_pair,
                order_type=order_type,
                trade_type=trade_type,
                amount=amount,
                price=price,
                creation_timestamp=self.current_timestamp
            )
        )

    def stop_tracking_order(self, order_id: str):
        """
        Stops tracking an order

        :param order_id: The id of the order that will not be tracked any more
        """
        self._order_tracker.stop_tracking_order(client_order_id=order_id)

    async def _sleep(self, delay: float):
        await asyncio.sleep(delay)

    # === Implementation-specific methods ===

    @abstractmethod
    def name(self):
        raise NotImplementedError

    @abstractmethod
    async def _place_cancel(self, order_id: str, tracked_order: InFlightOrder):
        raise NotImplementedError

    @abstractmethod
    async def _place_order(self,
                           order_id: str,
                           trading_pair: str,
                           amount: Decimal,
                           trade_type: TradeType,
                           order_type: OrderType,
                           price: Decimal
                           ) -> Tuple[str, float]:
        raise NotImplementedError

    def _get_fee(self,
                 base_currency: str,
                 quote_currency: str,
                 order_type: OrderType,
                 order_side: TradeType,
                 amount: Decimal,
                 price: Decimal = s_decimal_NaN,
                 is_maker: Optional[bool] = None) -> AddedToCostTradeFee:
        raise NotImplementedError

    # === Network-API-related code ===

    # overridden in implementation of exchanges
    #
    web_utils = None

    async def start_network(self):
        """
        Start all required tasks to update the status of the connector. Those tasks include:
        - The order book tracker
        - The polling loops to update the trading rules and trading fees
        - The polling loop to update order status and balance status using REST API (backup for main update process)
        - The background task to process the events received through the user stream tracker (websocket connection)
        """
        self._stop_network()
        self.order_book_tracker.start()
        self._trading_rules_polling_task = safe_ensure_future(self._trading_rules_polling_loop())
        self._trading_fees_polling_task = safe_ensure_future(self._trading_fees_polling_loop())
        if self.is_trading_required:
            self._status_polling_task = safe_ensure_future(self._status_polling_loop())
            self._user_stream_tracker_task = safe_ensure_future(self._user_stream_tracker.start())
            self._user_stream_event_listener_task = safe_ensure_future(self._user_stream_event_listener())
            self._lost_orders_update_task = safe_ensure_future(self._lost_orders_update_polling_loop())

    async def stop_network(self):
        """
        This function is executed when the connector is stopped. It perform a general cleanup and stops all background
        tasks that require the connection with the exchange to work.
        """
        self._stop_network()

    async def check_network(self) -> NetworkStatus:
        """
        Checks connectivity with the exchange using the API
        """
        try:
            await self._api_get(path_url=self.check_network_request_path)
        except asyncio.CancelledError:
            raise
        except Exception:
            return NetworkStatus.NOT_CONNECTED
        return NetworkStatus.CONNECTED

    def _stop_network(self):
        # Resets timestamps and events for status_polling_loop
        self._last_poll_timestamp = 0
        self._last_timestamp = 0
        self._poll_notifier = asyncio.Event()

        self.order_book_tracker.stop()
        if self._status_polling_task is not None:
            self._status_polling_task.cancel()
            self._status_polling_task = None
        if self._trading_rules_polling_task is not None:
            self._trading_rules_polling_task.cancel()
            self._trading_rules_polling_task = None
        if self._trading_fees_polling_task is not None:
            self._trading_fees_polling_task.cancel()
            self._trading_fees_polling_task = None
        if self._user_stream_tracker_task is not None:
            self._user_stream_tracker_task.cancel()
            self._user_stream_tracker_task = None
        if self._user_stream_event_listener_task is not None:
            self._user_stream_event_listener_task.cancel()
            self._user_stream_event_listener_task = None
        if self._lost_orders_update_task is not None:
            self._lost_orders_update_task.cancel()
            self._lost_orders_update_task = None

    # === loops and sync related methods ===
    #
    async def _trading_rules_polling_loop(self):
        """
        Updates the trading rules by requesting the latest definitions from the exchange.
        Executes regularly every 30 minutes
        """
        while True:
            try:
                await safe_gather(self._update_trading_rules())
                await self._sleep(self.TRADING_RULES_INTERVAL)
            except NotImplementedError:
                raise
            except asyncio.CancelledError:
                raise
            except Exception:
                self.logger().network(
                    "Unexpected error while fetching trading rules.", exc_info=True,
                    app_warning_msg=f"Could not fetch new trading rules from {self.name_cap}"
                                    " Check network connection.")
                await self._sleep(0.5)

    async def _trading_fees_polling_loop(self):
        """
        Only some exchanges provide a fee endpoint.
        If _update_trading_fees() is not defined, we just exit the loop
        """
        while True:
            try:
                await safe_gather(self._update_trading_fees())
                await self._sleep(self.TRADING_FEES_INTERVAL)
            except NotImplementedError:
                raise
            except asyncio.CancelledError:
                raise
            except Exception:
                self.logger().network(
                    "Unexpected error while fetching trading fees.", exc_info=True,
                    app_warning_msg=f"Could not fetch new trading fees from {self.name_cap}."
                                    " Check network connection.")
                await self._sleep(0.5)

    async def _status_polling_loop(self):
        """
        Performs all required operation to keep the connector updated and synchronized with the exchange.
        It contains the backup logic to update status using API requests in case the main update source
        (the user stream data source websocket) fails.
        It also updates the time synchronizer. This is necessary because the exchange requires
        the time of the client to be the same as the time in the exchange.
        Executes when the _poll_notifier event is enabled by the `tick` function.
        """
        while True:
            try:
                await self._poll_notifier.wait()
                await self._update_time_synchronizer()

                # the following method is implementation-specific
                await self._status_polling_loop_fetch_updates()

                self._last_poll_timestamp = self.current_timestamp
                self._poll_notifier = asyncio.Event()
            except asyncio.CancelledError:
                raise
            except NotImplementedError:
                raise
            except Exception:
                self.logger().network(
                    "Unexpected error while fetching account updates.",
                    exc_info=True,
                    app_warning_msg=f"Could not fetch account updates from {self.name_cap}. "
                                    "Check API key and network connection.")
                await self._sleep(0.5)

    async def _update_time_synchronizer(self, pass_on_non_cancelled_error: bool = False):
        try:
            await self._time_synchronizer.update_server_time_offset_with_time_provider(
                time_provider=self.web_utils.get_current_server_time(
                    throttler=self._throttler,
                    domain=self.domain,
                )
            )
        except asyncio.CancelledError:
            raise
        except Exception:
            if not pass_on_non_cancelled_error:
                self.logger().exception(f"Error requesting time from {self.name_cap} server")
                raise

    async def _lost_orders_update_polling_loop(self):
        """
        This loop regularly executes the update of lost orders, to keep receiving any new order fill or status change
        until we are totally sure the order is no longer alive in the exchange
        """
        while True:
            try:
                await self._cancel_lost_orders()
                await self._update_lost_orders_status()
                await self._sleep(self.SHORT_POLL_INTERVAL)
            except NotImplementedError:
                raise
            except asyncio.CancelledError:
                raise
            except Exception:
                self.logger().exception("Unexpected error while updating the time synchronizer")
                await self._sleep(0.5)

    async def _iter_user_event_queue(self) -> AsyncIterable[Dict[str, any]]:
        """
        Called by _user_stream_event_listener.
        """
        while True:
            try:
                yield await self._user_stream_tracker.user_stream.get()
            except asyncio.CancelledError:
                raise
            except Exception:
                self.logger().exception("Error while reading user events queue. Retrying in 1s.")
                await self._sleep(1.0)

    # === Exchange / Trading logic methods that call the API ===

    async def _update_trading_rules(self):
        exchange_info = await self._api_get(path_url=self.trading_rules_request_path)
        trading_rules_list = await self._format_trading_rules(exchange_info)
        self._trading_rules.clear()
        for trading_rule in trading_rules_list:
            self._trading_rules[trading_rule.trading_pair] = trading_rule
        self._initialize_trading_pair_symbols_from_exchange_info(exchange_info=exchange_info)

    async def _api_get(self, *args, **kwargs):
        kwargs["method"] = RESTMethod.GET
        return await self._api_request(*args, **kwargs)

    async def _api_post(self, *args, **kwargs):
        kwargs["method"] = RESTMethod.POST
        return await self._api_request(*args, **kwargs)

    async def _api_put(self, *args, **kwargs):
        kwargs["method"] = RESTMethod.PUT
        return await self._api_request(*args, **kwargs)

    async def _api_delete(self, *args, **kwargs):
        kwargs["method"] = RESTMethod.DELETE
        return await self._api_request(*args, **kwargs)

    async def _api_request(self,
                           path_url,
                           method: RESTMethod = RESTMethod.GET,
                           params: Optional[Dict[str, Any]] = None,
                           data: Optional[Dict[str, Any]] = None,
                           is_auth_required: bool = False,
                           return_err: bool = False,
                           limit_id: Optional[str] = None) -> Dict[str, Any]:

        last_exception = None
        rest_assistant = await self._web_assistants_factory.get_rest_assistant()
        if is_auth_required:
            url = self.web_utils.private_rest_url(path_url, domain=self.domain)
        else:
            url = self.web_utils.public_rest_url(path_url, domain=self.domain)

        for _ in range(2):
            try:
                request_result = await rest_assistant.execute_request(
                    url=url,
                    params=params,
                    data=data,
                    method=method,
                    is_auth_required=is_auth_required,
                    return_err=return_err,
                    throttler_limit_id=limit_id if limit_id else path_url,
                )
                return request_result
            except IOError as request_exception:
                last_exception = request_exception
                if self._is_request_exception_related_to_time_synchronizer(request_exception=request_exception):
                    self._time_synchronizer.clear_time_offset_ms_samples()
                    await self._update_time_synchronizer()
                else:
                    raise

        # Failed even after the last retry
        raise last_exception

    async def _status_polling_loop_fetch_updates(self):
        """
        Called by _status_polling_loop, which executes after each tick() is executed
        """
        await safe_gather(
            self._update_balances(),
            self._update_order_status(),
        )

    async def _update_all_balances(self):
        await self._update_balances()
        if not self.real_time_balance_update:
            # This is only required for exchanges that do not provide balance update notifications through websocket
            self._in_flight_orders_snapshot = {k: copy.copy(v) for k, v in self.in_flight_orders.items()}
            self._in_flight_orders_snapshot_timestamp = self.current_timestamp

    async def _update_orders_fills(self, orders: List[InFlightOrder]):
        for order in orders:
            try:
                trade_updates = await self._all_trade_updates_for_order(order=order)
                for trade_update in trade_updates:
                    self._order_tracker.process_trade_update(trade_update)
            except asyncio.CancelledError:
                raise
            except Exception as request_error:
                self.logger().warning(
                    f"Failed to fetch trade updates for order {order.client_order_id}. Error: {request_error}")

    async def _update_orders(self):
        orders_to_update = self.in_flight_orders.copy()
        for client_order_id, order in orders_to_update.items():
            try:
                order_update = await self._request_order_status(tracked_order=order)
                if client_order_id in self.in_flight_orders:
                    self._order_tracker.process_order_update(order_update)
            except asyncio.CancelledError:
                raise
            except asyncio.TimeoutError:
                self.logger().debug(
                    f"Tracked order {client_order_id} does not have an exchange id. "
                    f"Attempting fetch in next polling interval."
                )
                await self._order_tracker.process_order_not_found(client_order_id)
            except Exception as request_error:
                self.logger().network(
                    f"Error fetching status update for the order {order.client_order_id}: {request_error}.",
                    app_warning_msg=f"Failed to fetch status update for the order {order.client_order_id}.",
                    exc_info=True
                )
                await self._order_tracker.process_order_not_found(order.client_order_id)

    async def _update_lost_orders(self):
        orders_to_update = self._order_tracker.lost_orders.copy()
        for client_order_id, order in orders_to_update.items():
            try:
                order_update = await self._request_order_status(tracked_order=order)
                if client_order_id in self._order_tracker.lost_orders:
                    self._order_tracker.process_order_update(order_update)
            except asyncio.CancelledError:
                raise
            except Exception as request_error:
                self.logger().warning(
                    f"Error fetching status update for lost order {order.client_order_id}: {request_error}.")

    async def _update_order_status(self):
        await self._update_orders_fills(orders=list(self._order_tracker.all_fillable_orders.values()))
        await self._update_orders()

    async def _update_lost_orders_status(self):
        await self._update_orders_fills(orders=list(self._order_tracker.lost_orders.values()))
        await self._update_lost_orders()

    async def _cancel_lost_orders(self):
        for _, lost_order in self._order_tracker.lost_orders.items():
            await self._execute_order_cancel(order=lost_order)

    # Methods tied to specific API data formats
    #
    @abstractmethod
    async def _update_trading_fees(self):
        raise NotImplementedError

    @abstractmethod
    async def _user_stream_event_listener(self):
        raise NotImplementedError

    @abstractmethod
    async def _format_trading_rules(self, exchange_info_dict: Dict[str, Any]) -> List[TradingRule]:
        raise NotImplementedError

    @abstractmethod
<<<<<<< HEAD
    async def _update_balances(self):
        raise NotImplementedError

    @abstractmethod
    async def _all_trade_updates_for_order(self, order: InFlightOrder) -> List[TradeUpdate]:
        raise NotImplementedError

    @abstractmethod
    async def _request_order_status(self, tracked_order: InFlightOrder) -> OrderUpdate:
=======
    async def _update_order_status(self):
        raise NotImplementedError

    @abstractmethod
    async def _update_balances(self):
>>>>>>> c02d29cf
        raise NotImplementedError

    @abstractmethod
    def _create_web_assistants_factory(self) -> WebAssistantsFactory:
        raise NotImplementedError

    @abstractmethod
    def _create_order_book_data_source(self) -> OrderBookTrackerDataSource:
        raise NotImplementedError

    @abstractmethod
    def _create_user_stream_data_source(self) -> UserStreamTrackerDataSource:
        raise NotImplementedError

    @abstractmethod
    def _initialize_trading_pair_symbols_from_exchange_info(self, exchange_info: Dict[str, Any]):
        raise NotImplementedError

    async def _initialize_trading_pair_symbol_map(self):
        try:
            exchange_info = await self._api_get(path_url=self.trading_pairs_request_path)
            self._initialize_trading_pair_symbols_from_exchange_info(exchange_info=exchange_info)
        except Exception:
            self.logger().exception("There was an error requesting exchange info.")<|MERGE_RESOLUTION|>--- conflicted
+++ resolved
@@ -974,7 +974,6 @@
         raise NotImplementedError
 
     @abstractmethod
-<<<<<<< HEAD
     async def _update_balances(self):
         raise NotImplementedError
 
@@ -984,13 +983,6 @@
 
     @abstractmethod
     async def _request_order_status(self, tracked_order: InFlightOrder) -> OrderUpdate:
-=======
-    async def _update_order_status(self):
-        raise NotImplementedError
-
-    @abstractmethod
-    async def _update_balances(self):
->>>>>>> c02d29cf
         raise NotImplementedError
 
     @abstractmethod
