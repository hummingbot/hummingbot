--- conflicted
+++ resolved
@@ -123,12 +123,9 @@
         )
     )
 
-<<<<<<< HEAD
-=======
     class Config:
         title = "bybit_perpetual"
 
->>>>>>> 2c295472
 
 KEYS = BybitPerpetualConfigMap.construct()
 
@@ -159,12 +156,9 @@
         )
     )
 
-<<<<<<< HEAD
-=======
     class Config:
         title = "bybit_perpetual_testnet"
 
->>>>>>> 2c295472
 
 OTHER_DOMAINS_KEYS = {
     "bybit_perpetual_testnet": BybitPerpetualTestnetConfigMap.construct()
