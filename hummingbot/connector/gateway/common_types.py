--- conflicted
+++ resolved
@@ -4,15 +4,10 @@
 
 
 class Chain(Enum):
-<<<<<<< HEAD
     ETHEREUM = ("ethereum", "ETH")
     TEZOS = ("tezos", "XTZ")
     ERGO = ("ergo", "ERG")
-=======
-    ETHEREUM = ('ethereum', 'ETH')
-    TEZOS = ('tezos', 'XTZ')
     TELOS = ('telos', 'TLOS')
->>>>>>> 04788b3e
 
     def __init__(self, chain: str, native_currency: str):
         self.chain = chain
