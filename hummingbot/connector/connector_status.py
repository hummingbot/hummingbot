--- conflicted
+++ resolved
@@ -31,13 +31,8 @@
     'hitbtc': 'bronze',
     'hyperliquid_perpetual_testnet': 'bronze',
     'hyperliquid_perpetual': 'bronze',
-<<<<<<< HEAD
-    'htx': 'silver',
-    'kraken': 'bronze',
-=======
     'huobi': 'bronze',
     'kraken': 'silver',
->>>>>>> a8717e14
     'kucoin': 'silver',
     'kucoin_perpetual': 'silver',
     'mexc': 'bronze',
