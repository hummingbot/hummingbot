from collections import defaultdict
from decimal import Decimal
from typing import Dict, List, Optional

from hummingbot.connector.derivative.position import Position
from hummingbot.connector.utils import split_hb_trading_pair
from hummingbot.core.data_type.common import PositionMode, PositionSide
from hummingbot.core.event.events import FundingInfo

NaN = float("nan")
s_decimal_NaN = Decimal("nan")
s_decimal_0 = Decimal(0)


class PerpetualTrading:
    """
    A base class (interface) that defines what perpetual trading is for Hummingbot.
    """

    def __init__(self):
        self._account_positions: Dict[str, Position] = {}
        self._position_mode: PositionMode = PositionMode.ONEWAY
        self._leverage: Dict[str, int] = defaultdict(lambda: 1)
        self._funding_info: Dict[str, FundingInfo] = {}
        self._funding_payment_span: List[int] = [0, 0]

    @property
    def account_positions(self) -> Dict[str, Position]:
        """
        Returns a dictionary of current active open positions
        """
        return self._account_positions

<<<<<<< HEAD
=======
    @property
    def funding_info(self) -> Dict[str, FundingInfo]:
        """
        The funding information per trading pair.
        """
        return copy.deepcopy(self._funding_info)

    @property
    def funding_info_stream(self) -> asyncio.Queue:
        """
        The stream to which to supply funding info updates to be processed by the class.
        """
        return self._funding_info_stream

    def set_position(self, pos_key: str, position: Position):
        self.logger().debug(f"Setting position {pos_key} to {Position}")
        self._account_positions[pos_key] = position

    def remove_position(self, post_key: str) -> Optional[Position]:
        return self._account_positions.pop(post_key, None)

    def initialize_funding_info(self, funding_info: FundingInfo):
        """
        Initializes a single trading pair funding information.
        """
        self._funding_info[funding_info.trading_pair] = funding_info

    def is_funding_info_initialized(self) -> bool:
        """
        Checks if there is funding information for all trading pairs.
        """
        return all(
            trading_pair in self._funding_info
            for trading_pair in self._trading_pairs
        )

    def start(self):
        """
        Starts the async task that updates the funding information from the updates stream queue.
        """
        self.stop()
        self._funding_info_updater_task = safe_ensure_future(
            self._funding_info_updater()
        )

    def stop(self):
        """
        Stops the funding info updating async task.
        """
        if self._funding_info_updater_task is not None:
            self._funding_info_updater_task.cancel()
            self._funding_info_updater_task = None
        self._funding_info.clear()

>>>>>>> 9d8c3661
    def position_key(self, trading_pair: str, side: PositionSide = None) -> str:
        """
        Returns a key to a position in account_positions. On OneWay position mode this is the trading pair.
        On Hedge position mode this is a combination of trading pair and position side
        :param trading_pair: The market trading pair
        :param side: The position side (long or short)
        :return: A key to the position in account_positions dictionary
        """
        if self._position_mode == PositionMode.ONEWAY:
            return trading_pair
        elif self._position_mode == PositionMode.HEDGE:
            return f"{trading_pair}{side.name}"

    def get_position(self, trading_pair: str, side: PositionSide = None) -> Optional[Position]:
        """
        Returns an active position if exists, otherwise returns None
        :param trading_pair: The market trading pair
        :param side: The position side (long or short)
        :return: A position from account_positions or None
        """
        return self.account_positions.get(self.position_key(trading_pair, side), None)

    @property
    def funding_payment_span(self) -> List[int]:
        """
        Time span(in seconds) before and after funding period when exchanges consider active positions eligible for
        funding payment.
        :return: a list of seconds (before and after)
        """
        return self._funding_payment_span

    @property
    def position_mode(self) -> PositionMode:
        return self._position_mode

    def set_position_mode(self, value: PositionMode):
        """
        Sets position mode for perpetual trading, a child class might need to override this to set position mode on
        the exchange
        :param value: the position mode
        """
        self._position_mode = value

    def get_leverage(self, trading_pair: str) -> int:
        """
        Gets leverage level of a particular market
        :param trading_pair: the market trading pair
        :return: leverage level
        """
        return self._leverage[trading_pair]

    def set_leverage(self, trading_pair: str, leverage: int = 1):
        """
        Sets leverage level, e.g. 2x, 10x, etc..
        A child class may need to override this to set leverage level on the exchange
        :param trading_pair: the market trading pair
        :param leverage: leverage to be used
        """
        self._leverage[trading_pair] = leverage

    def supported_position_modes(self) -> List[PositionMode]:
        """
        Returns a list of position modes supported by the connector
        """
        raise NotImplementedError

    def get_funding_info(self, trading_pair: str) -> FundingInfo:
        """
        Returns funding information
        :param trading_pair: the market trading pair
        :return: funding info
        """
        return self._funding_info[trading_pair]

    def get_buy_collateral_token(self, trading_pair: str) -> str:
        _, quote = split_hb_trading_pair(trading_pair)
        return quote

    def get_sell_collateral_token(self, trading_pair: str) -> str:
        _, quote = split_hb_trading_pair(trading_pair)
        return quote<|MERGE_RESOLUTION|>--- conflicted
+++ resolved
@@ -1,28 +1,40 @@
+import asyncio
+import copy
+import logging
+import warnings
 from collections import defaultdict
-from decimal import Decimal
 from typing import Dict, List, Optional
 
 from hummingbot.connector.derivative.position import Position
 from hummingbot.connector.utils import split_hb_trading_pair
 from hummingbot.core.data_type.common import PositionMode, PositionSide
-from hummingbot.core.event.events import FundingInfo
-
-NaN = float("nan")
-s_decimal_NaN = Decimal("nan")
-s_decimal_0 = Decimal(0)
+from hummingbot.core.data_type.funding_info import FundingInfo, FundingInfoUpdate
+from hummingbot.core.utils.async_utils import safe_ensure_future
+from hummingbot.logger import HummingbotLogger
 
 
 class PerpetualTrading:
-    """
-    A base class (interface) that defines what perpetual trading is for Hummingbot.
-    """
+    """Keeps perpetual trading state."""
 
-    def __init__(self):
+    _logger: Optional[HummingbotLogger] = None
+
+    def __init__(self, trading_pairs: List[str]):
         self._account_positions: Dict[str, Position] = {}
         self._position_mode: PositionMode = PositionMode.ONEWAY
         self._leverage: Dict[str, int] = defaultdict(lambda: 1)
+        self._trading_pairs = trading_pairs
+
         self._funding_info: Dict[str, FundingInfo] = {}
         self._funding_payment_span: List[int] = [0, 0]
+        self._funding_info_stream = asyncio.Queue()
+
+        self._funding_info_updater_task: Optional[asyncio.Task] = None
+
+    @classmethod
+    def logger(cls) -> HummingbotLogger:
+        if cls._logger is None:
+            cls._logger = logging.getLogger(HummingbotLogger.logger_name_for_class(cls))
+        return cls._logger
 
     @property
     def account_positions(self) -> Dict[str, Position]:
@@ -31,8 +43,6 @@
         """
         return self._account_positions
 
-<<<<<<< HEAD
-=======
     @property
     def funding_info(self) -> Dict[str, FundingInfo]:
         """
@@ -87,7 +97,6 @@
             self._funding_info_updater_task = None
         self._funding_info.clear()
 
->>>>>>> 9d8c3661
     def position_key(self, trading_pair: str, side: PositionSide = None) -> str:
         """
         Returns a key to a position in account_positions. On OneWay position mode this is the trading pair.
@@ -148,12 +157,6 @@
         """
         self._leverage[trading_pair] = leverage
 
-    def supported_position_modes(self) -> List[PositionMode]:
-        """
-        Returns a list of position modes supported by the connector
-        """
-        raise NotImplementedError
-
     def get_funding_info(self, trading_pair: str) -> FundingInfo:
         """
         Returns funding information
@@ -162,10 +165,34 @@
         """
         return self._funding_info[trading_pair]
 
+    async def _funding_info_updater(self):
+        while True:
+            try:
+                funding_info_message: FundingInfoUpdate = await self._funding_info_stream.get()
+                trading_pair = funding_info_message.trading_pair
+                funding_info = self._funding_info[trading_pair]
+                funding_info.update(funding_info_message)
+            except asyncio.CancelledError:
+                raise
+            except Exception:
+                self.logger().error("Unexpected error updating funding info.", exc_info=True)
+
     def get_buy_collateral_token(self, trading_pair: str) -> str:
+        warnings.warn(
+            "This method is replaced by PerpetualDerivativePyBase.get_buy_collateral_token, and will be removed"
+            " once all perpetual connectors are updated to the latest standards.",
+            DeprecationWarning,
+            stacklevel=2,
+        )
         _, quote = split_hb_trading_pair(trading_pair)
         return quote
 
     def get_sell_collateral_token(self, trading_pair: str) -> str:
+        warnings.warn(
+            "This method is replaced by PerpetualDerivativePyBase.get_sell_collateral_token, and will be removed"
+            " once all perpetual connectors are updated to the latest standards.",
+            DeprecationWarning,
+            stacklevel=2,
+        )
         _, quote = split_hb_trading_pair(trading_pair)
         return quote