--- conflicted
+++ resolved
@@ -344,7 +344,6 @@
         :return: A dictionary of token and its allowance.
         """
         ret_val = {}
-<<<<<<< HEAD
         if self.connector_name == 'curve':
             # the curve API as used in gateway handles allowances when trades
             # are performed so on the gateway side we assume that allowances
@@ -352,18 +351,11 @@
             for token in list(self._tokens):
                 ret_val[token] = Decimal('Infinity')
         else:
-            resp: Dict[str, Any] = await GatewayHttpClient.get_instance().get_allowances(
+            resp: Dict[str, Any] = await self._get_gateway_instance().get_allowances(
                 self.chain, self.network, self.address, list(self._tokens), self.connector_name
             )
             for token, amount in resp["approvals"].items():
                 ret_val[token] = Decimal(str(amount))
-=======
-        resp: Dict[str, Any] = await self._get_gateway_instance().get_allowances(
-            self.chain, self.network, self.address, list(self._tokens), self.connector_name
-        )
-        for token, amount in resp["approvals"].items():
-            ret_val[token] = Decimal(str(amount))
->>>>>>> b8a10977
         return ret_val
 
     @async_ttl_cache(ttl=5, maxsize=10)
