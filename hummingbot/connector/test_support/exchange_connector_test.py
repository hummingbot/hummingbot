import asyncio
import json
import re
from abc import ABC, abstractmethod
from decimal import Decimal
from typing import Any, Awaitable, Callable, Dict, List, Optional, Tuple
from unittest import TestCase
from unittest.mock import AsyncMock, patch

from aioresponses import aioresponses
from aioresponses.core import RequestCall
from bidict import bidict

from hummingbot.connector.trading_rule import TradingRule
from hummingbot.core.data_type.cancellation_result import CancellationResult
from hummingbot.core.data_type.common import OrderType, TradeType
from hummingbot.core.data_type.in_flight_order import InFlightOrder, OrderState
from hummingbot.core.data_type.trade_fee import TradeFeeBase
from hummingbot.core.event.event_logger import EventLogger
from hummingbot.core.event.events import (
    BuyOrderCompletedEvent,
    BuyOrderCreatedEvent,
    MarketEvent,
    MarketOrderFailureEvent,
    OrderCancelledEvent,
    OrderFilledEvent,
    SellOrderCreatedEvent,
)
from hummingbot.core.network_iterator import NetworkStatus


class AbstractExchangeConnectorTests:
    """
    We need to create the abstract TestCase class inside another class not inheriting from TestCase to prevent test
    frameworks from discovering and tyring to run the abstract class
    """

    class ExchangeConnectorTests(ABC, TestCase):
        # the level is required to receive logs from the data source logger
        level = 0

        @property
        @abstractmethod
        def all_symbols_url(self):
            raise NotImplementedError

        @property
        @abstractmethod
        def latest_prices_url(self):
            raise NotImplementedError

        @property
        @abstractmethod
        def network_status_url(self):
            raise NotImplementedError

        @property
        @abstractmethod
        def trading_rules_url(self):
            raise NotImplementedError

        @property
        @abstractmethod
        def order_creation_url(self):
            raise NotImplementedError

        @property
        @abstractmethod
        def balance_url(self):
            raise NotImplementedError

        @property
        @abstractmethod
        def all_symbols_request_mock_response(self):
            raise NotImplementedError

        @property
        @abstractmethod
        def latest_prices_request_mock_response(self):
            raise NotImplementedError

        @property
        @abstractmethod
        def all_symbols_including_invalid_pair_mock_response(self) -> Tuple[str, Any]:
            raise NotImplementedError

        @property
        @abstractmethod
        def network_status_request_successful_mock_response(self):
            raise NotImplementedError

        @property
        @abstractmethod
        def trading_rules_request_mock_response(self):
            raise NotImplementedError

        @property
        @abstractmethod
        def trading_rules_request_erroneous_mock_response(self):
            raise NotImplementedError

        @property
        @abstractmethod
        def order_creation_request_successful_mock_response(self):
            raise NotImplementedError

        @property
        @abstractmethod
        def balance_request_mock_response_for_base_and_quote(self):
            raise NotImplementedError

        @property
        @abstractmethod
        def balance_request_mock_response_only_base(self):
            raise NotImplementedError

        @property
        @abstractmethod
        def balance_event_websocket_update(self):
            raise NotImplementedError

        @property
        @abstractmethod
        def expected_latest_price(self):
            raise NotImplementedError

        @property
        @abstractmethod
        def expected_supported_order_types(self):
            raise NotImplementedError

        @property
        @abstractmethod
        def expected_trading_rule(self):
            raise NotImplementedError

        @property
        @abstractmethod
        def expected_logged_error_for_erroneous_trading_rule(self):
            raise NotImplementedError

        @property
        @abstractmethod
        def expected_exchange_order_id(self):
            raise NotImplementedError

        @property
        @abstractmethod
        def is_cancel_request_executed_synchronously_by_server(self) -> bool:
            raise NotImplementedError

        @property
        @abstractmethod
        def is_order_fill_http_update_included_in_status_update(self) -> bool:
            raise NotImplementedError

        @property
        @abstractmethod
        def is_order_fill_http_update_executed_during_websocket_order_event_processing(self) -> bool:
            raise NotImplementedError

        @property
        @abstractmethod
        def expected_partial_fill_price(self) -> Decimal:
            raise NotImplementedError

        @property
        @abstractmethod
        def expected_partial_fill_amount(self) -> Decimal:
            raise NotImplementedError

        @property
        @abstractmethod
        def expected_fill_fee(self) -> TradeFeeBase:
            raise NotImplementedError

        @property
        @abstractmethod
        def expected_fill_trade_id(self) -> str:
            raise NotImplementedError

        @abstractmethod
        def exchange_symbol_for_tokens(self, base_token: str, quote_token: str) -> str:
            raise NotImplementedError

        @abstractmethod
        def create_exchange_instance(self):
            raise NotImplementedError

        @abstractmethod
        def validate_auth_credentials_present(self, request_call: RequestCall):
            raise NotImplementedError

        @abstractmethod
        def validate_order_creation_request(self, order: InFlightOrder, request_call: RequestCall):
            raise NotImplementedError

        @abstractmethod
        def validate_order_cancelation_request(self, order: InFlightOrder, request_call: RequestCall):
            raise NotImplementedError

        @abstractmethod
        def validate_order_status_request(self, order: InFlightOrder, request_call: RequestCall):
            raise NotImplementedError

        @abstractmethod
        def validate_trades_request(self, order: InFlightOrder, request_call: RequestCall):
            raise NotImplementedError

        @abstractmethod
        def configure_successful_cancelation_response(
                self,
                order: InFlightOrder,
                mock_api: aioresponses,
                callback: Optional[Callable]) -> str:
            """
            :return: the URL configured for the cancelation
            """
            raise NotImplementedError

        @abstractmethod
        def configure_erroneous_cancelation_response(
                self,
                order: InFlightOrder,
                mock_api: aioresponses,
                callback: Optional[Callable]) -> str:
            """
            :return: the URL configured for the cancelation
            """
            raise NotImplementedError

        @abstractmethod
        def configure_one_successful_one_erroneous_cancel_all_response(
                self,
                successful_order: InFlightOrder,
                erroneous_order: InFlightOrder,
                mock_api: aioresponses) -> List[str]:
            """
            :return: a list of all configured URLs for the cancelations
            """

        @abstractmethod
        def configure_completely_filled_order_status_response(
                self,
                order: InFlightOrder,
                mock_api: aioresponses,
                callback: Optional[Callable]) -> str:
            """
            :return: the URL configured
            """
            raise NotImplementedError

        @abstractmethod
        def configure_canceled_order_status_response(
                self,
                order: InFlightOrder,
                mock_api: aioresponses,
                callback: Optional[Callable]) -> str:
            """
            :return: the URL configured
            """
            raise NotImplementedError

        @abstractmethod
        def configure_open_order_status_response(
                self,
                order: InFlightOrder,
                mock_api: aioresponses,
                callback: Optional[Callable]) -> str:
            """
            :return: the URL configured
            """
            raise NotImplementedError

        @abstractmethod
        def configure_http_error_order_status_response(
                self,
                order: InFlightOrder,
                mock_api: aioresponses,
                callback: Optional[Callable]) -> str:
            """
            :return: the URL configured
            """
            raise NotImplementedError

        @abstractmethod
        def configure_partially_filled_order_status_response(
                self,
                order: InFlightOrder,
                mock_api: aioresponses,
                callback: Optional[Callable]) -> str:
            """
            :return: the URL configured
            """
            raise NotImplementedError

        @abstractmethod
        def configure_partial_fill_trade_response(
                self,
                order: InFlightOrder,
                mock_api: aioresponses,
                callback: Optional[Callable]) -> str:
            """
            :return: the URL configured
            """
            raise NotImplementedError

        @abstractmethod
        def configure_erroneous_http_fill_trade_response(
                self,
                order: InFlightOrder,
                mock_api: aioresponses,
                callback: Optional[Callable]) -> str:
            """
            :return: the URL configured
            """
            raise NotImplementedError

        @abstractmethod
        def configure_full_fill_trade_response(
                self,
                order: InFlightOrder,
                mock_api: aioresponses,
                callback: Optional[Callable]) -> str:
            """
            :return: the URL configured
            """
            raise NotImplementedError

        @abstractmethod
        def order_event_for_new_order_websocket_update(self, order: InFlightOrder):
            raise NotImplementedError

        @abstractmethod
        def order_event_for_canceled_order_websocket_update(self, order: InFlightOrder):
            raise NotImplementedError

        @abstractmethod
        def order_event_for_full_fill_websocket_update(self, order: InFlightOrder):
            raise NotImplementedError

        @abstractmethod
        def trade_event_for_full_fill_websocket_update(self, order: InFlightOrder):
            raise NotImplementedError

        @classmethod
        def setUpClass(cls) -> None:
            super().setUpClass()
            cls.base_asset = "COINALPHA"
            cls.quote_asset = "HBOT"
            cls.trading_pair = f"{cls.base_asset}-{cls.quote_asset}"

        def setUp(self) -> None:
            super().setUp()

            self.log_records = []
            self.async_tasks: List[asyncio.Task] = []

            self.exchange = self.create_exchange_instance()

            self.exchange.logger().setLevel(1)
            self.exchange.logger().addHandler(self)
            self.exchange._order_tracker.logger().setLevel(1)
            self.exchange._order_tracker.logger().addHandler(self)
            if hasattr(self.exchange, "_time_synchronizer"):
                self.exchange._time_synchronizer.add_time_offset_ms_sample(0)
                self.exchange._time_synchronizer.logger().setLevel(1)
                self.exchange._time_synchronizer.logger().addHandler(self)

            self._initialize_event_loggers()

            self.exchange._set_trading_pair_symbol_map(
                bidict({self.exchange_symbol_for_tokens(self.base_asset, self.quote_asset): self.trading_pair}))

        def tearDown(self) -> None:
            for task in self.async_tasks:
                task.cancel()
            super().tearDown()

        def handle(self, record):
            self.log_records.append(record)

        def is_logged(self, log_level: str, message: str) -> bool:
            return any(record.levelname == log_level and record.getMessage() == message for record in self.log_records)

        def async_run_with_timeout(self, coroutine: Awaitable, timeout: int = 1):
            ret = asyncio.get_event_loop().run_until_complete(asyncio.wait_for(coroutine, timeout))
            return ret

        def configure_all_symbols_response(
            self,
            mock_api: aioresponses,
            callback: Optional[Callable] = lambda *args, **kwargs: None,
        ) -> List[str]:

            url = self.all_symbols_url
            response = self.all_symbols_request_mock_response
            mock_api.get(url, body=json.dumps(response), callback=callback)
            return [url]

        def configure_trading_rules_response(
                self,
                mock_api: aioresponses,
                callback: Optional[Callable] = lambda *args, **kwargs: None,
        ) -> List[str]:

            url = self.trading_rules_url
            response = self.trading_rules_request_mock_response
            mock_api.get(url, body=json.dumps(response), callback=callback)
            return [url]

        def configure_erroneous_trading_rules_response(
                self,
                mock_api: aioresponses,
                callback: Optional[Callable] = lambda *args, **kwargs: None,
        ) -> List[str]:

            url = self.trading_rules_url
            response = self.trading_rules_request_erroneous_mock_response
            mock_api.get(url, body=json.dumps(response), callback=callback)
            return [url]

        def test_supported_order_types(self):
            supported_types = self.exchange.supported_order_types()
            self.assertEqual(self.expected_supported_order_types, supported_types)

        def test_restore_tracking_states_only_registers_open_orders(self):
            orders = []
            orders.append(InFlightOrder(
                client_order_id="11",
                exchange_order_id="21",
                trading_pair=self.trading_pair,
                order_type=OrderType.LIMIT,
                trade_type=TradeType.BUY,
                amount=Decimal("1000.0"),
                price=Decimal("1.0"),
                creation_timestamp=1640001112.223,
            ))
            orders.append(InFlightOrder(
                client_order_id="12",
                exchange_order_id="22",
                trading_pair=self.trading_pair,
                order_type=OrderType.LIMIT,
                trade_type=TradeType.BUY,
                amount=Decimal("1000.0"),
                price=Decimal("1.0"),
                creation_timestamp=1640001112.223,
                initial_state=OrderState.CANCELED
            ))
            orders.append(InFlightOrder(
                client_order_id="13",
                exchange_order_id="23",
                trading_pair=self.trading_pair,
                order_type=OrderType.LIMIT,
                trade_type=TradeType.BUY,
                amount=Decimal("1000.0"),
                price=Decimal("1.0"),
                creation_timestamp=1640001112.223,
                initial_state=OrderState.FILLED
            ))
            orders.append(InFlightOrder(
                client_order_id="14",
                exchange_order_id="24",
                trading_pair=self.trading_pair,
                order_type=OrderType.LIMIT,
                trade_type=TradeType.BUY,
                amount=Decimal("1000.0"),
                price=Decimal("1.0"),
                creation_timestamp=1640001112.223,
                initial_state=OrderState.FAILED
            ))

            tracking_states = {order.client_order_id: order.to_json() for order in orders}

            self.exchange.restore_tracking_states(tracking_states)

            self.assertIn("11", self.exchange.in_flight_orders)
            self.assertNotIn("12", self.exchange.in_flight_orders)
            self.assertNotIn("13", self.exchange.in_flight_orders)
            self.assertNotIn("14", self.exchange.in_flight_orders)

        @aioresponses()
        def test_all_trading_pairs(self, mock_api):
            self.exchange._set_trading_pair_symbol_map(None)

            self.configure_all_symbols_response(mock_api=mock_api)

            all_trading_pairs = self.async_run_with_timeout(coroutine=self.exchange.all_trading_pairs())

            expected_valid_trading_pairs = self._expected_valid_trading_pairs()

            self.assertEqual(len(expected_valid_trading_pairs), len(all_trading_pairs))
            for trading_pair in expected_valid_trading_pairs:
                self.assertIn(trading_pair, all_trading_pairs)

        @aioresponses()
        def test_invalid_trading_pair_not_in_all_trading_pairs(self, mock_api):
            self.exchange._set_trading_pair_symbol_map(None)
            url = self.all_symbols_url

            invalid_pair, response = self.all_symbols_including_invalid_pair_mock_response
            mock_api.get(url, body=json.dumps(response))

            all_trading_pairs = self.async_run_with_timeout(coroutine=self.exchange.all_trading_pairs())

            self.assertNotIn(invalid_pair, all_trading_pairs)

        @aioresponses()
        def test_all_trading_pairs_does_not_raise_exception(self, mock_api):
            self.exchange._set_trading_pair_symbol_map(None)

            url = self.all_symbols_url
            mock_api.get(url, exception=Exception)

            result: List[str] = self.async_run_with_timeout(self.exchange.all_trading_pairs())

            self.assertEqual(0, len(result))

        @aioresponses()
        def test_get_last_trade_prices(self, mock_api):
            url = self.latest_prices_url

            response = self.latest_prices_request_mock_response

            mock_api.get(url, body=json.dumps(response))

            latest_prices: Dict[str, float] = self.async_run_with_timeout(
                self.exchange.get_last_traded_prices(trading_pairs=[self.trading_pair])
            )

            self.assertEqual(1, len(latest_prices))
            self.assertEqual(self.expected_latest_price, latest_prices[self.trading_pair])

        @aioresponses()
        def test_check_network_success(self, mock_api):
            url = self.network_status_url
            response = self.network_status_request_successful_mock_response
            mock_api.get(url, body=json.dumps(response))

            network_status = self.async_run_with_timeout(coroutine=self.exchange.check_network())

            self.assertEqual(NetworkStatus.CONNECTED, network_status)

        @aioresponses()
        def test_check_network_failure(self, mock_api):
            url = self.network_status_url
            mock_api.get(url, status=500)

            ret = self.async_run_with_timeout(coroutine=self.exchange.check_network())

            self.assertEqual(ret, NetworkStatus.NOT_CONNECTED)

        @aioresponses()
        def test_check_network_raises_cancel_exception(self, mock_api):
            url = self.network_status_url

            mock_api.get(url, exception=asyncio.CancelledError)

            self.assertRaises(asyncio.CancelledError, self.async_run_with_timeout, self.exchange.check_network())

        def test_initial_status_dict(self):
            self.exchange._set_trading_pair_symbol_map(None)

            status_dict = self.exchange.status_dict

            expected_initial_dict = {
                "symbols_mapping_initialized": False,
                "order_books_initialized": False,
                "account_balance": False,
                "trading_rule_initialized": False,
                "user_stream_initialized": False,
            }

            self.assertEqual(expected_initial_dict, status_dict)
            self.assertFalse(self.exchange.ready)

        @aioresponses()
        def test_update_trading_rules(self, mock_api):
            self.exchange._set_current_timestamp(1000)

            self.configure_trading_rules_response(mock_api=mock_api)

            self.async_run_with_timeout(coroutine=self.exchange._update_trading_rules())

            self.assertTrue(self.trading_pair in self.exchange.trading_rules)
            self.assertEqual(repr(self.expected_trading_rule), repr(self.exchange.trading_rules[self.trading_pair]))

        @aioresponses()
        def test_update_trading_rules_ignores_rule_with_error(self, mock_api):
            self.exchange._set_current_timestamp(1000)

            self.configure_erroneous_trading_rules_response(mock_api=mock_api)

            self.async_run_with_timeout(coroutine=self.exchange._update_trading_rules())

            self.assertEqual(0, len(self.exchange._trading_rules))
            self.assertTrue(
                self.is_logged("ERROR", self.expected_logged_error_for_erroneous_trading_rule)
            )

        @aioresponses()
        def test_create_buy_limit_order_successfully(self, mock_api):
            self._simulate_trading_rules_initialized()
            request_sent_event = asyncio.Event()
            self.exchange._set_current_timestamp(1640780000)

            url = self.order_creation_url

            creation_response = self.order_creation_request_successful_mock_response

            mock_api.post(url,
                          body=json.dumps(creation_response),
                          callback=lambda *args, **kwargs: request_sent_event.set())

            order_id = self.exchange.buy(trading_pair=self.trading_pair,
                                         amount=Decimal("100"),
                                         order_type=OrderType.LIMIT,
                                         price=Decimal("10000"))
            self.async_run_with_timeout(request_sent_event.wait())

            order_request = self._all_executed_requests(mock_api, url)[0]
            self.validate_auth_credentials_present(order_request)
            self.assertIn(order_id, self.exchange.in_flight_orders)
            self.validate_order_creation_request(
                order=self.exchange.in_flight_orders[order_id],
                request_call=order_request)

            create_event: BuyOrderCreatedEvent = self.buy_order_created_logger.event_log[0]
            self.assertEqual(self.exchange.current_timestamp, create_event.timestamp)
            self.assertEqual(self.trading_pair, create_event.trading_pair)
            self.assertEqual(OrderType.LIMIT, create_event.type)
            self.assertEqual(Decimal("100"), create_event.amount)
            self.assertEqual(Decimal("10000"), create_event.price)
            self.assertEqual(order_id, create_event.order_id)
            self.assertEqual(str(self.expected_exchange_order_id), create_event.exchange_order_id)

            self.assertTrue(
                self.is_logged(
                    "INFO",
                    f"Created {OrderType.LIMIT.name} {TradeType.BUY.name} order {order_id} for "
                    f"{Decimal('100.000000')} {self.trading_pair}."
                )
            )

        @aioresponses()
        def test_create_sell_limit_order_successfully(self, mock_api):
            self._simulate_trading_rules_initialized()
            request_sent_event = asyncio.Event()
            self.exchange._set_current_timestamp(1640780000)

            url = self.order_creation_url
            creation_response = self.order_creation_request_successful_mock_response

            mock_api.post(url,
                          body=json.dumps(creation_response),
                          callback=lambda *args, **kwargs: request_sent_event.set())

            order_id = self.exchange.sell(trading_pair=self.trading_pair,
                                          amount=Decimal("100"),
                                          order_type=OrderType.LIMIT,
                                          price=Decimal("10000"))
            self.async_run_with_timeout(request_sent_event.wait())

            order_request = self._all_executed_requests(mock_api, url)[0]
            self.validate_auth_credentials_present(order_request)
            self.assertIn(order_id, self.exchange.in_flight_orders)
            self.validate_order_creation_request(
                order=self.exchange.in_flight_orders[order_id],
                request_call=order_request)

            create_event: SellOrderCreatedEvent = self.sell_order_created_logger.event_log[0]
            self.assertEqual(self.exchange.current_timestamp, create_event.timestamp)
            self.assertEqual(self.trading_pair, create_event.trading_pair)
            self.assertEqual(OrderType.LIMIT, create_event.type)
            self.assertEqual(Decimal("100"), create_event.amount)
            self.assertEqual(Decimal("10000"), create_event.price)
            self.assertEqual(order_id, create_event.order_id)
            self.assertEqual(str(self.expected_exchange_order_id), create_event.exchange_order_id)

            self.assertTrue(
                self.is_logged(
                    "INFO",
                    f"Created {OrderType.LIMIT.name} {TradeType.SELL.name} order {order_id} for "
                    f"{Decimal('100.000000')} {self.trading_pair}."
                )
            )

        @aioresponses()
        def test_create_order_fails_and_raises_failure_event(self, mock_api):
            self._simulate_trading_rules_initialized()
            request_sent_event = asyncio.Event()
            self.exchange._set_current_timestamp(1640780000)
            url = self.order_creation_url
            mock_api.post(url,
                          status=400,
                          callback=lambda *args, **kwargs: request_sent_event.set())

            order_id = self.exchange.buy(
                trading_pair=self.trading_pair,
                amount=Decimal("100"),
                order_type=OrderType.LIMIT,
                price=Decimal("10000"))
            self.async_run_with_timeout(request_sent_event.wait())

            order_request = self._all_executed_requests(mock_api, url)[0]
            self.validate_auth_credentials_present(order_request)
            self.assertNotIn(order_id, self.exchange.in_flight_orders)
            order_to_validate_request = InFlightOrder(
                client_order_id=order_id,
                trading_pair=self.trading_pair,
                order_type=OrderType.LIMIT,
                trade_type=TradeType.BUY,
                amount=Decimal("100"),
                creation_timestamp=self.exchange.current_timestamp,
                price=Decimal("10000")
            )
            self.validate_order_creation_request(
                order=order_to_validate_request,
                request_call=order_request)

            self.assertEquals(0, len(self.buy_order_created_logger.event_log))
            failure_event: MarketOrderFailureEvent = self.order_failure_logger.event_log[0]
            self.assertEqual(self.exchange.current_timestamp, failure_event.timestamp)
            self.assertEqual(OrderType.LIMIT, failure_event.order_type)
            self.assertEqual(order_id, failure_event.order_id)

            self.assertTrue(
                self.is_logged(
                    "INFO",
                    f"Order {order_id} has failed. Order Update: OrderUpdate(trading_pair='{self.trading_pair}', "
                    f"update_timestamp={self.exchange.current_timestamp}, new_state={repr(OrderState.FAILED)}, "
                    f"client_order_id='{order_id}', exchange_order_id=None, misc_updates=None)"
                )
            )

        @aioresponses()
        def test_create_order_fails_when_trading_rule_error_and_raises_failure_event(self, mock_api):
            self._simulate_trading_rules_initialized()
            request_sent_event = asyncio.Event()
            self.exchange._set_current_timestamp(1640780000)

            url = self.order_creation_url
            mock_api.post(url,
                          status=400,
                          callback=lambda *args, **kwargs: request_sent_event.set())

            order_id_for_invalid_order = self.exchange.buy(
                trading_pair=self.trading_pair,
                amount=Decimal("0.0001"),
                order_type=OrderType.LIMIT,
                price=Decimal("0.0000001"))
            # The second order is used only to have the event triggered and avoid using timeouts for tests
            order_id = self.exchange.buy(
                trading_pair=self.trading_pair,
                amount=Decimal("100"),
                order_type=OrderType.LIMIT,
                price=Decimal("10000"))
            self.async_run_with_timeout(request_sent_event.wait())

            self.assertNotIn(order_id_for_invalid_order, self.exchange.in_flight_orders)
            self.assertNotIn(order_id, self.exchange.in_flight_orders)

            self.assertEquals(0, len(self.buy_order_created_logger.event_log))
            failure_event: MarketOrderFailureEvent = self.order_failure_logger.event_log[0]
            self.assertEqual(self.exchange.current_timestamp, failure_event.timestamp)
            self.assertEqual(OrderType.LIMIT, failure_event.order_type)
            self.assertEqual(order_id_for_invalid_order, failure_event.order_id)

            self.assertTrue(
                self.is_logged(
                    "WARNING",
                    "Buy order amount 0 is lower than the minimum order size 0.01. The order will not be created."
                )
            )
            self.assertTrue(
                self.is_logged(
                    "INFO",
                    f"Order {order_id} has failed. Order Update: OrderUpdate(trading_pair='{self.trading_pair}', "
                    f"update_timestamp={self.exchange.current_timestamp}, new_state={repr(OrderState.FAILED)}, "
                    f"client_order_id='{order_id}', exchange_order_id=None, misc_updates=None)"
                )
            )

        @aioresponses()
        def test_cancel_order_successfully(self, mock_api):
            request_sent_event = asyncio.Event()
            self.exchange._set_current_timestamp(1640780000)

            self.exchange.start_tracking_order(
                order_id="11",
                exchange_order_id="4",
                trading_pair=self.trading_pair,
                trade_type=TradeType.BUY,
                price=Decimal("10000"),
                amount=Decimal("100"),
                order_type=OrderType.LIMIT,
            )

            self.assertIn("11", self.exchange.in_flight_orders)
            order: InFlightOrder = self.exchange.in_flight_orders["11"]

            url = self.configure_successful_cancelation_response(
                order=order,
                mock_api=mock_api,
                callback=lambda *args, **kwargs: request_sent_event.set())

            self.exchange.cancel(trading_pair=order.trading_pair, order_id=order.client_order_id)
            self.async_run_with_timeout(request_sent_event.wait())

            cancel_request = self._all_executed_requests(mock_api, url)[0]
            self.validate_auth_credentials_present(cancel_request)
            self.validate_order_cancelation_request(
                order=order,
                request_call=cancel_request)

            if self.is_cancel_request_executed_synchronously_by_server:
                self.assertNotIn(order.client_order_id, self.exchange.in_flight_orders)
                self.assertTrue(order.is_cancelled)
                cancel_event: OrderCancelledEvent = self.order_cancelled_logger.event_log[0]
                self.assertEqual(self.exchange.current_timestamp, cancel_event.timestamp)
                self.assertEqual(order.client_order_id, cancel_event.order_id)

                self.assertTrue(
                    self.is_logged(
                        "INFO",
                        f"Successfully canceled order {order.client_order_id}."
                    )
                )
            else:
                self.assertIn(order.client_order_id, self.exchange.in_flight_orders)
                self.assertTrue(order.is_pending_cancel_confirmation)

        @aioresponses()
        def test_cancel_order_raises_failure_event_when_request_fails(self, mock_api):
            request_sent_event = asyncio.Event()
            self.exchange._set_current_timestamp(1640780000)

            self.exchange.start_tracking_order(
                order_id="11",
                exchange_order_id="4",
                trading_pair=self.trading_pair,
                trade_type=TradeType.BUY,
                price=Decimal("10000"),
                amount=Decimal("100"),
                order_type=OrderType.LIMIT,
            )

            self.assertIn("11", self.exchange.in_flight_orders)
            order = self.exchange.in_flight_orders["11"]

            url = self.configure_erroneous_cancelation_response(
                order=order,
                mock_api=mock_api,
                callback=lambda *args, **kwargs: request_sent_event.set())

            self.exchange.cancel(trading_pair=self.trading_pair, order_id="11")
            self.async_run_with_timeout(request_sent_event.wait())

            cancel_request = self._all_executed_requests(mock_api, url)[0]
            self.validate_auth_credentials_present(cancel_request)
            self.validate_order_cancelation_request(
                order=order,
                request_call=cancel_request)

            self.assertEquals(0, len(self.order_cancelled_logger.event_log))
            self.assertTrue(any(log.msg.startswith(f"Failed to cancel order {order.client_order_id}")
                                for log in self.log_records))

        @aioresponses()
        def test_cancel_two_orders_with_cancel_all_and_one_fails(self, mock_api):
            self.exchange._set_current_timestamp(1640780000)

            self.exchange.start_tracking_order(
                order_id="11",
                exchange_order_id="4",
                trading_pair=self.trading_pair,
                trade_type=TradeType.BUY,
                price=Decimal("10000"),
                amount=Decimal("100"),
                order_type=OrderType.LIMIT,
            )

            self.assertIn("11", self.exchange.in_flight_orders)
            order1 = self.exchange.in_flight_orders["11"]

            self.exchange.start_tracking_order(
                order_id="12",
                exchange_order_id="5",
                trading_pair=self.trading_pair,
                trade_type=TradeType.SELL,
                price=Decimal("11000"),
                amount=Decimal("90"),
                order_type=OrderType.LIMIT,
            )

            self.assertIn("12", self.exchange.in_flight_orders)
            order2 = self.exchange.in_flight_orders["12"]

            urls = self.configure_one_successful_one_erroneous_cancel_all_response(
                successful_order=order1,
                erroneous_order=order2,
                mock_api=mock_api)

            cancellation_results = self.async_run_with_timeout(self.exchange.cancel_all(10))

            for url in urls:
                cancel_request = self._all_executed_requests(mock_api, url)[0]
                self.validate_auth_credentials_present(cancel_request)

            self.assertEqual(2, len(cancellation_results))
            self.assertEqual(CancellationResult(order1.client_order_id, True), cancellation_results[0])
            self.assertEqual(CancellationResult(order2.client_order_id, False), cancellation_results[1])

            if self.is_cancel_request_executed_synchronously_by_server:
                self.assertEqual(1, len(self.order_cancelled_logger.event_log))
                cancel_event: OrderCancelledEvent = self.order_cancelled_logger.event_log[0]
                self.assertEqual(self.exchange.current_timestamp, cancel_event.timestamp)
                self.assertEqual(order1.client_order_id, cancel_event.order_id)

                self.assertTrue(
                    self.is_logged(
                        "INFO",
                        f"Successfully canceled order {order1.client_order_id}."
                    )
                )

        @aioresponses()
        def test_update_balances(self, mock_api):
            url = self.balance_url
            response = self.balance_request_mock_response_for_base_and_quote

            mock_api.get(re.compile(f"^{url}".replace(".", r"\.").replace("?", r"\?")), body=json.dumps(response))
            self.async_run_with_timeout(self.exchange._update_balances())

            available_balances = self.exchange.available_balances
            total_balances = self.exchange.get_all_balances()

            self.assertEqual(Decimal("10"), available_balances[self.base_asset])
            self.assertEqual(Decimal("2000"), available_balances[self.quote_asset])
            self.assertEqual(Decimal("15"), total_balances[self.base_asset])
            self.assertEqual(Decimal("2000"), total_balances[self.quote_asset])

            response = self.balance_request_mock_response_only_base

            mock_api.get(re.compile(f"^{url}".replace(".", r"\.").replace("?", r"\?")), body=json.dumps(response))
            self.async_run_with_timeout(self.exchange._update_balances())

            available_balances = self.exchange.available_balances
            total_balances = self.exchange.get_all_balances()

            self.assertNotIn(self.quote_asset, available_balances)
            self.assertNotIn(self.quote_asset, total_balances)
            self.assertEqual(Decimal("10"), available_balances[self.base_asset])
            self.assertEqual(Decimal("15"), total_balances[self.base_asset])

        @aioresponses()
        def test_update_order_status_when_filled(self, mock_api):
            self.exchange._set_current_timestamp(1640780000)
            request_sent_event = asyncio.Event()

            self.exchange.start_tracking_order(
                order_id="11",
                exchange_order_id="21",
                trading_pair=self.trading_pair,
                order_type=OrderType.LIMIT,
                trade_type=TradeType.BUY,
                price=Decimal("10000"),
                amount=Decimal("1"),
            )
            order: InFlightOrder = self.exchange.in_flight_orders["11"]

            url = self.configure_completely_filled_order_status_response(
                order=order,
                mock_api=mock_api,
                callback=lambda *args, **kwargs: request_sent_event.set())

            if self.is_order_fill_http_update_included_in_status_update:
                trade_url = self.configure_full_fill_trade_response(
                    order=order,
                    mock_api=mock_api)
            else:
                # If the fill events will not be requested with the order status, we need to manually set the event
                # to allow the ClientOrderTracker to process the last status update
                order.completely_filled_event.set()
            self.async_run_with_timeout(self.exchange._update_order_status())
            # Execute one more synchronization to ensure the async task that processes the update is finished
            self.async_run_with_timeout(request_sent_event.wait())

            order_status_request = self._all_executed_requests(mock_api, url)[0]
            self.validate_auth_credentials_present(order_status_request)
            self.validate_order_status_request(
                order=order,
                request_call=order_status_request)

            self.async_run_with_timeout(order.wait_until_completely_filled())
            self.assertTrue(order.is_done)

            if self.is_order_fill_http_update_included_in_status_update:
                self.assertTrue(order.is_filled)
                trades_request = self._all_executed_requests(mock_api, trade_url)[0]
                self.validate_auth_credentials_present(trades_request)
                self.validate_trades_request(
                    order=order,
                    request_call=trades_request)

                fill_event: OrderFilledEvent = self.order_filled_logger.event_log[0]
                self.assertEqual(self.exchange.current_timestamp, fill_event.timestamp)
                self.assertEqual(order.client_order_id, fill_event.order_id)
                self.assertEqual(order.trading_pair, fill_event.trading_pair)
                self.assertEqual(order.trade_type, fill_event.trade_type)
                self.assertEqual(order.order_type, fill_event.order_type)
                self.assertEqual(order.price, fill_event.price)
                self.assertEqual(order.amount, fill_event.amount)
                self.assertEqual(self.expected_fill_fee, fill_event.trade_fee)

            buy_event: BuyOrderCompletedEvent = self.buy_order_completed_logger.event_log[0]
            self.assertEqual(self.exchange.current_timestamp, buy_event.timestamp)
            self.assertEqual(order.client_order_id, buy_event.order_id)
            self.assertEqual(order.base_asset, buy_event.base_asset)
            self.assertEqual(order.quote_asset, buy_event.quote_asset)
            self.assertEqual(
                order.amount if self.is_order_fill_http_update_included_in_status_update else Decimal(0),
                buy_event.base_asset_amount)
            self.assertEqual(
                order.amount * order.price
                if self.is_order_fill_http_update_included_in_status_update
                else Decimal(0),
                buy_event.quote_asset_amount)
            self.assertEqual(order.order_type, buy_event.order_type)
            self.assertEqual(order.exchange_order_id, buy_event.exchange_order_id)
            self.assertNotIn(order.client_order_id, self.exchange.in_flight_orders)
            self.assertTrue(
                self.is_logged(
                    "INFO",
                    f"BUY order {order.client_order_id} completely filled."
                )
            )

        @aioresponses()
        def test_update_order_status_when_canceled(self, mock_api):
            self.exchange._set_current_timestamp(1640780000)

            self.exchange.start_tracking_order(
                order_id="11",
                exchange_order_id="100234",
                trading_pair=self.trading_pair,
                order_type=OrderType.LIMIT,
                trade_type=TradeType.BUY,
                price=Decimal("10000"),
                amount=Decimal("1"),
            )
            order = self.exchange.in_flight_orders["11"]

            url = self.configure_canceled_order_status_response(
                order=order,
                mock_api=mock_api)

            self.async_run_with_timeout(self.exchange._update_order_status(), timeout=20)

            order_status_request = self._all_executed_requests(mock_api, url)[0]
            self.validate_auth_credentials_present(order_status_request)
            self.validate_order_status_request(
                order=order,
                request_call=order_status_request)

            cancel_event: OrderCancelledEvent = self.order_cancelled_logger.event_log[0]
            self.assertEqual(self.exchange.current_timestamp, cancel_event.timestamp)
            self.assertEqual(order.client_order_id, cancel_event.order_id)
            self.assertEqual(order.exchange_order_id, cancel_event.exchange_order_id)
            self.assertNotIn(order.client_order_id, self.exchange.in_flight_orders)
            self.assertTrue(
                self.is_logged("INFO", f"Successfully canceled order {order.client_order_id}.")
            )

        @aioresponses()
        def test_update_order_status_when_order_has_not_changed(self, mock_api):
            self.exchange._set_current_timestamp(1640780000)

            self.exchange.start_tracking_order(
                order_id="11",
                exchange_order_id="21",
                trading_pair=self.trading_pair,
                order_type=OrderType.LIMIT,
                trade_type=TradeType.BUY,
                price=Decimal("10000"),
                amount=Decimal("1"),
            )
            order: InFlightOrder = self.exchange.in_flight_orders["11"]

            url = self.configure_open_order_status_response(
                order=order,
                mock_api=mock_api)

            self.assertTrue(order.is_open)

            self.async_run_with_timeout(self.exchange._update_order_status())

            order_status_request = self._all_executed_requests(mock_api, url)[0]
            self.validate_auth_credentials_present(order_status_request)
            self.validate_order_status_request(
                order=order,
                request_call=order_status_request)

            self.assertTrue(order.is_open)
            self.assertFalse(order.is_filled)
            self.assertFalse(order.is_done)

        @aioresponses()
        def test_update_order_status_when_request_fails_marks_order_as_not_found(self, mock_api):
            self.exchange._set_current_timestamp(1640780000)

            self.exchange.start_tracking_order(
                order_id="11",
                exchange_order_id="21",
                trading_pair=self.trading_pair,
                order_type=OrderType.LIMIT,
                trade_type=TradeType.BUY,
                price=Decimal("10000"),
                amount=Decimal("1"),
            )
            order: InFlightOrder = self.exchange.in_flight_orders["11"]

            url = self.configure_http_error_order_status_response(
                order=order,
                mock_api=mock_api)

            self.async_run_with_timeout(self.exchange._update_order_status())

            order_status_request = self._all_executed_requests(mock_api, url)[0]
            self.validate_auth_credentials_present(order_status_request)
            self.validate_order_status_request(
                order=order,
                request_call=order_status_request)

            self.assertTrue(order.is_open)
            self.assertFalse(order.is_filled)
            self.assertFalse(order.is_done)

            self.assertEqual(1, self.exchange._order_tracker._order_not_found_records[order.client_order_id])

        @aioresponses()
        def test_update_order_status_when_order_has_not_changed_and_one_partial_fill(self, mock_api):
            self.exchange._set_current_timestamp(1640780000)

            self.exchange.start_tracking_order(
                order_id="11",
                exchange_order_id="21",
                trading_pair=self.trading_pair,
                order_type=OrderType.LIMIT,
                trade_type=TradeType.BUY,
                price=Decimal("10000"),
                amount=Decimal("1"),
            )
            order: InFlightOrder = self.exchange.in_flight_orders["11"]

            order_url = self.configure_partially_filled_order_status_response(
                order=order,
                mock_api=mock_api)

            if self.is_order_fill_http_update_included_in_status_update:
                trade_url = self.configure_partial_fill_trade_response(
                    order=order,
                    mock_api=mock_api)

            self.assertTrue(order.is_open)

            self.async_run_with_timeout(self.exchange._update_order_status())

            order_status_request = self._all_executed_requests(mock_api, order_url)[0]
            self.validate_auth_credentials_present(order_status_request)
            self.validate_order_status_request(
                order=order,
                request_call=order_status_request)

            self.assertTrue(order.is_open)
            self.assertEqual(OrderState.PARTIALLY_FILLED, order.current_state)

            if self.is_order_fill_http_update_included_in_status_update:
                trades_request = self._all_executed_requests(mock_api, trade_url)[0]
                self.validate_auth_credentials_present(trades_request)
                self.validate_trades_request(
                    order=order,
                    request_call=trades_request)

                fill_event: OrderFilledEvent = self.order_filled_logger.event_log[0]
                self.assertEqual(self.exchange.current_timestamp, fill_event.timestamp)
                self.assertEqual(order.client_order_id, fill_event.order_id)
                self.assertEqual(order.trading_pair, fill_event.trading_pair)
                self.assertEqual(order.trade_type, fill_event.trade_type)
                self.assertEqual(order.order_type, fill_event.order_type)
                self.assertEqual(self.expected_partial_fill_price, fill_event.price)
                self.assertEqual(self.expected_partial_fill_amount, fill_event.amount)
                self.assertEqual(self.expected_fill_fee, fill_event.trade_fee)

        @aioresponses()
        def test_update_order_status_when_filled_correctly_processed_even_when_trade_fill_update_fails(self, mock_api):
            self.exchange._set_current_timestamp(1640780000)

            self.exchange.start_tracking_order(
                order_id="11",
                exchange_order_id="21",
                trading_pair=self.trading_pair,
                order_type=OrderType.LIMIT,
                trade_type=TradeType.BUY,
                price=Decimal("10000"),
                amount=Decimal("1"),
            )
            order: InFlightOrder = self.exchange.in_flight_orders["11"]

            url = self.configure_completely_filled_order_status_response(
                order=order,
                mock_api=mock_api)

            if self.is_order_fill_http_update_included_in_status_update:
                trade_url = self.configure_erroneous_http_fill_trade_response(
                    order=order,
                    mock_api=mock_api)

            # Since the trade fill update will fail we need to manually set the event
            # to allow the ClientOrderTracker to process the last status update
            order.completely_filled_event.set()
            self.async_run_with_timeout(self.exchange._update_order_status())
            # Execute one more synchronization to ensure the async task that processes the update is finished
            self.async_run_with_timeout(order.wait_until_completely_filled())

            order_status_request = self._all_executed_requests(mock_api, url)[0]
            self.validate_auth_credentials_present(order_status_request)
            self.validate_order_status_request(
                order=order,
                request_call=order_status_request)

            self.assertTrue(order.is_filled)
            self.assertTrue(order.is_done)

            if self.is_order_fill_http_update_included_in_status_update:
                trades_request = self._all_executed_requests(mock_api, trade_url)[0]
                self.validate_auth_credentials_present(trades_request)
                self.validate_trades_request(
                    order=order,
                    request_call=trades_request)

            self.assertEqual(0, len(self.order_filled_logger.event_log))

            buy_event: BuyOrderCompletedEvent = self.buy_order_completed_logger.event_log[0]
            self.assertEqual(self.exchange.current_timestamp, buy_event.timestamp)
            self.assertEqual(order.client_order_id, buy_event.order_id)
            self.assertEqual(order.base_asset, buy_event.base_asset)
            self.assertEqual(order.quote_asset, buy_event.quote_asset)
            self.assertEqual(Decimal(0), buy_event.base_asset_amount)
            self.assertEqual(Decimal(0), buy_event.quote_asset_amount)
            self.assertEqual(order.order_type, buy_event.order_type)
            self.assertEqual(order.exchange_order_id, buy_event.exchange_order_id)
            self.assertNotIn(order.client_order_id, self.exchange.in_flight_orders)
            self.assertTrue(
                self.is_logged(
                    "INFO",
                    f"BUY order {order.client_order_id} completely filled."
                )
            )

        def test_user_stream_update_for_new_order(self):
            self.exchange._set_current_timestamp(1640780000)
            self.exchange.start_tracking_order(
                order_id="11",
                exchange_order_id="21",
                trading_pair=self.trading_pair,
                order_type=OrderType.LIMIT,
                trade_type=TradeType.BUY,
                price=Decimal("10000"),
                amount=Decimal("1"),
            )
            order = self.exchange.in_flight_orders["11"]

            order_event = self.order_event_for_new_order_websocket_update(order=order)

            mock_queue = AsyncMock()
            event_messages = [order_event, asyncio.CancelledError]
            mock_queue.get.side_effect = event_messages
            self.exchange._user_stream_tracker._user_stream = mock_queue

            try:
                self.async_run_with_timeout(self.exchange._user_stream_event_listener())
            except asyncio.CancelledError:
                pass

            event: BuyOrderCreatedEvent = self.buy_order_created_logger.event_log[0]
            self.assertEqual(self.exchange.current_timestamp, event.timestamp)
            self.assertEqual(order.order_type, event.type)
            self.assertEqual(order.trading_pair, event.trading_pair)
            self.assertEqual(order.amount, event.amount)
            self.assertEqual(order.price, event.price)
            self.assertEqual(order.client_order_id, event.order_id)
            self.assertEqual(order.exchange_order_id, event.exchange_order_id)
            self.assertTrue(order.is_open)

            self.assertTrue(
                self.is_logged(
                    "INFO",
                    f"Created {order.order_type.name.upper()} {order.trade_type.name.upper()} order "
                    f"{order.client_order_id} for {order.amount} {order.trading_pair}."
                )
            )

        def test_user_stream_update_for_canceled_order(self):
            self.exchange._set_current_timestamp(1640780000)
            self.exchange.start_tracking_order(
                order_id="11",
                exchange_order_id="21",
                trading_pair=self.trading_pair,
                order_type=OrderType.LIMIT,
                trade_type=TradeType.BUY,
                price=Decimal("10000"),
                amount=Decimal("1"),
            )
            order = self.exchange.in_flight_orders["11"]

            order_event = self.order_event_for_canceled_order_websocket_update(order=order)

            mock_queue = AsyncMock()
            event_messages = [order_event, asyncio.CancelledError]
            mock_queue.get.side_effect = event_messages
            self.exchange._user_stream_tracker._user_stream = mock_queue

            try:
                self.async_run_with_timeout(self.exchange._user_stream_event_listener())
            except asyncio.CancelledError:
                pass

            cancel_event: OrderCancelledEvent = self.order_cancelled_logger.event_log[0]
            self.assertEqual(self.exchange.current_timestamp, cancel_event.timestamp)
            self.assertEqual(order.client_order_id, cancel_event.order_id)
            self.assertEqual(order.exchange_order_id, cancel_event.exchange_order_id)
            self.assertNotIn(order.client_order_id, self.exchange.in_flight_orders)
            self.assertTrue(order.is_cancelled)
            self.assertTrue(order.is_done)

            self.assertTrue(
                self.is_logged("INFO", f"Successfully canceled order {order.client_order_id}.")
            )

        @aioresponses()
        def test_user_stream_update_for_order_full_fill(self, mock_api):
            self.exchange._set_current_timestamp(1640780000)
            self.exchange.start_tracking_order(
                order_id="11",
                exchange_order_id="21",
                trading_pair=self.trading_pair,
                order_type=OrderType.LIMIT,
                trade_type=TradeType.BUY,
                price=Decimal("10000"),
                amount=Decimal("1"),
            )
            order = self.exchange.in_flight_orders["11"]

            order_event = self.order_event_for_full_fill_websocket_update(order=order)
            trade_event = self.trade_event_for_full_fill_websocket_update(order=order)

            mock_queue = AsyncMock()
            event_messages = []
            if trade_event:
                event_messages.append(trade_event)
            if order_event:
                event_messages.append(order_event)
            event_messages.append(asyncio.CancelledError)
            mock_queue.get.side_effect = event_messages
            self.exchange._user_stream_tracker._user_stream = mock_queue

            if self.is_order_fill_http_update_executed_during_websocket_order_event_processing:
                self.configure_full_fill_trade_response(
                    order=order,
                    mock_api=mock_api)

            try:
                self.async_run_with_timeout(self.exchange._user_stream_event_listener())
            except asyncio.CancelledError:
                pass
            # Execute one more synchronization to ensure the async task that processes the update is finished
            self.async_run_with_timeout(order.wait_until_completely_filled())

            fill_event: OrderFilledEvent = self.order_filled_logger.event_log[0]
            self.assertEqual(self.exchange.current_timestamp, fill_event.timestamp)
            self.assertEqual(order.client_order_id, fill_event.order_id)
            self.assertEqual(order.trading_pair, fill_event.trading_pair)
            self.assertEqual(order.trade_type, fill_event.trade_type)
            self.assertEqual(order.order_type, fill_event.order_type)
            self.assertEqual(order.price, fill_event.price)
            self.assertEqual(order.amount, fill_event.amount)
            expected_fee = self.expected_fill_fee
            self.assertEqual(expected_fee, fill_event.trade_fee)

            buy_event: BuyOrderCompletedEvent = self.buy_order_completed_logger.event_log[0]
            self.assertEqual(self.exchange.current_timestamp, buy_event.timestamp)
            self.assertEqual(order.client_order_id, buy_event.order_id)
            self.assertEqual(order.base_asset, buy_event.base_asset)
            self.assertEqual(order.quote_asset, buy_event.quote_asset)
            self.assertEqual(order.amount, buy_event.base_asset_amount)
            self.assertEqual(order.amount * fill_event.price, buy_event.quote_asset_amount)
            self.assertEqual(order.order_type, buy_event.order_type)
            self.assertEqual(order.exchange_order_id, buy_event.exchange_order_id)
            self.assertNotIn(order.client_order_id, self.exchange.in_flight_orders)
            self.assertTrue(order.is_filled)
            self.assertTrue(order.is_done)

            self.assertTrue(
                self.is_logged(
                    "INFO",
                    f"BUY order {order.client_order_id} completely filled."
                )
            )

        def test_user_stream_balance_update(self):
            if self.exchange.real_time_balance_update:
                self.exchange._set_current_timestamp(1640780000)

                balance_event = self.balance_event_websocket_update

                mock_queue = AsyncMock()
                mock_queue.get.side_effect = [balance_event, asyncio.CancelledError]
                self.exchange._user_stream_tracker._user_stream = mock_queue

                try:
                    self.async_run_with_timeout(self.exchange._user_stream_event_listener())
                except asyncio.CancelledError:
                    pass

                self.assertEqual(Decimal("10"), self.exchange.available_balances[self.base_asset])
                self.assertEqual(Decimal("15"), self.exchange.get_balance(self.base_asset))

        def test_user_stream_raises_cancel_exception(self):
            self.exchange._set_current_timestamp(1640780000)

            mock_queue = AsyncMock()
            mock_queue.get.side_effect = asyncio.CancelledError
            self.exchange._user_stream_tracker._user_stream = mock_queue

            self.assertRaises(
                asyncio.CancelledError,
                self.async_run_with_timeout,
                self.exchange._user_stream_event_listener())

        def test_user_stream_logs_errors(self):
            self.exchange._set_current_timestamp(1640780000)

            incomplete_event = "Invalid message"

            mock_queue = AsyncMock()
            mock_queue.get.side_effect = [incomplete_event, asyncio.CancelledError]
            self.exchange._user_stream_tracker._user_stream = mock_queue

            with patch(f"{type(self.exchange).__module__}.{type(self.exchange).__qualname__}._sleep"):
                try:
                    self.async_run_with_timeout(self.exchange._user_stream_event_listener())
                except asyncio.CancelledError:
                    pass

            self.assertTrue(
                self.is_logged(
                    "ERROR",
                    "Unexpected error in user stream listener loop."
                )
            )

<<<<<<< HEAD
=======
        @aioresponses()
        def test_lost_order_included_in_order_fills_update_and_not_in_order_status_update(self, mock_api):
            self.exchange._set_current_timestamp(1640780000)
            request_sent_event = asyncio.Event()

            self.exchange.start_tracking_order(
                order_id="11",
                exchange_order_id=str(self.expected_exchange_order_id),
                trading_pair=self.trading_pair,
                order_type=OrderType.LIMIT,
                trade_type=TradeType.BUY,
                price=Decimal("10000"),
                amount=Decimal("1"),
            )
            order: InFlightOrder = self.exchange.in_flight_orders["11"]

            for _ in range(self.exchange._order_tracker._lost_order_count_limit + 1):
                self.async_run_with_timeout(
                    self.exchange._order_tracker.process_order_not_found(client_order_id=order.client_order_id))

            self.assertNotIn(order.client_order_id, self.exchange.in_flight_orders)

            self.configure_completely_filled_order_status_response(
                order=order,
                mock_api=mock_api,
                callback=lambda *args, **kwargs: request_sent_event.set())

            if self.is_order_fill_http_update_included_in_status_update:
                trade_url = self.configure_full_fill_trade_response(
                    order=order,
                    mock_api=mock_api,
                    callback=lambda *args, **kwargs: request_sent_event.set())
            else:
                # If the fill events will not be requested with the order status, we need to manually set the event
                # to allow the ClientOrderTracker to process the last status update
                order.completely_filled_event.set()
                request_sent_event.set()

            self.async_run_with_timeout(self.exchange._update_order_status())
            # Execute one more synchronization to ensure the async task that processes the update is finished
            self.async_run_with_timeout(request_sent_event.wait())

            self.async_run_with_timeout(order.wait_until_completely_filled())
            self.assertTrue(order.is_done)
            self.assertTrue(order.is_failure)

            if self.is_order_fill_http_update_included_in_status_update:
                trades_request = self._all_executed_requests(mock_api, trade_url)[0]
                self.validate_auth_credentials_present(trades_request)
                self.validate_trades_request(
                    order=order,
                    request_call=trades_request)

                fill_event: OrderFilledEvent = self.order_filled_logger.event_log[0]
                self.assertEqual(self.exchange.current_timestamp, fill_event.timestamp)
                self.assertEqual(order.client_order_id, fill_event.order_id)
                self.assertEqual(order.trading_pair, fill_event.trading_pair)
                self.assertEqual(order.trade_type, fill_event.trade_type)
                self.assertEqual(order.order_type, fill_event.order_type)
                self.assertEqual(order.price, fill_event.price)
                self.assertEqual(order.amount, fill_event.amount)
                self.assertEqual(self.expected_fill_fee, fill_event.trade_fee)

            self.assertEqual(0, len(self.buy_order_completed_logger.event_log))
            self.assertIn(order.client_order_id, self.exchange._order_tracker.all_fillable_orders)
            self.assertFalse(
                self.is_logged(
                    "INFO",
                    f"BUY order {order.client_order_id} completely filled."
                )
            )

            request_sent_event.clear()

            # Configure again the response to the order fills request since it is required by lost orders update logic
            self.configure_full_fill_trade_response(
                order=order,
                mock_api=mock_api,
                callback=lambda *args, **kwargs: request_sent_event.set())

            self.async_run_with_timeout(self.exchange._update_lost_orders_status())
            # Execute one more synchronization to ensure the async task that processes the update is finished
            self.async_run_with_timeout(request_sent_event.wait())

            self.assertTrue(order.is_done)
            self.assertTrue(order.is_failure)

            self.assertEqual(1, len(self.order_filled_logger.event_log))
            self.assertEqual(0, len(self.buy_order_completed_logger.event_log))
            self.assertNotIn(order.client_order_id, self.exchange._order_tracker.all_fillable_orders)
            self.assertFalse(
                self.is_logged(
                    "INFO",
                    f"BUY order {order.client_order_id} completely filled."
                )
            )

        @aioresponses()
        def test_cancel_lost_order_successfully(self, mock_api):
            request_sent_event = asyncio.Event()
            self.exchange._set_current_timestamp(1640780000)

            self.exchange.start_tracking_order(
                order_id="11",
                exchange_order_id="4",
                trading_pair=self.trading_pair,
                trade_type=TradeType.BUY,
                price=Decimal("10000"),
                amount=Decimal("100"),
                order_type=OrderType.LIMIT,
            )

            self.assertIn("11", self.exchange.in_flight_orders)
            order: InFlightOrder = self.exchange.in_flight_orders["11"]

            for _ in range(self.exchange._order_tracker._lost_order_count_limit + 1):
                self.async_run_with_timeout(
                    self.exchange._order_tracker.process_order_not_found(client_order_id=order.client_order_id))

            self.assertNotIn(order.client_order_id, self.exchange.in_flight_orders)

            url = self.configure_successful_cancelation_response(
                order=order,
                mock_api=mock_api,
                callback=lambda *args, **kwargs: request_sent_event.set())

            self.async_run_with_timeout(self.exchange._cancel_lost_orders())
            self.async_run_with_timeout(request_sent_event.wait())

            cancel_request = self._all_executed_requests(mock_api, url)[0]
            self.validate_auth_credentials_present(cancel_request)
            self.validate_order_cancelation_request(
                order=order,
                request_call=cancel_request)

            if self.is_cancel_request_executed_synchronously_by_server:
                self.assertNotIn(order.client_order_id, self.exchange._order_tracker.lost_orders)
                self.assertFalse(order.is_cancelled)
                self.assertTrue(order.is_failure)
                self.assertEqual(0, len(self.order_cancelled_logger.event_log))
            else:
                self.assertIn(order.client_order_id, self.exchange._order_tracker.lost_orders)
                self.assertTrue(order.is_failure)

        @aioresponses()
        def test_cancel_lost_order_raises_failure_event_when_request_fails(self, mock_api):
            request_sent_event = asyncio.Event()
            self.exchange._set_current_timestamp(1640780000)

            self.exchange.start_tracking_order(
                order_id="11",
                exchange_order_id="4",
                trading_pair=self.trading_pair,
                trade_type=TradeType.BUY,
                price=Decimal("10000"),
                amount=Decimal("100"),
                order_type=OrderType.LIMIT,
            )

            self.assertIn("11", self.exchange.in_flight_orders)
            order = self.exchange.in_flight_orders["11"]

            for _ in range(self.exchange._order_tracker._lost_order_count_limit + 1):
                self.async_run_with_timeout(
                    self.exchange._order_tracker.process_order_not_found(client_order_id=order.client_order_id))

            self.assertNotIn(order.client_order_id, self.exchange.in_flight_orders)

            url = self.configure_erroneous_cancelation_response(
                order=order,
                mock_api=mock_api,
                callback=lambda *args, **kwargs: request_sent_event.set())

            self.async_run_with_timeout(self.exchange._cancel_lost_orders())
            self.async_run_with_timeout(request_sent_event.wait())

            cancel_request = self._all_executed_requests(mock_api, url)[0]
            self.validate_auth_credentials_present(cancel_request)
            self.validate_order_cancelation_request(
                order=order,
                request_call=cancel_request)

            self.assertIn(order.client_order_id, self.exchange._order_tracker.lost_orders)
            self.assertEquals(0, len(self.order_cancelled_logger.event_log))
            self.assertTrue(any(log.msg.startswith(f"Failed to cancel order {order.client_order_id}")
                                for log in self.log_records))

        def test_lost_order_removed_after_cancel_status_user_event_received(self):
            self.exchange._set_current_timestamp(1640780000)
            self.exchange.start_tracking_order(
                order_id="11",
                exchange_order_id=str(self.expected_exchange_order_id),
                trading_pair=self.trading_pair,
                order_type=OrderType.LIMIT,
                trade_type=TradeType.BUY,
                price=Decimal("10000"),
                amount=Decimal("1"),
            )
            order = self.exchange.in_flight_orders["11"]

            for _ in range(self.exchange._order_tracker._lost_order_count_limit + 1):
                self.async_run_with_timeout(
                    self.exchange._order_tracker.process_order_not_found(client_order_id=order.client_order_id))

            self.assertNotIn(order.client_order_id, self.exchange.in_flight_orders)

            order_event = self.order_event_for_canceled_order_websocket_update(order=order)

            mock_queue = AsyncMock()
            event_messages = [order_event, asyncio.CancelledError]
            mock_queue.get.side_effect = event_messages
            self.exchange._user_stream_tracker._user_stream = mock_queue

            try:
                self.async_run_with_timeout(self.exchange._user_stream_event_listener())
            except asyncio.CancelledError:
                pass

            self.assertNotIn(order.client_order_id, self.exchange._order_tracker.lost_orders)
            self.assertEqual(0, len(self.order_cancelled_logger.event_log))
            self.assertNotIn(order.client_order_id, self.exchange.in_flight_orders)
            self.assertFalse(order.is_cancelled)
            self.assertTrue(order.is_failure)

        @aioresponses()
        def test_lost_order_user_stream_full_fill_events_are_processed(self, mock_api):
            self.exchange._set_current_timestamp(1640780000)
            self.exchange.start_tracking_order(
                order_id="11",
                exchange_order_id=str(self.expected_exchange_order_id),
                trading_pair=self.trading_pair,
                order_type=OrderType.LIMIT,
                trade_type=TradeType.BUY,
                price=Decimal("10000"),
                amount=Decimal("1"),
            )
            order = self.exchange.in_flight_orders["11"]

            for _ in range(self.exchange._order_tracker._lost_order_count_limit + 1):
                self.async_run_with_timeout(
                    self.exchange._order_tracker.process_order_not_found(client_order_id=order.client_order_id))

            self.assertNotIn(order.client_order_id, self.exchange.in_flight_orders)

            order_event = self.order_event_for_full_fill_websocket_update(order=order)
            trade_event = self.trade_event_for_full_fill_websocket_update(order=order)

            mock_queue = AsyncMock()
            event_messages = []
            if trade_event:
                event_messages.append(trade_event)
            if order_event:
                event_messages.append(order_event)
            event_messages.append(asyncio.CancelledError)
            mock_queue.get.side_effect = event_messages
            self.exchange._user_stream_tracker._user_stream = mock_queue

            if self.is_order_fill_http_update_executed_during_websocket_order_event_processing:
                self.configure_full_fill_trade_response(
                    order=order,
                    mock_api=mock_api)

            try:
                self.async_run_with_timeout(self.exchange._user_stream_event_listener())
            except asyncio.CancelledError:
                pass
            # Execute one more synchronization to ensure the async task that processes the update is finished
            self.async_run_with_timeout(order.wait_until_completely_filled())

            fill_event: OrderFilledEvent = self.order_filled_logger.event_log[0]
            self.assertEqual(self.exchange.current_timestamp, fill_event.timestamp)
            self.assertEqual(order.client_order_id, fill_event.order_id)
            self.assertEqual(order.trading_pair, fill_event.trading_pair)
            self.assertEqual(order.trade_type, fill_event.trade_type)
            self.assertEqual(order.order_type, fill_event.order_type)
            self.assertEqual(order.price, fill_event.price)
            self.assertEqual(order.amount, fill_event.amount)
            expected_fee = self.expected_fill_fee
            self.assertEqual(expected_fee, fill_event.trade_fee)

            self.assertEqual(0, len(self.buy_order_completed_logger.event_log))
            self.assertNotIn(order.client_order_id, self.exchange.in_flight_orders)
            self.assertNotIn(order.client_order_id, self.exchange._order_tracker.lost_orders)
            self.assertTrue(order.is_filled)
            self.assertTrue(order.is_failure)

        def _initialize_event_loggers(self):
            self.buy_order_completed_logger = EventLogger()
            self.buy_order_created_logger = EventLogger()
            self.order_cancelled_logger = EventLogger()
            self.order_failure_logger = EventLogger()
            self.order_filled_logger = EventLogger()
            self.sell_order_completed_logger = EventLogger()
            self.sell_order_created_logger = EventLogger()

            events_and_loggers = [
                (MarketEvent.BuyOrderCompleted, self.buy_order_completed_logger),
                (MarketEvent.BuyOrderCreated, self.buy_order_created_logger),
                (MarketEvent.OrderCancelled, self.order_cancelled_logger),
                (MarketEvent.OrderFailure, self.order_failure_logger),
                (MarketEvent.OrderFilled, self.order_filled_logger),
                (MarketEvent.SellOrderCompleted, self.sell_order_completed_logger),
                (MarketEvent.SellOrderCreated, self.sell_order_created_logger)]

            for event, logger in events_and_loggers:
                self.exchange.add_listener(event, logger)

        def _expected_valid_trading_pairs(self):
            return [self.trading_pair]

>>>>>>> 2734789d
        def _simulate_trading_rules_initialized(self):
            self.exchange._trading_rules = {
                self.trading_pair: TradingRule(
                    trading_pair=self.trading_pair,
                    min_order_size=Decimal(str(0.01)),
                    min_price_increment=Decimal(str(0.0001)),
                    min_base_amount_increment=Decimal(str(0.000001)),
                )
            }

        def _all_executed_requests(self, api_mock: aioresponses, url: str) -> List[RequestCall]:
            request_calls = []
            for key, value in api_mock.requests.items():
                if key[1].human_repr().startswith(url):
                    request_calls.extend(value)
            return request_calls<|MERGE_RESOLUTION|>--- conflicted
+++ resolved
@@ -3,7 +3,7 @@
 import re
 from abc import ABC, abstractmethod
 from decimal import Decimal
-from typing import Any, Awaitable, Callable, Dict, List, Optional, Tuple
+from typing import Any, Awaitable, Callable, Dict, List, Optional, Tuple, Union
 from unittest import TestCase
 from unittest.mock import AsyncMock, patch
 
@@ -40,6 +40,10 @@
         level = 0
 
         @property
+        def exchange_trading_pair(self) -> str:
+            return self.exchange_symbol_for_tokens(self.base_asset, self.quote_asset)
+
+        @property
         @abstractmethod
         def all_symbols_url(self):
             raise NotImplementedError
@@ -212,7 +216,7 @@
                 self,
                 order: InFlightOrder,
                 mock_api: aioresponses,
-                callback: Optional[Callable]) -> str:
+                callback: Optional[Callable] = lambda *args, **kwargs: None) -> str:
             """
             :return: the URL configured for the cancelation
             """
@@ -223,7 +227,7 @@
                 self,
                 order: InFlightOrder,
                 mock_api: aioresponses,
-                callback: Optional[Callable]) -> str:
+                callback: Optional[Callable] = lambda *args, **kwargs: None) -> str:
             """
             :return: the URL configured for the cancelation
             """
@@ -255,7 +259,7 @@
                 self,
                 order: InFlightOrder,
                 mock_api: aioresponses,
-                callback: Optional[Callable]) -> str:
+                callback: Optional[Callable] = lambda *args, **kwargs: None) -> str:
             """
             :return: the URL configured
             """
@@ -266,7 +270,7 @@
                 self,
                 order: InFlightOrder,
                 mock_api: aioresponses,
-                callback: Optional[Callable]) -> str:
+                callback: Optional[Callable] = lambda *args, **kwargs: None) -> str:
             """
             :return: the URL configured
             """
@@ -277,7 +281,7 @@
                 self,
                 order: InFlightOrder,
                 mock_api: aioresponses,
-                callback: Optional[Callable]) -> str:
+                callback: Optional[Callable] = lambda *args, **kwargs: None) -> str:
             """
             :return: the URL configured
             """
@@ -288,7 +292,7 @@
                 self,
                 order: InFlightOrder,
                 mock_api: aioresponses,
-                callback: Optional[Callable]) -> str:
+                callback: Optional[Callable] = lambda *args, **kwargs: None) -> str:
             """
             :return: the URL configured
             """
@@ -299,7 +303,7 @@
                 self,
                 order: InFlightOrder,
                 mock_api: aioresponses,
-                callback: Optional[Callable]) -> str:
+                callback: Optional[Callable] = lambda *args, **kwargs: None) -> str:
             """
             :return: the URL configured
             """
@@ -310,7 +314,7 @@
                 self,
                 order: InFlightOrder,
                 mock_api: aioresponses,
-                callback: Optional[Callable]) -> str:
+                callback: Optional[Callable] = lambda *args, **kwargs: None) -> str:
             """
             :return: the URL configured
             """
@@ -420,6 +424,24 @@
             mock_api.get(url, body=json.dumps(response), callback=callback)
             return [url]
 
+        def place_buy_order(self, amount: Decimal = Decimal("100"), price: Decimal = Decimal("10_000")):
+            order_id = self.exchange.buy(
+                trading_pair=self.trading_pair,
+                amount=amount,
+                order_type=OrderType.LIMIT,
+                price=price,
+            )
+            return order_id
+
+        def place_sell_order(self):
+            order_id = self.exchange.sell(
+                trading_pair=self.trading_pair,
+                amount=Decimal("100"),
+                order_type=OrderType.LIMIT,
+                price=Decimal("10000"),
+            )
+            return order_id
+
         def test_supported_order_types(self):
             supported_types = self.exchange.supported_order_types()
             self.assertEqual(self.expected_supported_order_types, supported_types)
@@ -428,7 +450,7 @@
             orders = []
             orders.append(InFlightOrder(
                 client_order_id="11",
-                exchange_order_id="21",
+                exchange_order_id=str(self.expected_exchange_order_id),
                 trading_pair=self.trading_pair,
                 order_type=OrderType.LIMIT,
                 trade_type=TradeType.BUY,
@@ -583,7 +605,18 @@
             self.async_run_with_timeout(coroutine=self.exchange._update_trading_rules())
 
             self.assertTrue(self.trading_pair in self.exchange.trading_rules)
-            self.assertEqual(repr(self.expected_trading_rule), repr(self.exchange.trading_rules[self.trading_pair]))
+            trading_rule: TradingRule = self.exchange.trading_rules[self.trading_pair]
+
+            self.assertTrue(self.trading_pair in self.exchange.trading_rules)
+            self.assertEqual(repr(self.expected_trading_rule), repr(trading_rule))
+
+            trading_rule_with_default_values = TradingRule(trading_pair=self.trading_pair)
+
+            # The following element can't be left with the default value because that breaks quantization in Cython
+            self.assertNotEqual(trading_rule_with_default_values.min_base_amount_increment,
+                                trading_rule.min_base_amount_increment)
+            self.assertNotEqual(trading_rule_with_default_values.min_price_increment,
+                                trading_rule.min_price_increment)
 
         @aioresponses()
         def test_update_trading_rules_ignores_rule_with_error(self, mock_api):
@@ -612,10 +645,7 @@
                           body=json.dumps(creation_response),
                           callback=lambda *args, **kwargs: request_sent_event.set())
 
-            order_id = self.exchange.buy(trading_pair=self.trading_pair,
-                                         amount=Decimal("100"),
-                                         order_type=OrderType.LIMIT,
-                                         price=Decimal("10000"))
+            order_id = self.place_buy_order()
             self.async_run_with_timeout(request_sent_event.wait())
 
             order_request = self._all_executed_requests(mock_api, url)[0]
@@ -655,10 +685,7 @@
                           body=json.dumps(creation_response),
                           callback=lambda *args, **kwargs: request_sent_event.set())
 
-            order_id = self.exchange.sell(trading_pair=self.trading_pair,
-                                          amount=Decimal("100"),
-                                          order_type=OrderType.LIMIT,
-                                          price=Decimal("10000"))
+            order_id = self.place_sell_order()
             self.async_run_with_timeout(request_sent_event.wait())
 
             order_request = self._all_executed_requests(mock_api, url)[0]
@@ -695,11 +722,7 @@
                           status=400,
                           callback=lambda *args, **kwargs: request_sent_event.set())
 
-            order_id = self.exchange.buy(
-                trading_pair=self.trading_pair,
-                amount=Decimal("100"),
-                order_type=OrderType.LIMIT,
-                price=Decimal("10000"))
+            order_id = self.place_buy_order()
             self.async_run_with_timeout(request_sent_event.wait())
 
             order_request = self._all_executed_requests(mock_api, url)[0]
@@ -744,17 +767,11 @@
                           status=400,
                           callback=lambda *args, **kwargs: request_sent_event.set())
 
-            order_id_for_invalid_order = self.exchange.buy(
-                trading_pair=self.trading_pair,
-                amount=Decimal("0.0001"),
-                order_type=OrderType.LIMIT,
-                price=Decimal("0.0000001"))
+            order_id_for_invalid_order = self.place_buy_order(
+                amount=Decimal("0.0001"), price=Decimal("0.0000001")
+            )
             # The second order is used only to have the event triggered and avoid using timeouts for tests
-            order_id = self.exchange.buy(
-                trading_pair=self.trading_pair,
-                amount=Decimal("100"),
-                order_type=OrderType.LIMIT,
-                price=Decimal("10000"))
+            order_id = self.place_buy_order()
             self.async_run_with_timeout(request_sent_event.wait())
 
             self.assertNotIn(order_id_for_invalid_order, self.exchange.in_flight_orders)
@@ -926,10 +943,9 @@
 
         @aioresponses()
         def test_update_balances(self, mock_api):
-            url = self.balance_url
             response = self.balance_request_mock_response_for_base_and_quote
-
-            mock_api.get(re.compile(f"^{url}".replace(".", r"\.").replace("?", r"\?")), body=json.dumps(response))
+            self._configure_balance_response(response=response, mock_api=mock_api)
+
             self.async_run_with_timeout(self.exchange._update_balances())
 
             available_balances = self.exchange.available_balances
@@ -942,7 +958,7 @@
 
             response = self.balance_request_mock_response_only_base
 
-            mock_api.get(re.compile(f"^{url}".replace(".", r"\.").replace("?", r"\?")), body=json.dumps(response))
+            self._configure_balance_response(response=response, mock_api=mock_api)
             self.async_run_with_timeout(self.exchange._update_balances())
 
             available_balances = self.exchange.available_balances
@@ -960,7 +976,7 @@
 
             self.exchange.start_tracking_order(
                 order_id="11",
-                exchange_order_id="21",
+                exchange_order_id=str(self.expected_exchange_order_id),
                 trading_pair=self.trading_pair,
                 order_type=OrderType.LIMIT,
                 trade_type=TradeType.BUY,
@@ -1055,7 +1071,7 @@
                 order=order,
                 mock_api=mock_api)
 
-            self.async_run_with_timeout(self.exchange._update_order_status(), timeout=20)
+            self.async_run_with_timeout(self.exchange._update_order_status())
 
             order_status_request = self._all_executed_requests(mock_api, url)[0]
             self.validate_auth_credentials_present(order_status_request)
@@ -1078,7 +1094,7 @@
 
             self.exchange.start_tracking_order(
                 order_id="11",
-                exchange_order_id="21",
+                exchange_order_id=str(self.expected_exchange_order_id),
                 trading_pair=self.trading_pair,
                 order_type=OrderType.LIMIT,
                 trade_type=TradeType.BUY,
@@ -1111,7 +1127,7 @@
 
             self.exchange.start_tracking_order(
                 order_id="11",
-                exchange_order_id="21",
+                exchange_order_id=str(self.expected_exchange_order_id),
                 trading_pair=self.trading_pair,
                 order_type=OrderType.LIMIT,
                 trade_type=TradeType.BUY,
@@ -1144,7 +1160,7 @@
 
             self.exchange.start_tracking_order(
                 order_id="11",
-                exchange_order_id="21",
+                exchange_order_id=str(self.expected_exchange_order_id),
                 trading_pair=self.trading_pair,
                 order_type=OrderType.LIMIT,
                 trade_type=TradeType.BUY,
@@ -1198,7 +1214,7 @@
 
             self.exchange.start_tracking_order(
                 order_id="11",
-                exchange_order_id="21",
+                exchange_order_id=str(self.expected_exchange_order_id),
                 trading_pair=self.trading_pair,
                 order_type=OrderType.LIMIT,
                 trade_type=TradeType.BUY,
@@ -1262,7 +1278,7 @@
             self.exchange._set_current_timestamp(1640780000)
             self.exchange.start_tracking_order(
                 order_id="11",
-                exchange_order_id="21",
+                exchange_order_id=str(self.expected_exchange_order_id),
                 trading_pair=self.trading_pair,
                 order_type=OrderType.LIMIT,
                 trade_type=TradeType.BUY,
@@ -1293,19 +1309,15 @@
             self.assertEqual(order.exchange_order_id, event.exchange_order_id)
             self.assertTrue(order.is_open)
 
-            self.assertTrue(
-                self.is_logged(
-                    "INFO",
-                    f"Created {order.order_type.name.upper()} {order.trade_type.name.upper()} order "
-                    f"{order.client_order_id} for {order.amount} {order.trading_pair}."
-                )
-            )
+            tracked_order: InFlightOrder = list(self.exchange.in_flight_orders.values())[0]
+
+            self.assertTrue(self.is_logged("INFO", tracked_order.build_order_created_message()))
 
         def test_user_stream_update_for_canceled_order(self):
             self.exchange._set_current_timestamp(1640780000)
             self.exchange.start_tracking_order(
                 order_id="11",
-                exchange_order_id="21",
+                exchange_order_id=str(self.expected_exchange_order_id),
                 trading_pair=self.trading_pair,
                 order_type=OrderType.LIMIT,
                 trade_type=TradeType.BUY,
@@ -1343,7 +1355,7 @@
             self.exchange._set_current_timestamp(1640780000)
             self.exchange.start_tracking_order(
                 order_id="11",
-                exchange_order_id="21",
+                exchange_order_id=str(self.expected_exchange_order_id),
                 trading_pair=self.trading_pair,
                 order_type=OrderType.LIMIT,
                 trade_type=TradeType.BUY,
@@ -1460,8 +1472,6 @@
                 )
             )
 
-<<<<<<< HEAD
-=======
         @aioresponses()
         def test_lost_order_included_in_order_fills_update_and_not_in_order_status_update(self, mock_api):
             self.exchange._set_current_timestamp(1640780000)
@@ -1772,7 +1782,6 @@
         def _expected_valid_trading_pairs(self):
             return [self.trading_pair]
 
->>>>>>> 2734789d
         def _simulate_trading_rules_initialized(self):
             self.exchange._trading_rules = {
                 self.trading_pair: TradingRule(
@@ -1783,9 +1792,28 @@
                 )
             }
 
-        def _all_executed_requests(self, api_mock: aioresponses, url: str) -> List[RequestCall]:
+        def _all_executed_requests(self, api_mock: aioresponses, url: Union[str, re.Pattern]) -> List[RequestCall]:
             request_calls = []
             for key, value in api_mock.requests.items():
-                if key[1].human_repr().startswith(url):
+                req_url = key[1].human_repr()
+                its_a_match = (
+                    url.search(req_url)
+                    if isinstance(url, re.Pattern)
+                    else req_url.startswith(url)
+                )
+                if its_a_match:
                     request_calls.extend(value)
-            return request_calls+            return request_calls
+
+        def _configure_balance_response(
+                self,
+                response: Dict[str, Any],
+                mock_api: aioresponses,
+                callback: Optional[Callable] = lambda *args, **kwargs: None) -> str:
+
+            url = self.balance_url
+            mock_api.get(
+                re.compile(f"^{url}".replace(".", r"\.").replace("?", r"\?")),
+                body=json.dumps(response),
+                callback=callback)
+            return url