import asyncio
import logging
from decimal import Decimal
from functools import lru_cache
from typing import Callable, Dict, List, Optional, Tuple, cast

import pandas as pd

from hummingbot.client.performance import PerformanceMetrics
from hummingbot.client.settings import AllConnectorSettings
from hummingbot.connector.connector_base import ConnectorBase
from hummingbot.connector.gateway_EVM_AMM import GatewayEVMAMM
from hummingbot.connector.gateway_price_shim import GatewayPriceShim
from hummingbot.core.clock import Clock
from hummingbot.core.data_type.limit_order import LimitOrder
from hummingbot.core.data_type.market_order import MarketOrder
from hummingbot.core.data_type.trade_fee import TokenAmount
from hummingbot.core.event.events import (
    BuyOrderCompletedEvent,
    MarketOrderFailureEvent,
    OrderCancelledEvent,
    OrderExpiredEvent,
    OrderType,
    SellOrderCompletedEvent,
)
from hummingbot.core.rate_oracle.rate_oracle import RateOracle
from hummingbot.core.utils.async_utils import safe_ensure_future
from hummingbot.logger import HummingbotLogger
from hummingbot.strategy.amm_arb.data_types import ArbProposalSide
from hummingbot.strategy.amm_arb.utils import ArbProposal, create_arb_proposals
from hummingbot.strategy.market_trading_pair_tuple import MarketTradingPairTuple
from hummingbot.strategy.strategy_py_base import StrategyPyBase

NaN = float("nan")
s_decimal_zero = Decimal(0)
amm_logger = None


class AmmArbStrategy(StrategyPyBase):
    """
    This is a basic arbitrage strategy which can be used for most types of connectors (CEX, DEX or AMM).
    For a given order amount, the strategy checks both sides of the trade (market_1 and market_2) for arb opportunity.
    If presents, the strategy submits taker orders to both market.
    """

    _market_info_1: MarketTradingPairTuple
    _market_info_2: MarketTradingPairTuple
    _min_profitability: Decimal
    _order_amount: Decimal
    _market_1_slippage_buffer: Decimal
    _market_2_slippage_buffer: Decimal
    _concurrent_orders_submission: bool
    _last_no_arb_reported: float
    _arb_proposals: Optional[List[ArbProposal]]
    _all_markets_ready: bool
    _ev_loop: asyncio.AbstractEventLoop
    _main_task: Optional[asyncio.Task]
    _last_timestamp: float
    _status_report_interval: float
    _quote_eth_rate_fetch_loop_task: Optional[asyncio.Task]
    _market_1_quote_eth_rate: None          # XXX (martin_kou): Why are these here?
    _market_2_quote_eth_rate: None          # XXX (martin_kou): Why are these here?
    _rate_source: RateOracle
    _cancel_outdated_orders_task: Optional[asyncio.Task]
    _gateway_transaction_cancel_interval: int

    @classmethod
    def logger(cls) -> HummingbotLogger:
        global amm_logger
        if amm_logger is None:
            amm_logger = logging.getLogger(__name__)
        return amm_logger

    def init_params(self,
                    market_info_1: MarketTradingPairTuple,
                    market_info_2: MarketTradingPairTuple,
                    min_profitability: Decimal,
                    order_amount: Decimal,
                    market_1_slippage_buffer: Decimal = Decimal("0"),
                    market_2_slippage_buffer: Decimal = Decimal("0"),
                    concurrent_orders_submission: bool = True,
                    status_report_interval: float = 900,
                    gateway_transaction_cancel_interval: int = 600,
                    ):
        """
        Assigns strategy parameters, this function must be called directly after init.
        The reason for this is to make the parameters discoverable on introspect (it is not possible on init of
        a Cython class).
        :param market_info_1: The first market
        :param market_info_2: The second market
        :param min_profitability: The minimum profitability for execute trades (e.g. 0.0003 for 0.3%)
        :param order_amount: The order amount
        :param market_1_slippage_buffer: The buffer for which to adjust order price for higher chance of
        the order getting filled. This is quite important for AMM which transaction takes a long time where a slippage
        is acceptable rather having the transaction get rejected. The submitted order price will be adjust higher
        for buy order and lower for sell order.
        :param market_2_slippage_buffer: The slipper buffer for market_2
        :param concurrent_orders_submission: whether to submit both arbitrage taker orders (buy and sell) simultaneously
        If false, the bot will wait for first exchange order filled before submitting the other order.
        :param status_report_interval: Amount of seconds to wait to refresh the status report
        :param gateway_transaction_cancel_interval: Amount of seconds to wait before trying to cancel orders that are
        blockchain transactions that have not been included in a block (they are still in the mempool).
        """
        self._market_info_1 = market_info_1
        self._market_info_2 = market_info_2
        self._min_profitability = min_profitability
        self._order_amount = order_amount
        self._market_1_slippage_buffer = market_1_slippage_buffer
        self._market_2_slippage_buffer = market_2_slippage_buffer
        self._concurrent_orders_submission = concurrent_orders_submission
        self._last_no_arb_reported = 0
        self._all_arb_proposals = None
        self._all_markets_ready = False

        self._ev_loop = asyncio.get_event_loop()
        self._main_task = None

        self._last_timestamp = 0
        self._status_report_interval = status_report_interval
        self.add_markets([market_info_1.market, market_info_2.market])
        self._quote_eth_rate_fetch_loop_task = None

        self._rate_source = RateOracle.get_instance()

        self._cancel_outdated_orders_task = None
        self._gateway_transaction_cancel_interval = gateway_transaction_cancel_interval

        self._order_id_side_map: Dict[str, ArbProposalSide] = {}

    @property
    def all_markets_ready(self) -> bool:
        return self._all_markets_ready

    @all_markets_ready.setter
    def all_markets_ready(self, value: bool):
        self._all_markets_ready = value

    @property
    def min_profitability(self) -> Decimal:
        return self._min_profitability

    @property
    def order_amount(self) -> Decimal:
        return self._order_amount

    @order_amount.setter
    def order_amount(self, value: Decimal):
        self._order_amount = value

    @property
    def rate_source(self) -> RateOracle:
        return self._rate_source

    @rate_source.setter
    def rate_source(self, src: RateOracle):
        self._rate_source = src

    @property
    def market_info_to_active_orders(self) -> Dict[MarketTradingPairTuple, List[LimitOrder]]:
        return self._sb_order_tracker.market_pair_to_active_orders

    @staticmethod
    @lru_cache(maxsize=10)
    def is_gateway_market(market_info: MarketTradingPairTuple) -> bool:
<<<<<<< HEAD
        return market_info.market.name in AllConnectorSettings.get_gateway_evm_amm_connector_names()
=======
        return market_info.market.name in sorted(
            AllConnectorSettings.get_gateway_amm_connector_names().union(
                AllConnectorSettings.get_gateway_clob_connector_names()
            )
        )
>>>>>>> 8af0125d

    def tick(self, timestamp: float):
        """
        Clock tick entry point, is run every second (on normal tick setting).
        :param timestamp: current tick timestamp
        """
        if not self.all_markets_ready:
            self.all_markets_ready = all([market.ready for market in self.active_markets])
            if not self.all_markets_ready:
                if int(timestamp) % 10 == 0:  # prevent spamming by logging every 10 secs
                    unready_markets = [market for market in self.active_markets if market.ready is False]
                    for market in unready_markets:
                        msg = ', '.join([k for k, v in market.status_dict.items() if v is False])
                        self.logger().warning(f"{market.name} not ready: waiting for {msg}.")
                return
            else:
                self.logger().info("Markets are ready. Trading started.")

        if self.ready_for_new_arb_trades():
            if self._main_task is None or self._main_task.done():
                self._main_task = safe_ensure_future(self.main())
        if self._cancel_outdated_orders_task is None or self._cancel_outdated_orders_task.done():
            self._cancel_outdated_orders_task = safe_ensure_future(self.apply_gateway_transaction_cancel_interval())

    async def main(self):
        """
        The main procedure for the arbitrage strategy. It first creates arbitrage proposals, filters for ones that meets
        min profitability required, applies the slippage buffer, applies budget constraint, then finally execute the
        arbitrage.
        """
        self._all_arb_proposals = await create_arb_proposals(
            market_info_1=self._market_info_1,
            market_info_2=self._market_info_2,
            market_1_extra_flat_fees=(
                [getattr(self._market_info_1.market, "network_transaction_fee")]
                if hasattr(self._market_info_1.market, "network_transaction_fee")
                else []
            ),
            market_2_extra_flat_fees=(
                [getattr(self._market_info_2.market, "network_transaction_fee")]
                if hasattr(self._market_info_2.market, "network_transaction_fee")
                else []
            ),
            order_amount=self._order_amount,
        )
        profitable_arb_proposals: List[ArbProposal] = [
            t.copy() for t in self._all_arb_proposals
            if t.profit_pct(
                rate_source=self._rate_source,
                account_for_fee=True,
            ) >= self._min_profitability
        ]
        if len(profitable_arb_proposals) == 0:
            if self._last_no_arb_reported < self.current_timestamp - 20.:
                self.logger().info("No arbitrage opportunity.\n" +
                                   "\n".join(self.short_proposal_msg(self._all_arb_proposals, False)))
                self._last_no_arb_reported = self.current_timestamp
            return
        self.apply_slippage_buffers(profitable_arb_proposals)
        self.apply_budget_constraint(profitable_arb_proposals)
        await self.execute_arb_proposals(profitable_arb_proposals)

    async def apply_gateway_transaction_cancel_interval(self):
        # XXX (martin_kou): Concurrent cancellations are not supported before the nonce architecture is fixed.
        # See: https://app.shortcut.com/coinalpha/story/24553/nonce-architecture-in-current-amm-trade-and-evm-approve-apis-is-incorrect-and-causes-trouble-with-concurrent-requests
        gateway_connectors: List[GatewayEVMAMM] = []
        if self.is_gateway_market(self._market_info_1):
            gateway_connectors.append(cast(GatewayEVMAMM, self._market_info_1.market))
        if self.is_gateway_market(self._market_info_2):
            gateway_connectors.append(cast(GatewayEVMAMM, self._market_info_2.market))

        for gateway in gateway_connectors:
            await gateway.cancel_outdated_orders(self._gateway_transaction_cancel_interval)

    def apply_slippage_buffers(self, arb_proposals: List[ArbProposal]):
        """
        Updates arb_proposals by adjusting order price for slipper buffer percentage.
        E.g. if it is a buy order, for an order price of 100 and 1% slipper buffer, the new order price is 101,
        for a sell order, the new order price is 99.
        :param arb_proposals: the arbitrage proposal
        """
        for arb_proposal in arb_proposals:
            for arb_side in (arb_proposal.first_side, arb_proposal.second_side):
                market = arb_side.market_info.market
                arb_side.amount = market.quantize_order_amount(arb_side.market_info.trading_pair, arb_side.amount)
                s_buffer = self._market_1_slippage_buffer if market == self._market_info_1.market \
                    else self._market_2_slippage_buffer
                if not arb_side.is_buy:
                    s_buffer *= Decimal("-1")
                arb_side.order_price *= Decimal("1") + s_buffer
                arb_side.order_price = market.quantize_order_price(arb_side.market_info.trading_pair,
                                                                   arb_side.order_price)

    def apply_budget_constraint(self, arb_proposals: List[ArbProposal]):
        """
        Updates arb_proposals by setting proposal amount to 0 if there is not enough balance to submit order with
        required order amount.
        :param arb_proposals: the arbitrage proposal
        """
        for arb_proposal in arb_proposals:
            for arb_side in (arb_proposal.first_side, arb_proposal.second_side):
                market = arb_side.market_info.market
                token = arb_side.market_info.quote_asset if arb_side.is_buy else arb_side.market_info.base_asset
                balance = market.get_available_balance(token)
                required = arb_side.amount * arb_side.order_price if arb_side.is_buy else arb_side.amount
                if balance < required:
                    arb_side.amount = s_decimal_zero
                    self.logger().info(f"Can't arbitrage, {market.display_name} "
                                       f"{token} balance "
                                       f"({balance}) is below required order amount ({required}).")
                    continue

    def prioritize_evm_exchanges(self, arb_proposal: ArbProposal) -> ArbProposal:
        """
        Prioritize the EVM exchanges in the arbitrage proposals

        :param arb_proposal: The arbitrage proposal from which the sides are to be prioritized.
        :type arb_proposal: ArbProposal
        :return: A new ArbProposal object with evm exchanges prioritized.
        :rtype: ArbProposal
        """

        results = []
        for side in [arb_proposal.first_side, arb_proposal.second_side]:
            if self.is_gateway_market(side.market_info):
                results.insert(0, side)
            else:
                results.append(side)

        return ArbProposal(first_side=results[0], second_side=results[1])

    async def execute_arb_proposals(self, arb_proposals: List[ArbProposal]):
        """
        Execute both sides of the arbitrage trades. If concurrent_orders_submission is False, it will wait for the
        first order to fill before submit the second order.
        :param arb_proposals: the arbitrage proposal
        """
        for arb_proposal in arb_proposals:
            if any(p.amount <= s_decimal_zero for p in (arb_proposal.first_side, arb_proposal.second_side)):
                continue

            if not self._concurrent_orders_submission:
                arb_proposal = self.prioritize_evm_exchanges(arb_proposal)

            self.logger().info(f"Found arbitrage opportunity!: {arb_proposal}")

            for arb_side in (arb_proposal.first_side, arb_proposal.second_side):
                side: str = "BUY" if arb_side.is_buy else "SELL"
                self.log_with_clock(logging.INFO,
                                    f"Placing {side} order for {arb_side.amount} {arb_side.market_info.base_asset} "
                                    f"at {arb_side.market_info.market.display_name} at {arb_side.order_price} price")

                order_id: str = await self.place_arb_order(
                    arb_side.market_info,
                    arb_side.is_buy,
                    arb_side.amount,
                    arb_side.order_price
                )

                self._order_id_side_map.update({
                    order_id: arb_side
                })

                if not self._concurrent_orders_submission:
                    await arb_side.completed_event.wait()
                    if arb_side.is_failed:
                        self.log_with_clock(logging.ERROR,
                                            f"Order {order_id} seems to have failed in this arbitrage opportunity. "
                                            f"Dropping Arbitrage Proposal. ")
                        return

            await arb_proposal.wait()

    async def place_arb_order(
            self,
            market_info: MarketTradingPairTuple,
            is_buy: bool,
            amount: Decimal,
            order_price: Decimal) -> str:
        place_order_fn: Callable[[MarketTradingPairTuple, Decimal, OrderType, Decimal], str] = \
            cast(Callable, self.buy_with_specific_market if is_buy else self.sell_with_specific_market)

        # If I'm placing order under a gateway price shim, then the prices in the proposal are fake - I should fetch
        # the real prices before I make the order on the gateway side. Otherwise, the orders are gonna fail because
        # the limit price set for them will not match market prices.
        if self.is_gateway_market(market_info):
            slippage_buffer: Decimal = self._market_1_slippage_buffer
            if market_info == self._market_info_2:
                slippage_buffer = self._market_2_slippage_buffer
            slippage_buffer_factor: Decimal = Decimal(1) + slippage_buffer
            if not is_buy:
                slippage_buffer_factor = Decimal(1) - slippage_buffer
            market: GatewayEVMAMM = cast(GatewayEVMAMM, market_info.market)
            if GatewayPriceShim.get_instance().has_price_shim(
                    market.connector_name, market.chain, market.network, market_info.trading_pair):
                order_price = await market.get_order_price(market_info.trading_pair, is_buy, amount, ignore_shim=True)
                order_price *= slippage_buffer_factor

        return place_order_fn(market_info, amount, market_info.market.get_taker_order_type(), order_price)

    def ready_for_new_arb_trades(self) -> bool:
        """
        Returns True if there is no outstanding unfilled order.
        """
        # outstanding_orders = self.market_info_to_active_orders.get(self._market_info, [])
        for market_info in [self._market_info_1, self._market_info_2]:
            if len(self.market_info_to_active_orders.get(market_info, [])) > 0:
                return False
        return True

    def short_proposal_msg(self, arb_proposal: List[ArbProposal], indented: bool = True) -> List[str]:
        """
        Composes a short proposal message.
        :param arb_proposal: The arbitrage proposal
        :param indented: If the message should be indented (by 4 spaces)
        :return A list of messages
        """
        lines = []
        for proposal in arb_proposal:
            side1: str = "buy" if proposal.first_side.is_buy else "sell"
            side2: str = "buy" if proposal.second_side.is_buy else "sell"
            market_1_name: str = proposal.first_side.market_info.market.display_name
            market_2_name: str = proposal.second_side.market_info.market.display_name
            profit_pct = proposal.profit_pct(
                rate_source=self._rate_source,
                account_for_fee=True,
            )
            lines.append(f"{'    ' if indented else ''}{side1} at {market_1_name}"
                         f", {side2} at {market_2_name}: "
                         f"{profit_pct:.2%}")
        return lines

    def quotes_rate_df(self):
        columns = ["Quotes pair", "Rate"]
        quotes_pair: str = f"{self._market_info_2.quote_asset}-{self._market_info_1.quote_asset}"
        data = [[quotes_pair, PerformanceMetrics.smart_round(self._rate_source.rate(quotes_pair))]]

        return pd.DataFrame(data=data, columns=columns)

    async def format_status(self) -> str:
        """
        Returns a status string formatted to display nicely on terminal. The strings composes of 4 parts: markets,
        assets, profitability and warnings(if any).
        """

        if self._all_arb_proposals is None:
            return "  The strategy is not ready, please try again later."
        columns = ["Exchange", "Market", "Sell Price", "Buy Price", "Mid Price"]
        data = []
        for market_info in [self._market_info_1, self._market_info_2]:
            market, trading_pair, base_asset, quote_asset = market_info
            buy_price = await market.get_quote_price(trading_pair, True, self._order_amount)
            sell_price = await market.get_quote_price(trading_pair, False, self._order_amount)

            # check for unavailable price data
            buy_price = PerformanceMetrics.smart_round(Decimal(str(buy_price)), 8) if buy_price is not None else '-'
            sell_price = PerformanceMetrics.smart_round(Decimal(str(sell_price)), 8) if sell_price is not None else '-'
            mid_price = PerformanceMetrics.smart_round(((buy_price + sell_price) / 2), 8) if '-' not in [buy_price, sell_price] else '-'

            data.append([
                market.display_name,
                trading_pair,
                sell_price,
                buy_price,
                mid_price
            ])
        markets_df = pd.DataFrame(data=data, columns=columns)
        lines = []
        lines.extend(["", "  Markets:"] + ["    " + line for line in markets_df.to_string(index=False).split("\n")])

        columns = ["Exchange", "Gas Fees"]
        data = []
        for market_info in [self._market_info_1, self._market_info_2]:
            if hasattr(market_info.market, "network_transaction_fee"):
                transaction_fee: TokenAmount = getattr(market_info.market, "network_transaction_fee")
                data.append([market_info.market.display_name, f"{transaction_fee.amount} {transaction_fee.token}"])
        network_fees_df = pd.DataFrame(data=data, columns=columns)
        if len(data) > 0:
            lines.extend(
                ["", "  Network Fees:"] +
                ["    " + line for line in network_fees_df.to_string(index=False).split("\n")]
            )

        assets_df = self.wallet_balance_data_frame([self._market_info_1, self._market_info_2])
        lines.extend(["", "  Assets:"] +
                     ["    " + line for line in str(assets_df).split("\n")])

        lines.extend(["", "  Profitability:"] + self.short_proposal_msg(self._all_arb_proposals))

        quotes_rates_df = self.quotes_rate_df()
        lines.extend(["", f"  Quotes Rates ({str(self._rate_source)})"] +
                     ["    " + line for line in str(quotes_rates_df).split("\n")])

        warning_lines = self.network_warning([self._market_info_1])
        warning_lines.extend(self.network_warning([self._market_info_2]))
        warning_lines.extend(self.balance_warning([self._market_info_1]))
        warning_lines.extend(self.balance_warning([self._market_info_2]))
        if len(warning_lines) > 0:
            lines.extend(["", "*** WARNINGS ***"] + warning_lines)

        return "\n".join(lines)

    def set_order_completed(self, order_id: str):
        arb_side: Optional[ArbProposalSide] = self._order_id_side_map.get(order_id)
        if arb_side:
            arb_side.set_completed()

    def set_order_failed(self, order_id: str):
        arb_side: Optional[ArbProposalSide] = self._order_id_side_map.get(order_id)
        if arb_side:
            arb_side.set_failed()
            arb_side.set_completed()

    def did_complete_buy_order(self, order_completed_event: BuyOrderCompletedEvent):
        self.set_order_completed(order_id=order_completed_event.order_id)

        market_info: MarketTradingPairTuple = self.order_tracker.get_market_pair_from_order_id(
            order_completed_event.order_id
        )
        log_msg: str = f"Buy order completed on {market_info.market.name}: {order_completed_event.order_id}."
        if self.is_gateway_market(market_info):
            log_msg += f" txHash: {order_completed_event.exchange_order_id}"
        self.log_with_clock(logging.INFO, log_msg)
        self.notify_hb_app_with_timestamp(f"Bought {order_completed_event.base_asset_amount:.8f} "
                                          f"{order_completed_event.base_asset}-{order_completed_event.quote_asset} "
                                          f"on {market_info.market.name}.")

    def did_complete_sell_order(self, order_completed_event: SellOrderCompletedEvent):
        self.set_order_completed(order_id=order_completed_event.order_id)

        market_info: MarketTradingPairTuple = self.order_tracker.get_market_pair_from_order_id(
            order_completed_event.order_id
        )
        log_msg: str = f"Sell order completed on {market_info.market.name}: {order_completed_event.order_id}."
        if self.is_gateway_market(market_info):
            log_msg += f" txHash: {order_completed_event.exchange_order_id}"
        self.log_with_clock(logging.INFO, log_msg)
        self.notify_hb_app_with_timestamp(f"Sold {order_completed_event.base_asset_amount:.8f} "
                                          f"{order_completed_event.base_asset}-{order_completed_event.quote_asset} "
                                          f"on {market_info.market.name}.")

    def did_fail_order(self, order_failed_event: MarketOrderFailureEvent):
        self.set_order_failed(order_id=order_failed_event.order_id)

    def did_cancel_order(self, cancelled_event: OrderCancelledEvent):
        self.set_order_completed(order_id=cancelled_event.order_id)

    def did_expire_order(self, expired_event: OrderExpiredEvent):
        self.set_order_completed(order_id=expired_event.order_id)

    @property
    def tracked_limit_orders(self) -> List[Tuple[ConnectorBase, LimitOrder]]:
        return self._sb_order_tracker.tracked_limit_orders

    @property
    def tracked_market_orders(self) -> List[Tuple[ConnectorBase, MarketOrder]]:
        return self._sb_order_tracker.tracked_market_orders

    def start(self, clock: Clock, timestamp: float):
        super().start(clock, timestamp)

    def stop(self, clock: Clock):
        if self._main_task is not None:
            self._main_task.cancel()
            self._main_task = None
        super().stop(clock)<|MERGE_RESOLUTION|>--- conflicted
+++ resolved
@@ -9,8 +9,8 @@
 from hummingbot.client.performance import PerformanceMetrics
 from hummingbot.client.settings import AllConnectorSettings
 from hummingbot.connector.connector_base import ConnectorBase
-from hummingbot.connector.gateway_EVM_AMM import GatewayEVMAMM
-from hummingbot.connector.gateway_price_shim import GatewayPriceShim
+from hummingbot.connector.gateway.amm.gateway_evm_amm import GatewayEVMAMM
+from hummingbot.connector.gateway.gateway_price_shim import GatewayPriceShim
 from hummingbot.core.clock import Clock
 from hummingbot.core.data_type.limit_order import LimitOrder
 from hummingbot.core.data_type.market_order import MarketOrder
@@ -162,15 +162,11 @@
     @staticmethod
     @lru_cache(maxsize=10)
     def is_gateway_market(market_info: MarketTradingPairTuple) -> bool:
-<<<<<<< HEAD
-        return market_info.market.name in AllConnectorSettings.get_gateway_evm_amm_connector_names()
-=======
         return market_info.market.name in sorted(
             AllConnectorSettings.get_gateway_amm_connector_names().union(
                 AllConnectorSettings.get_gateway_clob_connector_names()
             )
         )
->>>>>>> 8af0125d
 
     def tick(self, timestamp: float):
         """
@@ -229,7 +225,7 @@
                                    "\n".join(self.short_proposal_msg(self._all_arb_proposals, False)))
                 self._last_no_arb_reported = self.current_timestamp
             return
-        self.apply_slippage_buffers(profitable_arb_proposals)
+        await self.apply_slippage_buffers(profitable_arb_proposals)
         self.apply_budget_constraint(profitable_arb_proposals)
         await self.execute_arb_proposals(profitable_arb_proposals)
 
@@ -245,7 +241,7 @@
         for gateway in gateway_connectors:
             await gateway.cancel_outdated_orders(self._gateway_transaction_cancel_interval)
 
-    def apply_slippage_buffers(self, arb_proposals: List[ArbProposal]):
+    async def apply_slippage_buffers(self, arb_proposals: List[ArbProposal]):
         """
         Updates arb_proposals by adjusting order price for slipper buffer percentage.
         E.g. if it is a buy order, for an order price of 100 and 1% slipper buffer, the new order price is 101,
@@ -406,7 +402,7 @@
     def quotes_rate_df(self):
         columns = ["Quotes pair", "Rate"]
         quotes_pair: str = f"{self._market_info_2.quote_asset}-{self._market_info_1.quote_asset}"
-        data = [[quotes_pair, PerformanceMetrics.smart_round(self._rate_source.rate(quotes_pair))]]
+        data = [[quotes_pair, PerformanceMetrics.smart_round(self._rate_source.get_pair_rate(quotes_pair))]]
 
         return pd.DataFrame(data=data, columns=columns)
 
