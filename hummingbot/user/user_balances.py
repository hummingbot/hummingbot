--- conflicted
+++ resolved
@@ -1,18 +1,3 @@
-<<<<<<< HEAD
-from hummingbot.connector.exchange.binance.binance_market import BinanceMarket
-from hummingbot.connector.exchange.bittrex.bittrex_market import BittrexMarket
-from hummingbot.connector.exchange.coinbase_pro.coinbase_pro_market import CoinbaseProMarket
-from hummingbot.connector.exchange.huobi.huobi_market import HuobiMarket
-from hummingbot.connector.exchange.kucoin.kucoin_market import KucoinMarket
-from hummingbot.connector.exchange.liquid.liquid_market import LiquidMarket
-from hummingbot.connector.exchange.kraken.kraken_market import KrakenMarket
-from hummingbot.connector.exchange.eterbase.eterbase_market import EterbaseMarket
-from hummingbot.connector.exchange.crypto_com.crypto_com_exchange import CryptoComExchange
-
-from hummingbot.connector.derivative.binance_perpetual.binance_perpetual_market import BinancePerpetualMarket
-
-=======
->>>>>>> eac1dbe1
 from hummingbot.core.utils.market_mid_price import get_mid_price
 from hummingbot.client.settings import CEXES, DEXES, DERIVATIVES, EXCHANGES
 from hummingbot.client.config.security import Security
@@ -29,32 +14,6 @@
     __instance = None
 
     @staticmethod
-<<<<<<< HEAD
-    def connect_market(exchange, *api_details):
-        market = None
-        if exchange == "binance":
-            market = BinanceMarket(*api_details)
-        elif exchange == "binance_perpetuals":
-            market = BinancePerpetualMarket(api_details[0], api_details[1])
-        elif exchange == "bittrex":
-            market = BittrexMarket(api_details[0], api_details[1])
-        elif exchange == "coinbase_pro":
-            market = CoinbaseProMarket(api_details[0], api_details[1], api_details[2])
-        elif exchange == "huobi":
-            market = HuobiMarket(api_details[0], api_details[1])
-        elif exchange == "kucoin":
-            market = KucoinMarket(api_details[0], api_details[2], api_details[1])
-        elif exchange == "liquid":
-            market = LiquidMarket(api_details[0], api_details[1])
-        elif exchange == "kraken":
-            market = KrakenMarket(api_details[0], api_details[1])
-        elif exchange == "eterbase":
-            market = EterbaseMarket(api_details[0], api_details[1], api_details[2])
-        elif exchange == "crypto_com":
-            market = CryptoComExchange(*api_details)
-
-        return market
-=======
     def connect_market(exchange, **api_details):
         connector = None
         if exchange in CEXES or exchange in DERIVATIVES:
@@ -62,7 +21,6 @@
             connector = connector_class(**api_details)
 
         return connector
->>>>>>> eac1dbe1
 
     # return error message if the _update_balances fails
     @staticmethod
