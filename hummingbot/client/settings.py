--- conflicted
+++ resolved
@@ -37,13 +37,9 @@
     "radar_relay",
     "dolomite",
     "bittrex",
-<<<<<<< HEAD
+    "kucoin",
     "bitcoin_com",
     "bitfinex",
-=======
-    "kucoin",
-    "bitcoin_com"
->>>>>>> 02f2724f
 }
 
 DEXES = {
