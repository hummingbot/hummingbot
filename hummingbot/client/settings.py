from os.path import realpath, join
from typing import List

from hummingbot import get_strategy_list
from hummingbot.core.utils.trading_pair_fetcher import TradingPairFetcher

# Global variables
required_exchanges: List[str] = []
trading_pair_fetcher = TradingPairFetcher.get_instance()

# Global static values
KEYFILE_PREFIX = "key_file_"
KEYFILE_POSTFIX = ".json"
GLOBAL_CONFIG_PATH = "conf/conf_global.yml"
TOKEN_ADDRESSES_FILE_PATH = realpath(join(__file__, "../../wallet/ethereum/erc20_tokens.json"))
DEFAULT_KEY_FILE_PATH = "conf/"
DEFAULT_LOG_FILE_PATH = "logs/"
DEFAULT_ETHEREUM_RPC_URL = "https://mainnet.coinalpha.com/hummingbot-test-node"
TEMPLATE_PATH = realpath(join(__file__, "../../templates/"))
CONF_FILE_PATH = "conf/"
CONF_PREFIX = "conf_"
CONF_POSTFIX = "_strategy"

<<<<<<< HEAD
EXCHANGES = {
    "bamboo_relay",
    "binance",
    "coinbase_pro",
    "ddex",
    "huobi",
    "idex",
    "radar_relay",
    "bittrex",
    "bitroyal"
}
=======
EXCHANGES = {"bamboo_relay", "binance", "coinbase_pro", "ddex", "huobi", "idex", "radar_relay", "bitroyal"}
>>>>>>> b7d16b3a

DEXES = {"bamboo_relay", "ddex", "idex", "radar_relay"}

STRATEGIES: List[str] = get_strategy_list()

EXAMPLE_PAIRS = {
    "binance": "ZRXETH",
    "ddex": "ZRX-WETH",
    "idex": "ETH_ZRX",
    "radar_relay": "ZRX-WETH",
    "bamboo_relay": "ZRX-WETH",
    "coinbase_pro": "ETH-USDC",
    "huobi": "ethusdt",
    "bitroyal": "ETHUSD"
}

EXAMPLE_ASSETS = {
    "binance": "ZRX",
    "ddex": "ZRX",
    "idex": "ETH=",
    "radar_relay": "ZRX",
    "bamboo_relay": "ZRX",
    "coinbase_pro": "ETH",
<<<<<<< HEAD
    "huobi": "eth"
=======
    "huobi": "eth",
>>>>>>> b7d16b3a
    "bitroyal": "ETH"
}

MAXIMUM_OUTPUT_PANE_LINE_COUNT = 1000
MAXIMUM_LOG_PANE_LINE_COUNT = 1000
MAXIMUM_TRADE_FILLS_DISPLAY_OUTPUT = 100

# Liquidity Bounties:
LIQUIDITY_BOUNTY_CONFIG_PATH = "conf/conf_liquidity_bounty.yml"


# Values that were once a part of configuration but no longer needed.
# Keep them for reference in case a user is using outdated config files
DEPRECATED_CONFIG_VALUES = {
    "stop_loss_pct",
    "stop_loss_price_type",
    "stop_loss_base_token",
    "trade_size_override",
}<|MERGE_RESOLUTION|>--- conflicted
+++ resolved
@@ -21,21 +21,7 @@
 CONF_PREFIX = "conf_"
 CONF_POSTFIX = "_strategy"
 
-<<<<<<< HEAD
-EXCHANGES = {
-    "bamboo_relay",
-    "binance",
-    "coinbase_pro",
-    "ddex",
-    "huobi",
-    "idex",
-    "radar_relay",
-    "bittrex",
-    "bitroyal"
-}
-=======
-EXCHANGES = {"bamboo_relay", "binance", "coinbase_pro", "ddex", "huobi", "idex", "radar_relay", "bitroyal"}
->>>>>>> b7d16b3a
+EXCHANGES = {"bamboo_relay", "binance", "coinbase_pro", "ddex", "huobi", "idex", "radar_relay", "bittrex", "bitroyal"}
 
 DEXES = {"bamboo_relay", "ddex", "idex", "radar_relay"}
 
@@ -59,11 +45,7 @@
     "radar_relay": "ZRX",
     "bamboo_relay": "ZRX",
     "coinbase_pro": "ETH",
-<<<<<<< HEAD
-    "huobi": "eth"
-=======
     "huobi": "eth",
->>>>>>> b7d16b3a
     "bitroyal": "ETH"
 }
 
