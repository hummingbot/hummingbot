--- conflicted
+++ resolved
@@ -1,11 +1,7 @@
 from hummingbot.client.config.config_var import ConfigVar
 from hummingbot.client.config.config_validators import (
-<<<<<<< HEAD
     validate_strategy,
     validate_path,
-=======
-    is_path,
->>>>>>> 81190445
 )
 from hummingbot.client.settings import (
     CONF_POSTFIX,
@@ -31,18 +27,6 @@
 # These configs are never saved and prompted every time
 in_memory_config_map = {
     # Always required
-<<<<<<< HEAD
-    "password":
-        ConfigVar(key="password",
-                  prompt="Password please >>> ",
-                  is_secure=True),
-    "strategy":
-        ConfigVar(key="strategy",
-                  prompt="What is your market making strategy? >>> ",
-                  validator=validate_strategy,
-                  on_validated=load_required_configs),
-=======
->>>>>>> 81190445
     "strategy_file_path":
         ConfigVar(key="strategy_file_path",
                   prompt=default_strategy_conf_path_prompt,
