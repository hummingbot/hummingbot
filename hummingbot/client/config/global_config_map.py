--- conflicted
+++ resolved
@@ -183,7 +183,6 @@
                   prompt="Enter your Bittrex secret key >>> ",
                   required_if=using_exchange("bittrex"),
                   is_secure=True),
-<<<<<<< HEAD
     "bitcoin_com_api_key":
         ConfigVar(key="bitcoin_com_api_key",
                   prompt="Enter your bitcoin_com API key >>> ",
@@ -193,7 +192,6 @@
         ConfigVar(key="bitcoin_com_secret_key",
                   prompt="Enter your bitcoin_com secret key >>> ",
                   required_if=using_exchange("bitcoin_com"),
-=======
     "hitbtc_api_key":
         ConfigVar(key="hitbtc_api_key",
                   prompt="Enter your HitBTC API key >>> ",
@@ -203,7 +201,6 @@
         ConfigVar(key="hitbtc_secret_key",
                   prompt="Enter your HitBTC secret key >>> ",
                   required_if=using_exchange("hitbtc"),
->>>>>>> d0e773cd
                   is_secure=True),
     "wallet":
         ConfigVar(key="wallet",
