#!/usr/bin/env python

import asyncio
from collections import deque
import logging
import time
from typing import List, Dict, Optional, Tuple, Set, Deque

from hummingbot.client.command import __all__ as commands
from hummingbot.core.clock import Clock
from hummingbot.core.data_type.order_book_tracker import OrderBookTrackerDataSourceType
from hummingbot.core.data_type.user_stream_tracker import UserStreamTrackerDataSourceType
from hummingbot.logger import HummingbotLogger
from hummingbot.logger.application_warning import ApplicationWarning
from hummingbot.market.binance.binance_market import BinanceMarket
from hummingbot.market.bittrex.bittrex_market import BittrexMarket
from hummingbot.market.kucoin.kucoin_market import KucoinMarket
from hummingbot.market.coinbase_pro.coinbase_pro_market import CoinbaseProMarket
from hummingbot.market.huobi.huobi_market import HuobiMarket
from hummingbot.market.liquid.liquid_market import LiquidMarket
from hummingbot.market.eterbase.eterbase_market import EterbaseMarket
from hummingbot.market.market_base import MarketBase
from hummingbot.market.paper_trade import create_paper_trade_market
from hummingbot.market.radar_relay.radar_relay_market import RadarRelayMarket
from hummingbot.market.bamboo_relay.bamboo_relay_market import BambooRelayMarket
from hummingbot.market.dolomite.dolomite_market import DolomiteMarket
from hummingbot.market.bitcoin_com.bitcoin_com_market import BitcoinComMarket
from hummingbot.market.kraken.kraken_market import KrakenMarket
from hummingbot.market.beaxy.beaxy_market import BeaxyMarket
from hummingbot.model.sql_connection_manager import SQLConnectionManager

from hummingbot.wallet.ethereum.ethereum_chain import EthereumChain
from hummingbot.wallet.ethereum.web3_wallet import Web3Wallet
from hummingbot.client.ui.keybindings import load_key_bindings
from hummingbot.client.ui.parser import load_parser, ThrowingArgumentParser
from hummingbot.client.ui.hummingbot_cli import HummingbotCLI
from hummingbot.client.ui.completer import load_completer
from hummingbot.client.errors import InvalidCommandError, ArgumentParserError
from hummingbot.client.config.global_config_map import global_config_map, using_wallet
from hummingbot.client.config.config_helpers import get_erc20_token_addresses, get_strategy_config_map
from hummingbot.strategy.strategy_base import StrategyBase
from hummingbot.strategy.cross_exchange_market_making import CrossExchangeMarketPair

from hummingbot.core.utils.kill_switch import KillSwitch
from hummingbot.data_feed.data_feed_base import DataFeedBase
from hummingbot.notifier.notifier_base import NotifierBase
from hummingbot.notifier.telegram_notifier import TelegramNotifier
from hummingbot.strategy.market_trading_pair_tuple import MarketTradingPairTuple
from hummingbot.market.markets_recorder import MarketsRecorder
from hummingbot.client.config.security import Security


s_logger = None

MARKET_CLASSES = {
    "bamboo_relay": BambooRelayMarket,
    "binance": BinanceMarket,
    "coinbase_pro": CoinbaseProMarket,
    "huobi": HuobiMarket,
    "liquid": LiquidMarket,
    "radar_relay": RadarRelayMarket,
    "dolomite": DolomiteMarket,
    "bittrex": BittrexMarket,
    "kucoin": KucoinMarket,
    "bitcoin_com": BitcoinComMarket,
<<<<<<< HEAD
    "kraken": KrakenMarket,
    "beaxy": BeaxyMarket
=======
    "eterbase": EterbaseMarket,
    "kraken": KrakenMarket
>>>>>>> 6e825b1c
}


class HummingbotApplication(*commands):
    KILL_TIMEOUT = 10.0
    APP_WARNING_EXPIRY_DURATION = 3600.0
    APP_WARNING_STATUS_LIMIT = 6

    _main_app: Optional["HummingbotApplication"] = None

    @classmethod
    def logger(cls) -> HummingbotLogger:
        global s_logger
        if s_logger is None:
            s_logger = logging.getLogger(__name__)
        return s_logger

    @classmethod
    def main_application(cls) -> "HummingbotApplication":
        if cls._main_app is None:
            cls._main_app = HummingbotApplication()
        return cls._main_app

    def __init__(self):
        self.ev_loop: asyncio.BaseEventLoop = asyncio.get_event_loop()
        self.parser: ThrowingArgumentParser = load_parser(self)
        self.app = HummingbotCLI(
            input_handler=self._handle_command, bindings=load_key_bindings(self), completer=load_completer(self)
        )

        self.markets: Dict[str, MarketBase] = {}
        self.wallet: Optional[Web3Wallet] = None
        # strategy file name and name get assigned value after import or create command
        self.strategy_file_name: str = None
        self.strategy_name: str = None
        self.strategy_task: Optional[asyncio.Task] = None
        self.strategy: Optional[StrategyBase] = None
        self.market_pair: Optional[CrossExchangeMarketPair] = None
        self.market_trading_pair_tuples: List[MarketTradingPairTuple] = []
        self.clock: Optional[Clock] = None

        self.init_time: int = int(time.time() * 1e3)
        self.start_time: Optional[int] = None
        self.assets: Optional[Set[str]] = set()
        self.starting_balances = {}
        self.placeholder_mode = False
        self.log_queue_listener: Optional[logging.handlers.QueueListener] = None
        self.data_feed: Optional[DataFeedBase] = None
        self.notifiers: List[NotifierBase] = []
        self.kill_switch: Optional[KillSwitch] = None
        self._app_warnings: Deque[ApplicationWarning] = deque()
        self._trading_required: bool = True

        self.trade_fill_db: SQLConnectionManager = SQLConnectionManager.get_trade_fills_instance()
        self.markets_recorder: Optional[MarketsRecorder] = None
        self._script_iterator = None

    @property
    def strategy_config_map(self):
        if self.strategy_name is not None:
            return get_strategy_config_map(self.strategy_name)
        return None

    def _notify(self, msg: str):
        self.app.log(msg)
        for notifier in self.notifiers:
            notifier.add_msg_to_queue(msg)

    def _handle_command(self, raw_command: str):
        # unset to_stop_config flag it triggered before loading any command
        if self.app.to_stop_config:
            self.app.to_stop_config = False

        raw_command = raw_command.lower().strip()
        try:
            if self.placeholder_mode:
                pass
            else:
                args = self.parser.parse_args(args=raw_command.split())
                kwargs = vars(args)
                if not hasattr(args, "func"):
                    return
                f = args.func
                del kwargs["func"]
                f(**kwargs)
        except InvalidCommandError as e:
            self._notify("Invalid command: %s" % (str(e),))
        except ArgumentParserError as e:
            self._notify(str(e))
        except NotImplementedError:
            self._notify("Command not yet implemented. This feature is currently under development.")
        except Exception as e:
            self.logger().error(e, exc_info=True)

    async def _cancel_outstanding_orders(self) -> bool:
        success = True
        try:
            on_chain_cancel_on_exit = global_config_map.get("on_chain_cancel_on_exit").value
            bamboo_relay_use_coordinator = global_config_map.get("bamboo_relay_use_coordinator").value
            kill_timeout: float = self.KILL_TIMEOUT
            self._notify("Cancelling outstanding orders...")

            for market_name, market in self.markets.items():
                # By default, the bot does not cancel orders on exit on Radar Relay or Bamboo Relay,
                # since all open orders will expire in a short window
                if not on_chain_cancel_on_exit and (market_name == "radar_relay" or (market_name == "bamboo_relay" and not bamboo_relay_use_coordinator)):
                    continue
                cancellation_results = await market.cancel_all(kill_timeout)
                uncancelled = list(filter(lambda cr: cr.success is False, cancellation_results))
                if len(uncancelled) > 0:
                    success = False
                    uncancelled_order_ids = list(map(lambda cr: cr.order_id, uncancelled))
                    self._notify("\nFailed to cancel the following orders on %s:\n%s" % (
                        market_name,
                        '\n'.join(uncancelled_order_ids)
                    ))
        except Exception:
            self.logger().error("Error canceling outstanding orders.", exc_info=True)
            success = False

        if success:
            self._notify("All outstanding orders cancelled.")
        return success

    async def run(self):
        await self.app.run()

    def add_application_warning(self, app_warning: ApplicationWarning):
        self._expire_old_application_warnings()
        self._app_warnings.append(app_warning)

    def clear_application_warning(self):
        self._app_warnings.clear()

    @staticmethod
    def _initialize_market_assets(market_name: str, trading_pairs: List[str]) -> List[Tuple[str, str]]:
        market_class: MarketBase = MARKET_CLASSES.get(market_name, MarketBase)
        market_trading_pairs: List[Tuple[str, str]] = [market_class.split_trading_pair(trading_pair) for trading_pair in trading_pairs]
        return market_trading_pairs

    @staticmethod
    def _convert_to_exchange_trading_pair(market_name: str, hb_trading_pair: List[str]) -> List[str]:
        market_class: MarketBase = MARKET_CLASSES.get(market_name, MarketBase)
        return [market_class.convert_to_exchange_trading_pair(trading_pair) for trading_pair in hb_trading_pair]

    def _initialize_wallet(self, token_trading_pairs: List[str]):
        if not using_wallet():
            return

        ethereum_wallet = global_config_map.get("ethereum_wallet").value
        private_key = Security._private_keys[ethereum_wallet]
        ethereum_rpc_url = global_config_map.get("ethereum_rpc_url").value
        erc20_token_addresses = get_erc20_token_addresses(token_trading_pairs)

        chain_name: str = global_config_map.get("ethereum_chain_name").value
        self.wallet: Web3Wallet = Web3Wallet(
            private_key=private_key,
            backend_urls=[ethereum_rpc_url],
            erc20_token_addresses=erc20_token_addresses,
            chain=getattr(EthereumChain, chain_name),
        )

    def _initialize_markets(self, market_names: List[Tuple[str, List[str]]]):
        ethereum_rpc_url = global_config_map.get("ethereum_rpc_url").value

        # aggregate trading_pairs if there are duplicate markets
        market_trading_pairs_map = {}
        for market_name, trading_pairs in market_names:
            if market_name not in market_trading_pairs_map:
                market_trading_pairs_map[market_name] = []
            market_class: MarketBase = MARKET_CLASSES.get(market_name, MarketBase)
            for trading_pair in trading_pairs:
                exchange_trading_pair: str = market_class.convert_to_exchange_trading_pair(trading_pair)
                market_trading_pairs_map[market_name].append(exchange_trading_pair)

        for market_name, trading_pairs in market_trading_pairs_map.items():
            if global_config_map.get("paper_trade_enabled").value:
                try:
                    market = create_paper_trade_market(market_name, trading_pairs)
                except Exception:
                    raise
                paper_trade_account_balance = global_config_map.get("paper_trade_account_balance").value
                for asset, balance in paper_trade_account_balance:
                    market.set_balance(asset, balance)

            elif market_name == "binance":
                binance_api_key = global_config_map.get("binance_api_key").value
                binance_api_secret = global_config_map.get("binance_api_secret").value
                market = BinanceMarket(
                    binance_api_key,
                    binance_api_secret,
                    order_book_tracker_data_source_type=OrderBookTrackerDataSourceType.EXCHANGE_API,
                    trading_pairs=trading_pairs,
                    trading_required=self._trading_required,
                )

            elif market_name == "radar_relay":
                assert self.wallet is not None
                market = RadarRelayMarket(
                    wallet=self.wallet,
                    ethereum_rpc_url=ethereum_rpc_url,
                    trading_pairs=trading_pairs,
                    trading_required=self._trading_required,
                )

            elif market_name == "bamboo_relay":
                assert self.wallet is not None
                use_coordinator = global_config_map.get("bamboo_relay_use_coordinator").value
                pre_emptive_soft_cancels = global_config_map.get("bamboo_relay_pre_emptive_soft_cancels").value
                market = BambooRelayMarket(
                    wallet=self.wallet,
                    ethereum_rpc_url=ethereum_rpc_url,
                    trading_pairs=trading_pairs,
                    use_coordinator=use_coordinator,
                    pre_emptive_soft_cancels=pre_emptive_soft_cancels,
                    trading_required=self._trading_required,
                )

            elif market_name == "coinbase_pro":
                coinbase_pro_api_key = global_config_map.get("coinbase_pro_api_key").value
                coinbase_pro_secret_key = global_config_map.get("coinbase_pro_secret_key").value
                coinbase_pro_passphrase = global_config_map.get("coinbase_pro_passphrase").value

                market = CoinbaseProMarket(coinbase_pro_api_key,
                                           coinbase_pro_secret_key,
                                           coinbase_pro_passphrase,
                                           trading_pairs=trading_pairs,
                                           trading_required=self._trading_required)
            elif market_name == "huobi":
                huobi_api_key = global_config_map.get("huobi_api_key").value
                huobi_secret_key = global_config_map.get("huobi_secret_key").value
                market = HuobiMarket(huobi_api_key,
                                     huobi_secret_key,
                                     order_book_tracker_data_source_type=OrderBookTrackerDataSourceType.EXCHANGE_API,
                                     trading_pairs=trading_pairs,
                                     trading_required=self._trading_required)
            elif market_name == "liquid":
                liquid_api_key = global_config_map.get("liquid_api_key").value
                liquid_secret_key = global_config_map.get("liquid_secret_key").value

                market = LiquidMarket(liquid_api_key,
                                      liquid_secret_key,
                                      order_book_tracker_data_source_type=OrderBookTrackerDataSourceType.EXCHANGE_API,
                                      user_stream_tracker_data_source_type=UserStreamTrackerDataSourceType.EXCHANGE_API,
                                      trading_pairs=trading_pairs,
                                      trading_required=self._trading_required)
            elif market_name == "dolomite":
                assert self.wallet is not None
                is_test_net: bool = global_config_map.get("ethereum_chain_name").value == "DOLOMITE_TEST"
                market = DolomiteMarket(
                    wallet=self.wallet,
                    ethereum_rpc_url=ethereum_rpc_url,
                    order_book_tracker_data_source_type=OrderBookTrackerDataSourceType.EXCHANGE_API,
                    trading_pairs=trading_pairs,
                    isTestNet=is_test_net,
                    trading_required=self._trading_required,
                )
            elif market_name == "bittrex":
                bittrex_api_key = global_config_map.get("bittrex_api_key").value
                bittrex_secret_key = global_config_map.get("bittrex_secret_key").value
                market = BittrexMarket(bittrex_api_key,
                                       bittrex_secret_key,
                                       order_book_tracker_data_source_type=OrderBookTrackerDataSourceType.EXCHANGE_API,
                                       trading_pairs=trading_pairs,
                                       trading_required=self._trading_required)
            elif market_name == "kucoin":
                kucoin_api_key = global_config_map.get("kucoin_api_key").value
                kucoin_secret_key = global_config_map.get("kucoin_secret_key").value
                kucoin_passphrase = global_config_map.get("kucoin_passphrase").value
                market = KucoinMarket(kucoin_api_key,
                                      kucoin_passphrase,
                                      kucoin_secret_key,
                                      order_book_tracker_data_source_type=OrderBookTrackerDataSourceType.EXCHANGE_API,
                                      trading_pairs=trading_pairs,
                                      trading_required=self._trading_required)
            elif market_name == "bitcoin_com":
                bitcoin_com_api_key = global_config_map.get("bitcoin_com_api_key").value
                bitcoin_com_secret_key = global_config_map.get("bitcoin_com_secret_key").value
                market = BitcoinComMarket(bitcoin_com_api_key,
                                          bitcoin_com_secret_key,
                                          order_book_tracker_data_source_type=OrderBookTrackerDataSourceType.EXCHANGE_API,
                                          trading_pairs=trading_pairs,
                                          trading_required=self._trading_required)
            elif market_name == "eterbase":
                eterbase_api_key = global_config_map.get("eterbase_api_key").value
                eterbase_secret_key = global_config_map.get("eterbase_secret_key").value
                eterbase_account = global_config_map.get("eterbase_account").value
                market = EterbaseMarket(eterbase_api_key,
                                        eterbase_secret_key,
                                        trading_pairs=trading_pairs,
                                        trading_required=self._trading_required,
                                        eterbase_account=eterbase_account)
            elif market_name == "kraken":
                kraken_api_key = global_config_map.get("kraken_api_key").value
                kraken_secret_key = global_config_map.get("kraken_secret_key").value
                market = KrakenMarket(kraken_api_key,
                                      kraken_secret_key,
                                      order_book_tracker_data_source_type=OrderBookTrackerDataSourceType.EXCHANGE_API,
                                      trading_pairs=trading_pairs,
                                      trading_required=self._trading_required)
            elif market_name == "beaxy":
                beaxy_api_key = global_config_map.get("beaxy_api_key").value
                beaxy_secret_key = global_config_map.get("beaxy_secret_key").value
                market = BeaxyMarket(beaxy_api_key,
                                     beaxy_secret_key,
                                     order_book_tracker_data_source_type=OrderBookTrackerDataSourceType.EXCHANGE_API,
                                     trading_pairs=trading_pairs,
                                     trading_required=self._trading_required)
            else:
                raise ValueError(f"Market name {market_name} is invalid.")

            self.markets[market_name]: MarketBase = market

        self.markets_recorder = MarketsRecorder(
            self.trade_fill_db,
            list(self.markets.values()),
            self.strategy_file_name,
            self.strategy_name,
        )
        self.markets_recorder.start()

    def _initialize_notifiers(self):
        if global_config_map.get("telegram_enabled").value:
            # TODO: refactor to use single instance
            if not any([isinstance(n, TelegramNotifier) for n in self.notifiers]):
                self.notifiers.append(
                    TelegramNotifier(
                        token=global_config_map["telegram_token"].value,
                        chat_id=global_config_map["telegram_chat_id"].value,
                        hb=self,
                    )
                )
        for notifier in self.notifiers:
            notifier.start()<|MERGE_RESOLUTION|>--- conflicted
+++ resolved
@@ -63,13 +63,9 @@
     "bittrex": BittrexMarket,
     "kucoin": KucoinMarket,
     "bitcoin_com": BitcoinComMarket,
-<<<<<<< HEAD
-    "kraken": KrakenMarket,
-    "beaxy": BeaxyMarket
-=======
+    "beaxy": BeaxyMarket,
     "eterbase": EterbaseMarket,
     "kraken": KrakenMarket
->>>>>>> 6e825b1c
 }
 
 
