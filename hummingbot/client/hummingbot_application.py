#!/usr/bin/env python

import asyncio
import logging
import time
from collections import deque
from typing import Deque, Dict, List, Optional, Tuple

from hummingbot.client.command import __all__ as commands
<<<<<<< HEAD
from hummingbot.client.config.config_data_types import BaseStrategyConfigMap
from hummingbot.client.tab import __all__ as tab_classes
from hummingbot.core.clock import Clock
from hummingbot.exceptions import ArgumentParserError
from hummingbot.logger import HummingbotLogger
from hummingbot.logger.application_warning import ApplicationWarning
from hummingbot.model.sql_connection_manager import SQLConnectionManager
from hummingbot.connector.exchange.paper_trade import create_paper_trade_market
from hummingbot.client.ui.keybindings import load_key_bindings
from hummingbot.client.ui.parser import load_parser, ThrowingArgumentParser
from hummingbot.client.ui.hummingbot_cli import HummingbotCLI
from hummingbot.client.ui.completer import load_completer
from hummingbot.client.config.global_config_map import global_config_map
=======
>>>>>>> a636f647
from hummingbot.client.config.config_helpers import (
    get_connector_class,
    get_strategy_config_map,
)
from hummingbot.client.config.global_config_map import global_config_map
from hummingbot.client.config.security import Security
from hummingbot.client.settings import AllConnectorSettings, ConnectorType
from hummingbot.client.tab import __all__ as tab_classes
from hummingbot.client.tab.data_types import CommandTab
from hummingbot.client.ui.completer import load_completer
from hummingbot.client.ui.hummingbot_cli import HummingbotCLI
from hummingbot.client.ui.keybindings import load_key_bindings
from hummingbot.client.ui.parser import load_parser, ThrowingArgumentParser
from hummingbot.connector.exchange.paper_trade import create_paper_trade_market
from hummingbot.connector.exchange_base import ExchangeBase
from hummingbot.connector.markets_recorder import MarketsRecorder
from hummingbot.core.clock import Clock
from hummingbot.core.gateway.status_monitor import StatusMonitor as GatewayStatusMonitor
from hummingbot.core.utils.kill_switch import KillSwitch
from hummingbot.core.utils.trading_pair_fetcher import TradingPairFetcher
from hummingbot.data_feed.data_feed_base import DataFeedBase
from hummingbot.exceptions import ArgumentParserError
from hummingbot.logger import HummingbotLogger
from hummingbot.logger.application_warning import ApplicationWarning
from hummingbot.model.sql_connection_manager import SQLConnectionManager
from hummingbot.notifier.notifier_base import NotifierBase
from hummingbot.notifier.telegram_notifier import TelegramNotifier
from hummingbot.strategy.cross_exchange_market_making import CrossExchangeMarketPair
from hummingbot.strategy.market_trading_pair_tuple import MarketTradingPairTuple
from hummingbot.strategy.strategy_base import StrategyBase

s_logger = None


class HummingbotApplication(*commands):
    KILL_TIMEOUT = 10.0
    APP_WARNING_EXPIRY_DURATION = 3600.0
    APP_WARNING_STATUS_LIMIT = 6

    _main_app: Optional["HummingbotApplication"] = None

    @classmethod
    def logger(cls) -> HummingbotLogger:
        global s_logger
        if s_logger is None:
            s_logger = logging.getLogger(__name__)
        return s_logger

    @classmethod
    def main_application(cls) -> "HummingbotApplication":
        if cls._main_app is None:
            cls._main_app = HummingbotApplication()
        return cls._main_app

    def __init__(self):
        # This is to start fetching trading pairs for auto-complete
        TradingPairFetcher.get_instance()
        self.ev_loop: asyncio.AbstractEventLoop = asyncio.get_event_loop()
        self.markets: Dict[str, ExchangeBase] = {}
        # strategy file name and name get assigned value after import or create command
        self._strategy_file_name: Optional[str] = None
        self.strategy_name: Optional[str] = None
        self._strategy_config_map: Optional[BaseStrategyConfigMap] = None
        self.strategy_task: Optional[asyncio.Task] = None
        self.strategy: Optional[StrategyBase] = None
        self.market_pair: Optional[CrossExchangeMarketPair] = None
        self.market_trading_pair_tuples: List[MarketTradingPairTuple] = []
        self.clock: Optional[Clock] = None
        self.market_trading_pairs_map = {}
        self.token_list = {}

        self.init_time: float = time.time()
        self.start_time: Optional[int] = None
        self.placeholder_mode = False
        self.log_queue_listener: Optional[logging.handlers.QueueListener] = None
        self.data_feed: Optional[DataFeedBase] = None
        self.notifiers: List[NotifierBase] = []
        self.kill_switch: Optional[KillSwitch] = None
        self._app_warnings: Deque[ApplicationWarning] = deque()
        self._trading_required: bool = True
        self._last_started_strategy_file: Optional[str] = None

        self.trade_fill_db: Optional[SQLConnectionManager] = None
        self.markets_recorder: Optional[MarketsRecorder] = None
        self._pmm_script_iterator = None
        self._binance_connector = None
        self._shared_client = None

        # gateway variables and monitor
        self._gateway_monitor = GatewayStatusMonitor(self)

        command_tabs = self.init_command_tabs()
        self.parser: ThrowingArgumentParser = load_parser(self, command_tabs)
        self.app = HummingbotCLI(
            input_handler=self._handle_command,
            bindings=load_key_bindings(self),
            completer=load_completer(self),
            command_tabs=command_tabs
        )

        self._init_gateway_monitor()

    @property
    def gateway_config_keys(self) -> List[str]:
        return self._gateway_monitor.gateway_config_keys

    @property
    def strategy_file_name(self) -> str:
        return self._strategy_file_name

    @strategy_file_name.setter
    def strategy_file_name(self, value: Optional[str]):
        self._strategy_file_name = value
        if value is not None:
            db_name = value.split(".")[0]
            self.trade_fill_db = SQLConnectionManager.get_trade_fills_instance(db_name)
        else:
            self.trade_fill_db = None

    @property
    def strategy_config_map(self):
        if self._strategy_config_map is not None:
            return self._strategy_config_map
        if self.strategy_name is not None:
            return get_strategy_config_map(self.strategy_name)
        return None

<<<<<<< HEAD
    @strategy_config_map.setter
    def strategy_config_map(self, config_map: BaseStrategyConfigMap):
        self._strategy_config_map = config_map

    def _notify(self, msg: str):
=======
    def _init_gateway_monitor(self):
        try:
            # Do not start the gateway monitor during unit tests.
            if asyncio.get_running_loop() is not None:
                self._gateway_monitor = GatewayStatusMonitor(self)
                self._gateway_monitor.start()
        except RuntimeError:
            pass

    def notify(self, msg: str):
>>>>>>> a636f647
        self.app.log(msg)
        for notifier in self.notifiers:
            notifier.add_msg_to_queue(msg)

    def _handle_command(self, raw_command: str):
        # unset to_stop_config flag it triggered before loading any command
        if self.app.to_stop_config:
            self.app.to_stop_config = False

        raw_command = raw_command.strip()
        # NOTE: Only done for config command
        if raw_command.startswith("config"):
            command_split = raw_command.split(maxsplit=2)
        else:
            command_split = raw_command.split()
        try:
            if self.placeholder_mode:
                pass
            elif len(command_split) == 0:
                pass
            else:
                # Check if help is requested, if yes, print & terminate
                if len(command_split) > 1 and any(arg in ["-h", "--help"] for arg in command_split[1:]):
                    self.help(raw_command)
                    return

                shortcuts = global_config_map.get("command_shortcuts").value
                shortcut = None
                # see if we match against shortcut command
                if shortcuts is not None:
                    for s in shortcuts:
                        if command_split[0] == s['command']:
                            shortcut = s
                            break

                # perform shortcut expansion
                if shortcut is not None:
                    # check number of arguments
                    num_shortcut_args = len(shortcut['arguments'])
                    if len(command_split) == num_shortcut_args + 1:
                        # notify each expansion if there's more than 1
                        verbose = True if len(shortcut['output']) > 1 else False
                        # do argument replace and re-enter this function with the expanded command
                        for output_cmd in shortcut['output']:
                            final_cmd = output_cmd
                            for i in range(1, num_shortcut_args + 1):
                                final_cmd = final_cmd.replace(f'${i}', command_split[i])
                            if verbose is True:
                                self.notify(f'  >>> {final_cmd}')
                            self._handle_command(final_cmd)
                    else:
                        self.notify('Invalid number of arguments for shortcut')
                # regular command
                else:
                    args = self.parser.parse_args(args=command_split)
                    kwargs = vars(args)
                    if not hasattr(args, "func"):
                        self.app.handle_tab_command(self, command_split[0], kwargs)
                    else:
                        f = args.func
                        del kwargs["func"]
                        f(**kwargs)
        except ArgumentParserError as e:
            if not self.be_silly(raw_command):
                self.notify(str(e))
        except NotImplementedError:
            self.notify("Command not yet implemented. This feature is currently under development.")
        except Exception as e:
            self.logger().error(e, exc_info=True)

    async def _cancel_outstanding_orders(self) -> bool:
        success = True
        try:
            kill_timeout: float = self.KILL_TIMEOUT
            self.notify("Cancelling outstanding orders...")

            for market_name, market in self.markets.items():
                cancellation_results = await market.cancel_all(kill_timeout)
                uncancelled = list(filter(lambda cr: cr.success is False, cancellation_results))
                if len(uncancelled) > 0:
                    success = False
                    uncancelled_order_ids = list(map(lambda cr: cr.order_id, uncancelled))
                    self.notify("\nFailed to cancel the following orders on %s:\n%s" % (
                        market_name,
                        '\n'.join(uncancelled_order_ids)
                    ))
        except Exception:
            self.logger().error("Error canceling outstanding orders.", exc_info=True)
            success = False

        if success:
            self.notify("All outstanding orders cancelled.")
        return success

    async def run(self):
        await self.app.run()

    def add_application_warning(self, app_warning: ApplicationWarning):
        self._expire_old_application_warnings()
        self._app_warnings.append(app_warning)

    def clear_application_warning(self):
        self._app_warnings.clear()

    @staticmethod
    def _initialize_market_assets(market_name: str, trading_pairs: List[str]) -> List[Tuple[str, str]]:
        market_trading_pairs: List[Tuple[str, str]] = [(trading_pair.split('-')) for trading_pair in trading_pairs]
        return market_trading_pairs

    def _initialize_markets(self, market_names: List[Tuple[str, List[str]]]):
        # aggregate trading_pairs if there are duplicate markets

        for market_name, trading_pairs in market_names:
            if market_name not in self.market_trading_pairs_map:
                self.market_trading_pairs_map[market_name] = []
            for hb_trading_pair in trading_pairs:
                self.market_trading_pairs_map[market_name].append(hb_trading_pair)

        for connector_name, trading_pairs in self.market_trading_pairs_map.items():
            conn_setting = AllConnectorSettings.get_connector_settings()[connector_name]

            if connector_name.endswith("paper_trade") and conn_setting.type == ConnectorType.Exchange:
                connector = create_paper_trade_market(conn_setting.parent_name, trading_pairs)
                paper_trade_account_balance = global_config_map.get("paper_trade_account_balance").value
                if paper_trade_account_balance is not None:
                    for asset, balance in paper_trade_account_balance.items():
                        connector.set_balance(asset, balance)
            else:
                Security.update_config_map(global_config_map)
                keys = {key: config.value for key, config in global_config_map.items()
                        if key in conn_setting.config_keys}
                init_params = conn_setting.conn_init_parameters(keys)
                init_params.update(trading_pairs=trading_pairs, trading_required=self._trading_required)
                connector_class = get_connector_class(connector_name)
                connector = connector_class(**init_params)
            self.markets[connector_name] = connector

        self.markets_recorder = MarketsRecorder(
            self.trade_fill_db,
            list(self.markets.values()),
            self.strategy_file_name,
            self.strategy_name,
        )
        self.markets_recorder.start()

    def _initialize_notifiers(self):
        if global_config_map.get("telegram_enabled").value:
            # TODO: refactor to use single instance
            if not any([isinstance(n, TelegramNotifier) for n in self.notifiers]):
                self.notifiers.append(
                    TelegramNotifier(
                        token=global_config_map["telegram_token"].value,
                        chat_id=global_config_map["telegram_chat_id"].value,
                        hb=self,
                    )
                )
        for notifier in self.notifiers:
            notifier.start()

    def init_command_tabs(self) -> Dict[str, CommandTab]:
        """
        Initiates and returns a CommandTab dictionary with mostly defaults and None values, These values will be
        populated later on by HummingbotCLI
        """
        command_tabs: Dict[str, CommandTab] = {}
        for tab_class in tab_classes:
            name = tab_class.get_command_name()
            command_tabs[name] = CommandTab(name, None, None, None, tab_class)
        return command_tabs<|MERGE_RESOLUTION|>--- conflicted
+++ resolved
@@ -7,26 +7,8 @@
 from typing import Deque, Dict, List, Optional, Tuple
 
 from hummingbot.client.command import __all__ as commands
-<<<<<<< HEAD
 from hummingbot.client.config.config_data_types import BaseStrategyConfigMap
-from hummingbot.client.tab import __all__ as tab_classes
-from hummingbot.core.clock import Clock
-from hummingbot.exceptions import ArgumentParserError
-from hummingbot.logger import HummingbotLogger
-from hummingbot.logger.application_warning import ApplicationWarning
-from hummingbot.model.sql_connection_manager import SQLConnectionManager
-from hummingbot.connector.exchange.paper_trade import create_paper_trade_market
-from hummingbot.client.ui.keybindings import load_key_bindings
-from hummingbot.client.ui.parser import load_parser, ThrowingArgumentParser
-from hummingbot.client.ui.hummingbot_cli import HummingbotCLI
-from hummingbot.client.ui.completer import load_completer
-from hummingbot.client.config.global_config_map import global_config_map
-=======
->>>>>>> a636f647
-from hummingbot.client.config.config_helpers import (
-    get_connector_class,
-    get_strategy_config_map,
-)
+from hummingbot.client.config.config_helpers import get_connector_class, get_strategy_config_map
 from hummingbot.client.config.global_config_map import global_config_map
 from hummingbot.client.config.security import Security
 from hummingbot.client.settings import AllConnectorSettings, ConnectorType
@@ -35,7 +17,7 @@
 from hummingbot.client.ui.completer import load_completer
 from hummingbot.client.ui.hummingbot_cli import HummingbotCLI
 from hummingbot.client.ui.keybindings import load_key_bindings
-from hummingbot.client.ui.parser import load_parser, ThrowingArgumentParser
+from hummingbot.client.ui.parser import ThrowingArgumentParser, load_parser
 from hummingbot.connector.exchange.paper_trade import create_paper_trade_market
 from hummingbot.connector.exchange_base import ExchangeBase
 from hummingbot.connector.markets_recorder import MarketsRecorder
@@ -150,13 +132,10 @@
             return get_strategy_config_map(self.strategy_name)
         return None
 
-<<<<<<< HEAD
     @strategy_config_map.setter
     def strategy_config_map(self, config_map: BaseStrategyConfigMap):
         self._strategy_config_map = config_map
 
-    def _notify(self, msg: str):
-=======
     def _init_gateway_monitor(self):
         try:
             # Do not start the gateway monitor during unit tests.
@@ -167,7 +146,6 @@
             pass
 
     def notify(self, msg: str):
->>>>>>> a636f647
         self.app.log(msg)
         for notifier in self.notifiers:
             notifier.add_msg_to_queue(msg)
