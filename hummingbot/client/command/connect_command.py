--- conflicted
+++ resolved
@@ -20,13 +20,9 @@
     "kraken",
     "ethereum",
     "eterbase",
-<<<<<<< HEAD
-    "loopring",
-    "celo"
-=======
     "celo",
-    "crypto_com"
->>>>>>> 6794b1cf
+    "crypto_com",
+    "loopring"
 }
 
 
