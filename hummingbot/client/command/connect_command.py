--- conflicted
+++ resolved
@@ -19,13 +19,9 @@
     "kucoin",
     "kraken",
     "ethereum",
-<<<<<<< HEAD
     "celo",
+    "eterbase",
     "loopring"
-=======
-    "eterbase",
-    "celo"
->>>>>>> a897708c
 }
 
 
