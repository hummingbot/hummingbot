--- conflicted
+++ resolved
@@ -58,10 +58,6 @@
         self._shared_client: Optional[aiohttp.ClientSession] = None
         self._status: Dict[str, Any] = {}
         self._active_bounties: List[Dict[str, Any]] = []
-<<<<<<< HEAD
-
-=======
->>>>>>> 25c0f7d0
         # timestamp = -1 when when no data has been fetched / timestamp = 0 when no trades have ever been submitted
         self._last_submitted_trade_timestamp: int = -1
         self._last_submitted_order_timestamp: int = -1
