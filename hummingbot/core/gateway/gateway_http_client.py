import logging
import re
import ssl
from decimal import Decimal
from enum import Enum
from typing import TYPE_CHECKING, Any, Dict, List, Optional, Union

import aiohttp

from hummingbot.client.config.security import Security
from hummingbot.core.event.events import TradeType
from hummingbot.core.gateway import get_gateway_paths
from hummingbot.logger import HummingbotLogger

if TYPE_CHECKING:
    from hummingbot.client.config.config_helpers import ClientConfigAdapter


class GatewayError(Enum):
    """
    The gateway route error codes defined in /gateway/src/services/error-handler.ts
    """

    Network = 1001
    RateLimit = 1002
    OutOfGas = 1003
    TransactionGasPriceTooLow = 1004
    LoadWallet = 1005
    TokenNotSupported = 1006
    TradeFailed = 1007
    SwapPriceExceedsLimitPrice = 1008
    SwapPriceLowerThanLimitPrice = 1009
    ServiceUnitialized = 1010
    UnknownChainError = 1011
<<<<<<< HEAD
    UnknownTokenError = 1012
    InvalidNonceError = 1013
=======
    InvalidNonceError = 1012
    PriceFailed = 1013
>>>>>>> b8a10977
    UnknownError = 1099


class GatewayHttpClient:
    """
    An HTTP client for making requests to the gateway API.
    """

    _ghc_logger: Optional[HummingbotLogger] = None
    _shared_client: Optional[aiohttp.ClientSession] = None
    _base_url: str

    __instance = None

    @staticmethod
    def get_instance(client_config_map: Optional["ClientConfigAdapter"] = None) -> "GatewayHttpClient":
        if GatewayHttpClient.__instance is None:
            GatewayHttpClient(client_config_map)
        return GatewayHttpClient.__instance

    def __init__(self, client_config_map: Optional["ClientConfigAdapter"] = None):
        if client_config_map is None:
            from hummingbot.client.hummingbot_application import HummingbotApplication
            client_config_map = HummingbotApplication.main_application().client_config_map
        api_host = client_config_map.gateway.gateway_api_host
        api_port = client_config_map.gateway.gateway_api_port
        if GatewayHttpClient.__instance is None:
            self._base_url = f"https://{api_host}:{api_port}"
        self._client_confi_map = client_config_map
        GatewayHttpClient.__instance = self

    @classmethod
    def logger(cls) -> HummingbotLogger:
        if cls._ghc_logger is None:
            cls._ghc_logger = logging.getLogger(__name__)
        return cls._ghc_logger

    @classmethod
    def _http_client(cls, client_config_map: "ClientConfigAdapter", re_init: bool = False) -> aiohttp.ClientSession:
        """
        :returns Shared client session instance
        """
        if cls._shared_client is None or re_init:
            cert_path = get_gateway_paths(client_config_map).local_certs_path.as_posix()
            ssl_ctx = ssl.create_default_context(cafile=f"{cert_path}/ca_cert.pem")
            ssl_ctx.load_cert_chain(certfile=f"{cert_path}/client_cert.pem",
                                    keyfile=f"{cert_path}/client_key.pem",
                                    password=Security.secrets_manager.password.get_secret_value())
            conn = aiohttp.TCPConnector(ssl_context=ssl_ctx)
            cls._shared_client = aiohttp.ClientSession(connector=conn)
        return cls._shared_client

    @classmethod
    def reload_certs(cls, client_config_map: "ClientConfigAdapter"):
        """
        Re-initializes the aiohttp.ClientSession. This should be called whenever there is any updates to the
        Certificates used to secure a HTTPS connection to the Gateway service.
        """
        cls._http_client(client_config_map, re_init=True)

    @property
    def base_url(self) -> str:
        return self._base_url

    @base_url.setter
    def base_url(self, url: str):
        self._base_url = url

    def log_error_codes(self, resp: Dict[str, Any]):
        """
        If the API returns an error code, interpret the code, log a useful
        message to the user, then raise an exception.
        """
        error_code: Optional[int] = resp.get("errorCode")
        if error_code is not None:
            if error_code == GatewayError.Network.value:
                self.logger().network("Gateway had a network error. Make sure it is still able to communicate with the node.")
            elif error_code == GatewayError.RateLimit.value:
                self.logger().network("Gateway was unable to communicate with the node because of rate limiting.")
            elif error_code == GatewayError.OutOfGas.value:
                self.logger().network("There was an out of gas error. Adjust the gas limit in the gateway config.")
            elif error_code == GatewayError.TransactionGasPriceTooLow.value:
                self.logger().network("The gas price provided by gateway was too low to create a blockchain operation. Consider increasing the gas price.")
            elif error_code == GatewayError.LoadWallet.value:
                self.logger().network("Gateway failed to load your wallet. Try running 'gateway connect' with the correct wallet settings.")
            elif error_code == GatewayError.TokenNotSupported.value:
                self.logger().network("Gateway tried to use an unsupported token.")
            elif error_code == GatewayError.TradeFailed.value:
                self.logger().network("The trade on gateway has failed.")
            elif error_code == GatewayError.PriceFailed.value:
                self.logger().network("The price query on gateway has failed.")
            elif error_code == GatewayError.InvalidNonceError.value:
                self.logger().network("The nonce was invalid.")
            elif error_code == GatewayError.ServiceUnitialized.value:
                self.logger().network("Some values was uninitialized. Please contact dev@hummingbot.io ")
            elif error_code == GatewayError.SwapPriceExceedsLimitPrice.value:
                self.logger().network("The swap price is greater than your limit buy price. The market may be too volatile or your slippage rate is too low. Try adjusting the strategy's allowed slippage rate.")
            elif error_code == GatewayError.SwapPriceLowerThanLimitPrice.value:
                self.logger().network("The swap price is lower than your limit sell price. The market may be too volatile or your slippage rate is too low. Try adjusting the strategy's allowed slippage rate.")
            elif error_code == GatewayError.UnknownChainError.value:
<<<<<<< HEAD
                self.logger().info("An unknown chain error has occurred on gateway. Make sure your gateway settings are correct.")
            elif error_code == GatewayError.UnknownTokenError.value:
                self.logger().info("An unknown token was used.")
            elif error_code == GatewayError.InvalidNonceError.value:
                self.logger().info("The nonce used was invalid.")
=======
                self.logger().network("An unknown chain error has occurred on gateway. Make sure your gateway settings are correct.")
>>>>>>> b8a10977
            elif error_code == GatewayError.UnknownError.value:
                self.logger().network("An unknown error has occurred on gateway. Please send your logs to dev@hummingbot.io")

    async def api_request(
            self,
            method: str,
            path_url: str,
            params: Dict[str, Any] = {},
            fail_silently: bool = False
    ) -> Optional[Union[Dict[str, Any], List[Dict[str, Any]]]]:
        """
        Sends an aiohttp request and waits for a response.
        :param method: The HTTP method, e.g. get or post
        :param path_url: The path url or the API end point
        :param params: A dictionary of required params for the end point
        :param fail_silently: used to determine if errors will be raise or silently ignored
        :returns A response in json format.
        """
        url = f"{self.base_url}/{path_url}"
        client = self._http_client(self._client_confi_map)

        parsed_response = {}
        try:
            if method == "get":
                if len(params) > 0:
                    response = await client.get(url, params=params)
                else:
                    response = await client.get(url)
            elif method == "post":
                response = await client.post(url, json=params)
            else:
                raise ValueError(f"Unsupported request method {method}")
            if not fail_silently and response.status == 504:
                self.logger().network(f"The network call to {url} has timed out.")
            else:
                parsed_response = await response.json()
                if response.status != 200 and \
                   not fail_silently and \
                   not self.is_timeout_error(parsed_response):
                    self.log_error_codes(parsed_response)

                    if "error" in parsed_response:
                        raise ValueError(f"Error on {method.upper()} {url} Error: {parsed_response['error']}")
                    else:
                        raise ValueError(f"Error on {method.upper()} {url} Error: {parsed_response}")

        except Exception as e:
            if not fail_silently:
                if self.is_timeout_error(e):
                    self.logger().network(f"The network call to {url} has timed out.")
                else:
                    self.logger().network(
                        e,
                        exc_info=True,
                        app_warning_msg=f"Call to {url} failed. See logs for more details."
                    )
                raise e

        return parsed_response

    @staticmethod
    def is_timeout_error(e) -> bool:
        """
        It is hard to consistently return a timeout error from gateway
        because it uses many different libraries to communicate with the
        chains with their own idiosyncracies and they do not necessarilly
        return HTTP status code 504 when there is a timeout error. It is
        easier to rely on the presence of the word 'timeout' in the error.
        """
        error_string = str(e)
        if re.search('timeout', error_string, re.IGNORECASE):
            return True
        return False

    async def ping_gateway(self) -> bool:
        try:
            response: Dict[str, Any] = await self.api_request("get", "", fail_silently=True)
            return response["status"] == "ok"
        except Exception:
            return False

    async def get_gateway_status(self, fail_silently: bool = False) -> List[Dict[str, Any]]:
        """
        Calls the status endpoint on Gateway to know basic info about connected networks.
        """
        try:
            return await self.get_network_status(fail_silently=fail_silently)
        except Exception as e:
            self.logger().network(
                "Error fetching gateway status info",
                exc_info=True,
                app_warning_msg=str(e)
            )

    async def update_config(self, config_path: str, config_value: Any) -> Dict[str, Any]:
        response = await self.api_request("post", "config/update", {
            "configPath": config_path,
            "configValue": config_value,
        })
        await self.post_restart()
        return response

    async def post_restart(self):
        await self.api_request("post", "restart", fail_silently=True)

    async def get_connectors(self, fail_silently: bool = False) -> Dict[str, Any]:
        return await self.api_request("get", "connectors", fail_silently=fail_silently)

    async def get_wallets(self, fail_silently: bool = False) -> List[Dict[str, Any]]:
        return await self.api_request("get", "wallet", fail_silently=fail_silently)

    async def add_wallet(self, chain: str, network: str, private_key: str) -> Dict[str, Any]:
        return await self.api_request(
            "post",
            "wallet/add",
            {"chain": chain, "network": network, "privateKey": private_key}
        )

    async def get_configuration(self, fail_silently: bool = False) -> Dict[str, Any]:
        return await self.api_request("get", "network/config", fail_silently=fail_silently)

    async def get_balances(
            self,
            chain: str,
            network: str,
            address: str,
            token_symbols: List[str],
            fail_silently: bool = False
    ) -> Dict[str, Any]:
        return await self.api_request("post", "network/balances", {
            "chain": chain,
            "network": network,
            "address": address,
            "tokenSymbols": token_symbols,
        }, fail_silently=fail_silently)

    async def get_tokens(
            self,
            chain: str,
            network: str,
            fail_silently: bool = True
    ) -> Dict[str, Any]:
        return await self.api_request("get", "network/tokens", {
            "chain": chain,
            "network": network
        }, fail_silently=fail_silently)

    async def get_network_status(
            self,
            chain: str = None,
            network: str = None,
            fail_silently: bool = False
    ) -> Union[Dict[str, Any], List[Dict[str, Any]]]:
        req_data: Dict[str, str] = {}
        if chain is not None and network is not None:
            req_data["chain"] = chain
            req_data["network"] = network
        return await self.api_request("get", "network/status", req_data, fail_silently=fail_silently)

    async def approve_token(
            self,
            chain: str,
            network: str,
            address: str,
            token: str,
            spender: str,
            nonce: Optional[int] = None,
            max_fee_per_gas: Optional[int] = None,
            max_priority_fee_per_gas: Optional[int] = None
    ) -> Dict[str, Any]:
        request_payload: Dict[str, Any] = {
            "chain": chain,
            "network": network,
            "address": address,
            "token": token,
            "spender": spender
        }
        if nonce is not None:
            request_payload["nonce"] = nonce
        if max_fee_per_gas is not None:
            request_payload["maxFeePerGas"] = str(max_fee_per_gas)
        if max_priority_fee_per_gas is not None:
            request_payload["maxPriorityFeePerGas"] = str(max_priority_fee_per_gas)
        return await self.api_request(
            "post",
            "evm/approve",
            request_payload
        )

    async def get_allowances(
            self,
            chain: str,
            network: str,
            address: str,
            token_symbols: List[str],
            spender: str,
            fail_silently: bool = False
    ) -> Dict[str, Any]:
        return await self.api_request("post", "evm/allowances", {
            "chain": chain,
            "network": network,
            "address": address,
            "tokenSymbols": token_symbols,
            "spender": spender
        }, fail_silently=fail_silently)

    async def get_price(
            self,
            chain: str,
            network: str,
            connector: str,
            base_asset: str,
            quote_asset: str,
            amount: Decimal,
            side: TradeType,
            fail_silently: bool = False
    ) -> Dict[str, Any]:
        if side not in [TradeType.BUY, TradeType.SELL]:
            raise ValueError("Only BUY and SELL prices are supported.")

        # XXX(martin_kou): The amount is always output with 18 decimal places.
        return await self.api_request("post", "amm/price", {
            "chain": chain,
            "network": network,
            "connector": connector,
            "base": base_asset,
            "quote": quote_asset,
            "amount": f"{amount:.18f}",
            "side": side.name,
            "allowedSlippage": "0/1",  # hummingbot applies slippage itself
        }, fail_silently=fail_silently)

    async def get_transaction_status(
            self,
            chain: str,
            network: str,
            transaction_hash: str,
            fail_silently: bool = False
    ) -> Dict[str, Any]:
        return await self.api_request("post", "network/poll", {
            "chain": chain,
            "network": network,
            "txHash": transaction_hash
        }, fail_silently=fail_silently)

    async def get_evm_nonce(
            self,
            chain: str,
            network: str,
            address: str,
            fail_silently: bool = False
    ) -> Dict[str, Any]:
        return await self.api_request("post", "evm/nextNonce", {
            "chain": chain,
            "network": network,
            "address": address
        }, fail_silently=fail_silently)

    async def cancel_evm_transaction(
            self,
            chain: str,
            network: str,
            address: str,
            nonce: int
    ) -> Dict[str, Any]:
        return await self.api_request("post", "evm/cancel", {
            "chain": chain,
            "network": network,
            "address": address,
            "nonce": nonce
        })

    async def amm_trade(
            self,
            chain: str,
            network: str,
            connector: str,
            address: str,
            base_asset: str,
            quote_asset: str,
            side: TradeType,
            amount: Decimal,
            price: Decimal,
            nonce: Optional[int] = None,
            max_fee_per_gas: Optional[int] = None,
            max_priority_fee_per_gas: Optional[int] = None
    ) -> Dict[str, Any]:
        # XXX(martin_kou): The amount is always output with 18 decimal places.
        request_payload: Dict[str, Any] = {
            "chain": chain,
            "network": network,
            "connector": connector,
            "address": address,
            "base": base_asset,
            "quote": quote_asset,
            "side": side.name,
            "amount": f"{amount:.18f}",
            "limitPrice": str(price),
            "allowedSlippage": "0/1",  # hummingbot applies slippage itself
        }
        if nonce is not None:
            request_payload["nonce"] = int(nonce)
        if max_fee_per_gas is not None:
            request_payload["maxFeePerGas"] = str(max_fee_per_gas)
        if max_priority_fee_per_gas is not None:
            request_payload["maxPriorityFeePerGas"] = str(max_priority_fee_per_gas)
        return await self.api_request("post", "amm/trade", request_payload)

    async def amm_estimate_gas(
            self,
            chain: str,
            network: str,
            connector: str,
    ) -> Dict[str, Any]:
        return await self.api_request("post", "amm/estimateGas", {
            "chain": chain,
            "network": network,
            "connector": connector,
        })<|MERGE_RESOLUTION|>--- conflicted
+++ resolved
@@ -32,13 +32,9 @@
     SwapPriceLowerThanLimitPrice = 1009
     ServiceUnitialized = 1010
     UnknownChainError = 1011
-<<<<<<< HEAD
-    UnknownTokenError = 1012
-    InvalidNonceError = 1013
-=======
     InvalidNonceError = 1012
     PriceFailed = 1013
->>>>>>> b8a10977
+    UnknownTokenError = 1014
     UnknownError = 1099
 
 
@@ -139,15 +135,11 @@
             elif error_code == GatewayError.SwapPriceLowerThanLimitPrice.value:
                 self.logger().network("The swap price is lower than your limit sell price. The market may be too volatile or your slippage rate is too low. Try adjusting the strategy's allowed slippage rate.")
             elif error_code == GatewayError.UnknownChainError.value:
-<<<<<<< HEAD
                 self.logger().info("An unknown chain error has occurred on gateway. Make sure your gateway settings are correct.")
+            elif error_code == GatewayError.InvalidNonceError.value:
+                self.logger().info("The nonce used was invalid.")
             elif error_code == GatewayError.UnknownTokenError.value:
                 self.logger().info("An unknown token was used.")
-            elif error_code == GatewayError.InvalidNonceError.value:
-                self.logger().info("The nonce used was invalid.")
-=======
-                self.logger().network("An unknown chain error has occurred on gateway. Make sure your gateway settings are correct.")
->>>>>>> b8a10977
             elif error_code == GatewayError.UnknownError.value:
                 self.logger().network("An unknown error has occurred on gateway. Please send your logs to dev@hummingbot.io")
 
