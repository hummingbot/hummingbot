#!/usr/bin/env python

from collections import namedtuple
from enum import Enum
from functools import total_ordering
import pandas as pd
from typing import Optional, List, Dict

from hummingbot.core.data_type.order_book_row import OrderBookRow


class OrderBookMessageType(Enum):
    SNAPSHOT = 1
    DIFF = 2
    TRADE = 3


@total_ordering
class OrderBookMessage(namedtuple("_OrderBookMessage", "type, content, timestamp")):
    type: OrderBookMessageType
    content: Dict[str, any]
    timestamp: float

    def __new__(
        cls,
        message_type: OrderBookMessageType,
        content: Dict[str, any],
        timestamp: Optional[float] = None,
        *args,
        **kwargs,
    ):
        return super(OrderBookMessage, cls).__new__(cls, message_type, content, timestamp, *args, **kwargs)

    @property
    def update_id(self) -> int:
        if self.type in [OrderBookMessageType.DIFF, OrderBookMessageType.SNAPSHOT]:
            return self.content["update_id"]
        else:
            return -1

    @property
    def trade_id(self) -> int:
        if self.type is OrderBookMessageType.TRADE:
            return self.content["trade_id"]
        return -1

    @property
    def symbol(self) -> str:
        return self.content["symbol"]

    @property
    def asks(self) -> List[OrderBookRow]:
        return [
            OrderBookRow(float(price), float(amount), self.update_id) for price, amount, *trash in self.content["asks"]
        ]

    @property
    def bids(self) -> List[OrderBookRow]:
        return [
            OrderBookRow(float(price), float(amount), self.update_id) for price, amount, *trash in self.content["bids"]
        ]

    @property
    def has_update_id(self) -> bool:
        return self.type in {OrderBookMessageType.DIFF, OrderBookMessageType.SNAPSHOT}

    @property
    def has_trade_id(self) -> bool:
        return self.type == OrderBookMessageType.TRADE

    def __eq__(self, other: "OrderBookMessage") -> bool:
        if self.has_update_id and other.has_update_id:
            return self.update_id == other.update_id
        elif self.has_trade_id and other.has_trade_id:
            return self.trade_id == other.trade_id
        else:
            return False

    def __lt__(self, other: "OrderBookMessage") -> bool:
        if self.has_update_id and other.has_update_id:
            return self.update_id < other.update_id
        elif self.has_trade_id and other.has_trade_id:
            return self.trade_id < other.trade_id
        else:
            if self.timestamp != other.timestamp:
                return self.timestamp < other.timestamp
            else:
                # For messages of same timestamp, order book messages come before trade messages.
                return self.has_update_id


class DDEXOrderBookMessage(OrderBookMessage):
    def __new__(
        cls,
        message_type: OrderBookMessageType,
        content: Dict[str, any],
        timestamp: Optional[float] = None,
        *args,
        **kwargs,
    ):
        if timestamp is None:
            if message_type is OrderBookMessageType.SNAPSHOT:
                raise ValueError("timestamp must not be None when initializing snapshot messages.")
            timestamp = content["time"] * 1e-3
        return super(DDEXOrderBookMessage, cls).__new__(
            cls, message_type, content, timestamp=timestamp, *args, **kwargs
        )

    @property
    def update_id(self) -> int:
        return int(self.timestamp * 1e3)

    @property
    def trade_id(self) -> int:
        return int(self.timestamp * 1e3)

    @property
    def symbol(self) -> str:
        return self.content["marketId"]

    @property
    def asks(self) -> List[OrderBookRow]:
        raise NotImplementedError("DDEX order book messages have different semantics.")

    @property
    def bids(self) -> List[OrderBookRow]:
        raise NotImplementedError("DDEX order book messages have different semantics.")

    @property
    def has_update_id(self) -> bool:
        return True

    @property
    def has_trade_id(self) -> bool:
        return True

    def __eq__(self, other) -> bool:
        return self.type == other.type and self.timestamp == other.timestamp

    def __lt__(self, other) -> bool:
        if self.timestamp != other.timestamp:
            return self.timestamp < other.timestamp
        else:
            """
            If timestamp is the same, the ordering is snapshot < diff < trade
            """
            return self.type.value < other.type.value


class IDEXOrderBookMessage(OrderBookMessage):
    def __new__(
        cls,
        message_type: OrderBookMessageType,
        content: Dict[str, any],
        timestamp: Optional[float] = None,
        *args,
        **kwargs,
    ):
        if timestamp is None:
            if message_type is OrderBookMessageType.SNAPSHOT:
                timestamp = 0.0
            else:
                datetime_str: str = content.get("updatedAt") or content.get("createdAt")
                if datetime_str is None:
                    raise ValueError(f"Invalid time for this diff message: {content}")
                timestamp = pd.Timestamp(datetime_str, tz="UTC").timestamp()
        return super(IDEXOrderBookMessage, cls).__new__(
            cls, message_type, content, timestamp=timestamp, *args, **kwargs
        )

    @property
    def update_id(self) -> int:
        return int(self.timestamp * 1e3)

    @property
    def trade_id(self) -> int:
        return int(self.timestamp * 1e3)

    @property
    def symbol(self) -> str:
        return self.content["market"]

    @property
    def asks(self) -> List[OrderBookRow]:
        raise NotImplementedError("IDEX order book messages have different semantics.")

    @property
    def bids(self) -> List[OrderBookRow]:
        raise NotImplementedError("IDEX order book messages have different semantics.")

    @property
    def has_update_id(self) -> bool:
        return self.type in {OrderBookMessageType.DIFF, OrderBookMessageType.SNAPSHOT}

    @property
    def has_trade_id(self) -> bool:
        return self.type == OrderBookMessageType.TRADE

    def __eq__(self, other: "OrderBookMessage") -> bool:
        if self.has_update_id and other.has_update_id:
            return self.update_id == other.update_id
        elif self.has_trade_id and other.has_trade_id:
            return self.trade_id == other.trade_id
        else:
            return False

    def __lt__(self, other) -> bool:
        if self.timestamp != other.timestamp:
            return self.timestamp < other.timestamp
        else:
            """
            If timestamp is the same, the ordering is snapshot < diff < trade
            """
            return self.type.value < other.type.value


class RadarRelayOrderBookMessage(OrderBookMessage):
    def __new__(
        cls,
        message_type: OrderBookMessageType,
        content: Dict[str, any],
        timestamp: Optional[float] = None,
        *args,
        **kwargs,
    ):
        if message_type is OrderBookMessageType.SNAPSHOT and timestamp is None:
            raise ValueError("timestamp must not be None when initializing snapshot messages.")

        elif message_type is OrderBookMessageType.DIFF and content["action"] in ["NEW"]:
            timestamp = pd.Timestamp(content["event"]["order"]["createdDate"], tz="UTC").timestamp()
        elif message_type is OrderBookMessageType.DIFF and content["action"] in ["FILL"]:
            timestamp = content["event"]["timestamp"]
        elif message_type is OrderBookMessageType.TRADE:
            timestamp = content["event"]["timestamp"]
        elif timestamp is None:
            raise ValueError("timestamp field required for this message.")

        return super(RadarRelayOrderBookMessage, cls).__new__(
            cls, message_type, content, timestamp=timestamp, *args, **kwargs
        )

    @property
    def update_id(self) -> int:
        return int(self.timestamp * 1e3)

    @property
    def trade_id(self) -> int:
        return int(self.timestamp * 1e3)

    @property
    def symbol(self) -> str:
        return self.content["symbol"]

    @property
    def asks(self) -> List[OrderBookRow]:
        raise NotImplementedError("RadarRelay order book messages have different semantics.")

    @property
    def bids(self) -> List[OrderBookRow]:
        raise NotImplementedError("RadarRelay order book messages have different semantics.")

    @property
    def has_update_id(self) -> bool:
        return True

    @property
    def has_trade_id(self) -> bool:
        return True

    def __eq__(self, other) -> bool:
        return self.type == other.type and self.timestamp == other.timestamp

    def __lt__(self, other) -> bool:
        if self.timestamp != other.timestamp:
            return self.timestamp < other.timestamp
        else:
            """
            If timestamp is the same, the ordering is snapshot < diff < trade
            """
            return self.type.value < other.type.value


class BambooRelayOrderBookMessage(OrderBookMessage):
    def __new__(
        cls,
        message_type: OrderBookMessageType,
        content: Dict[str, any],
        timestamp: Optional[float] = None,
        *args,
        **kwargs,
    ):
        if message_type is OrderBookMessageType.SNAPSHOT and timestamp is None:
            raise ValueError("timestamp must not be None when initializing snapshot messages.")

        elif message_type is OrderBookMessageType.DIFF and content["action"] in ["NEW"]:
            timestamp = pd.Timestamp(content["event"]["order"]["createdDate"], tz="UTC").timestamp()
        elif message_type is OrderBookMessageType.DIFF and content["action"] in ["FILL"]:
            timestamp = content["event"]["timestamp"]
        elif message_type is OrderBookMessageType.TRADE:
            timestamp = content["event"]["timestamp"]
        elif timestamp is None:
            raise ValueError("timestamp field required for this message.")

        return super(BambooRelayOrderBookMessage, cls).__new__(
            cls, message_type, content, timestamp=timestamp, *args, **kwargs
        )

    @property
    def update_id(self) -> int:
        return int(self.timestamp * 1e3)

    @property
    def trade_id(self) -> int:
        return int(self.timestamp * 1e3)

    @property
    def symbol(self) -> str:
        return self.content["symbol"]

    @property
    def asks(self) -> List[OrderBookRow]:
        raise NotImplementedError("BambooRelay order book messages have different semantics.")

    @property
    def bids(self) -> List[OrderBookRow]:
        raise NotImplementedError("BambooRelay order book messages have different semantics.")

    @property
    def has_update_id(self) -> bool:
        return True

    @property
    def has_trade_id(self) -> bool:
        return True

    def __eq__(self, other) -> bool:
        return self.type == other.type and self.timestamp == other.timestamp

    def __lt__(self, other) -> bool:
        if self.timestamp != other.timestamp:
            return self.timestamp < other.timestamp
        else:
            """
            If timestamp is the same, the ordering is snapshot < diff < trade
            """
            return self.type.value < other.type.value


class CoinbaseProOrderBookMessage(OrderBookMessage):
    def __new__(
        cls,
        message_type: OrderBookMessageType,
        content: Dict[str, any],
        timestamp: Optional[float] = None,
        *args,
        **kwargs,
    ):
        if timestamp is None:
            if message_type is OrderBookMessageType.SNAPSHOT:
                raise ValueError("timestamp must not be None when initializing snapshot messages.")
            timestamp = pd.Timestamp(content["time"], tz="UTC").timestamp()
        return super(CoinbaseProOrderBookMessage, cls).__new__(
            cls, message_type, content, timestamp=timestamp, *args, **kwargs
        )

    @property
    def update_id(self) -> int:
        if self.type in [OrderBookMessageType.DIFF, OrderBookMessageType.SNAPSHOT]:
            return int(self.content["sequence"])
        else:
            return -1

    @property
    def trade_id(self) -> int:
        if self.type is OrderBookMessageType.TRADE:
            return int(self.content["sequence"])
        return -1

    @property
    def symbol(self) -> str:
        if "product_id" in self.content:
            return self.content["product_id"]
        elif "symbol" in self.content:
            return self.content["symbol"]

    @property
    def asks(self) -> List[OrderBookRow]:
        raise NotImplementedError("Coinbase Pro order book messages have different semantics.")

    @property
    def bids(self) -> List[OrderBookRow]:
        raise NotImplementedError("Coinbase Pro order book messages have different semantics.")


class BittrexOrderBookMessage(OrderBookMessage):
    def __new__(
        cls,
        message_type: OrderBookMessageType,
        content: Dict[str, any],
        timestamp: Optional[float] = None,
        *args,
        **kwargs,
    ):
        if timestamp is None:
            if message_type is OrderBookMessageType.SNAPSHOT:
                raise ValueError("timestamp must not be None when initializing snapshot messages.")
            timestamp = pd.Timestamp(content["time"], tz="UTC").timestamp()
        return super(BittrexOrderBookMessage, cls).__new__(
            cls, message_type, content, timestamp=timestamp, *args, **kwargs
        )

    @property
    def update_id(self) -> int:
        return int(self.timestamp * 1e3)

    @property
    def trade_id(self) -> int:
        return int(self.timestamp * 1e3)

    @property
    def symbol(self) -> str:
        return self.content["M"]

    @property
    def asks(self) -> List[OrderBookRow]:
        raise NotImplementedError("Bittrex order book messages have different semantics.")

    @property
    def bids(self) -> List[OrderBookRow]:
        raise NotImplementedError("Bittrex order book messages have different semantics.")

    @property
    def has_update_id(self) -> bool:
        return True

    @property
    def has_trade_id(self) -> bool:
        return True

    def __eq__(self, other) -> bool:
        return self.type == other.type and self.timestamp == other.timestamp

    def __lt__(self, other) -> bool:
        if self.timestamp != other.timestamp:
            return self.timestamp < other.timestamp
        else:
            """
            If timestamp is the same, the ordering is snapshot < diff < trade
            """
            return self.type.value < other.type.value

class BitroyalOrderBookMessage(OrderBookMessage):
    def __new__(
            cls,
            message_type: OrderBookMessageType,
            content: Dict[str, any],
            timestamp: Optional[float] = None,
            *args,
            **kwargs,
    ):
        if timestamp is None:
            if message_type is OrderBookMessageType.SNAPSHOT:
                raise ValueError("timestamp must not be None when initializing snapshot messages.")
            timestamp = pd.Timestamp(content["time"], tz="UTC").timestamp()
        return super(BitroyalOrderBookMessage, cls).__new__(
                cls, message_type, content, timestamp=timestamp, *args, **kwargs
        )

    @property
    def update_id(self) -> int:
        if self.type in [OrderBookMessageType.DIFF, OrderBookMessageType.SNAPSHOT]:
            return int(self.content["sequence"])
        else:
            return -1

    @property
    def trade_id(self) -> int:
        if self.type is OrderBookMessageType.TRADE:
            return int(self.content["sequence"])
        return -1

    @property
    def symbol(self) -> str:
        if "product_id" in self.content:
            return self.content["product_id"]
        elif "symbol" in self.content:
            return self.content["symbol"]

    @property
    def asks(self) -> List[OrderBookRow]:
        raise   NotImplementedError("Bitroyal order book messages have different semantics.")

    @property
    def bids(self)-> List[OrderBookRow]:
<<<<<<< HEAD
=======
        raise NotImplementedError("Coinbase Pro order book messages have different semantics.")

class BitroyalOrderBookMessage(OrderBookMessage):
    def __new__(cls, message_type: OrderBookMessageType, content: Dict[str, any], timestamp: Optional[float] = None,
                *args, **kwargs):
        if timestamp is None:
            if message_type is OrderBookMessageType.SNAPSHOT:
                raise ValueError("timestamp must not be None when initializing snapshot messages.")
            timestamp = pd.Timestamp(content["time"], tz="UTC").timestamp()
        return super(BitroyalOrderBookMessage, cls).__new__(cls, message_type, content,
                                                        timestamp=timestamp, *args, **kwargs)

    @property
    def update_id(self) -> int:
        if self.type in [OrderBookMessageType.DIFF, OrderBookMessageType.SNAPSHOT]:
            return int(self.content["sequence"])
        else:
            return -1

    @property
    def trade_id(self) -> int:
        if self.type is OrderBookMessageType.TRADE:
            return int(self.content["sequence"])
        return -1

    @property
    def symbol(self) -> str:
        if "product_id" in self.content:
            return self.content["product_id"]
        elif "symbol" in self.content:
            return self.content["symbol"]

    @property
    def asks(self) -> List[OrderBookRow]:
        raise   NotImplementedError("Bitroyal order book messages have different semantics.")

    @property
    def bids(self)-> List[OrderBookRow]:
>>>>>>> b7d16b3a
        raise NotImplementedError("Bitroyal order book messages have different semantics.")<|MERGE_RESOLUTION|>--- conflicted
+++ resolved
@@ -449,52 +449,6 @@
             """
             return self.type.value < other.type.value
 
-class BitroyalOrderBookMessage(OrderBookMessage):
-    def __new__(
-            cls,
-            message_type: OrderBookMessageType,
-            content: Dict[str, any],
-            timestamp: Optional[float] = None,
-            *args,
-            **kwargs,
-    ):
-        if timestamp is None:
-            if message_type is OrderBookMessageType.SNAPSHOT:
-                raise ValueError("timestamp must not be None when initializing snapshot messages.")
-            timestamp = pd.Timestamp(content["time"], tz="UTC").timestamp()
-        return super(BitroyalOrderBookMessage, cls).__new__(
-                cls, message_type, content, timestamp=timestamp, *args, **kwargs
-        )
-
-    @property
-    def update_id(self) -> int:
-        if self.type in [OrderBookMessageType.DIFF, OrderBookMessageType.SNAPSHOT]:
-            return int(self.content["sequence"])
-        else:
-            return -1
-
-    @property
-    def trade_id(self) -> int:
-        if self.type is OrderBookMessageType.TRADE:
-            return int(self.content["sequence"])
-        return -1
-
-    @property
-    def symbol(self) -> str:
-        if "product_id" in self.content:
-            return self.content["product_id"]
-        elif "symbol" in self.content:
-            return self.content["symbol"]
-
-    @property
-    def asks(self) -> List[OrderBookRow]:
-        raise   NotImplementedError("Bitroyal order book messages have different semantics.")
-
-    @property
-    def bids(self)-> List[OrderBookRow]:
-<<<<<<< HEAD
-=======
-        raise NotImplementedError("Coinbase Pro order book messages have different semantics.")
 
 class BitroyalOrderBookMessage(OrderBookMessage):
     def __new__(cls, message_type: OrderBookMessageType, content: Dict[str, any], timestamp: Optional[float] = None,
@@ -503,8 +457,7 @@
             if message_type is OrderBookMessageType.SNAPSHOT:
                 raise ValueError("timestamp must not be None when initializing snapshot messages.")
             timestamp = pd.Timestamp(content["time"], tz="UTC").timestamp()
-        return super(BitroyalOrderBookMessage, cls).__new__(cls, message_type, content,
-                                                        timestamp=timestamp, *args, **kwargs)
+        return super(BitroyalOrderBookMessage, cls).__new__(cls, message_type, content, timestamp=timestamp, *args, **kwargs)
 
     @property
     def update_id(self) -> int:
@@ -528,9 +481,8 @@
 
     @property
     def asks(self) -> List[OrderBookRow]:
-        raise   NotImplementedError("Bitroyal order book messages have different semantics.")
-
-    @property
-    def bids(self)-> List[OrderBookRow]:
->>>>>>> b7d16b3a
+        raise NotImplementedError("Bitroyal order book messages have different semantics.")
+
+    @property
+    def bids(self) -> List[OrderBookRow]:
         raise NotImplementedError("Bitroyal order book messages have different semantics.")