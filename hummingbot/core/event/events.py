from dataclasses import dataclass
from decimal import Decimal
from enum import Enum
from typing import Dict, List, NamedTuple, Optional

from hummingbot.core.data_type.common import LPType, OrderType, PositionAction, PositionMode, TradeType
from hummingbot.core.data_type.order_book_row import OrderBookRow
from hummingbot.core.data_type.trade_fee import AddedToCostTradeFee, TokenAmount, TradeFeeBase

s_decimal_0 = Decimal("0")


class MarketEvent(Enum):
    ReceivedAsset = 101
    BuyOrderCompleted = 102
    SellOrderCompleted = 103
    # Trade = 104  Deprecated
    WithdrawAsset = 105  # Locally Deprecated, but still present in hummingsim
    OrderCancelled = 106
    OrderFilled = 107
    OrderExpired = 108
    OrderFailure = 198
    TransactionFailure = 199
    BuyOrderCreated = 200
    SellOrderCreated = 201
    FundingPaymentCompleted = 202
    RangePositionLiquidityAdded = 300
    RangePositionLiquidityRemoved = 301
    RangePositionUpdate = 302
    RangePositionUpdateFailure = 303
    RangePositionFeeCollected = 304
    RangePositionClosed = 305


class OrderBookEvent(int, Enum):
    TradeEvent = 901


class TokenApprovalEvent(Enum):
    ApprovalSuccessful = 1101
    ApprovalFailed = 1102
    ApprovalCancelled = 1103


class HummingbotUIEvent(Enum):
    Start = 1


class AccountEvent(Enum):
    PositionModeChangeSucceeded = 400
    PositionModeChangeFailed = 401


<<<<<<< HEAD
class RemoteEvent(Enum):
    RemoteCmdEvent = 2001


class FundingInfo(NamedTuple):
    trading_pair: str
    index_price: Decimal
    mark_price: Decimal
    next_funding_utc_timestamp: int
    rate: Decimal


=======
>>>>>>> 942f361a
class MarketTransactionFailureEvent(NamedTuple):
    timestamp: float
    order_id: str


class MarketOrderFailureEvent(NamedTuple):
    timestamp: float
    order_id: str
    order_type: OrderType


@dataclass
class BuyOrderCompletedEvent:
    timestamp: float
    order_id: str
    base_asset: str
    quote_asset: str
    base_asset_amount: Decimal
    quote_asset_amount: Decimal
    order_type: OrderType
    exchange_order_id: Optional[str] = None


@dataclass
class SellOrderCompletedEvent:
    timestamp: float
    order_id: str
    base_asset: str
    quote_asset: str
    base_asset_amount: Decimal
    quote_asset_amount: Decimal
    order_type: OrderType
    exchange_order_id: Optional[str] = None


@dataclass
class OrderCancelledEvent:
    timestamp: float
    order_id: str
    exchange_order_id: Optional[str] = None


class OrderExpiredEvent(NamedTuple):
    timestamp: float
    order_id: str


@dataclass
class TokenApprovalSuccessEvent:
    timestamp: float
    connector: str
    token_symbol: str


@dataclass
class TokenApprovalFailureEvent:
    timestamp: float
    connector: str
    token_symbol: str


@dataclass
class TokenApprovalCancelledEvent:
    timestamp: float
    connector: str
    token_symbol: str


@dataclass
class FundingPaymentCompletedEvent:
    timestamp: float
    market: str
    trading_pair: str
    amount: Decimal
    funding_rate: Decimal


class OrderBookTradeEvent(NamedTuple):
    trading_pair: str
    timestamp: float
    type: TradeType
    price: Decimal
    amount: Decimal


class OrderFilledEvent(NamedTuple):
    timestamp: float
    order_id: str
    trading_pair: str
    trade_type: TradeType
    order_type: OrderType
    price: Decimal
    amount: Decimal
    trade_fee: TradeFeeBase
    exchange_trade_id: str = ""
    leverage: Optional[int] = 1
    position: Optional[str] = PositionAction.NIL.value

    @classmethod
    def order_filled_events_from_order_book_rows(cls,
                                                 timestamp: float,
                                                 order_id: str,
                                                 trading_pair: str,
                                                 trade_type: TradeType,
                                                 order_type: OrderType,
                                                 trade_fee: TradeFeeBase,
                                                 order_book_rows: List[OrderBookRow],
                                                 exchange_trade_id: Optional[str] = None) -> List["OrderFilledEvent"]:
        if exchange_trade_id is None:
            exchange_trade_id = order_id
        return [
            OrderFilledEvent(
                timestamp,
                order_id,
                trading_pair,
                trade_type,
                order_type,
                Decimal(row.price),
                Decimal(row.amount),
                trade_fee,
                exchange_trade_id=f"{exchange_trade_id}_{index}")
            for index, row in enumerate(order_book_rows)
        ]

    @classmethod
    def order_filled_event_from_binance_execution_report(cls, execution_report: Dict[str, any]) -> "OrderFilledEvent":
        execution_type: str = execution_report.get("x")
        if execution_type != "TRADE":
            raise ValueError(f"Invalid execution type '{execution_type}'.")
        return OrderFilledEvent(
            execution_report["E"] * 1e-3,
            execution_report["c"],
            execution_report["s"],
            TradeType.BUY if execution_report["S"] == "BUY" else TradeType.SELL,
            OrderType[execution_report["o"]],
            Decimal(execution_report["L"]),
            Decimal(execution_report["l"]),
            AddedToCostTradeFee(flat_fees=[TokenAmount(execution_report["N"], Decimal(execution_report["n"]))]),
            exchange_trade_id=execution_report["t"]
        )


@dataclass
class BuyOrderCreatedEvent:
    timestamp: float
    type: OrderType
    trading_pair: str
    amount: Decimal
    price: Decimal
    order_id: str
    creation_timestamp: float
    exchange_order_id: Optional[str] = None
    leverage: Optional[int] = 1
    position: Optional[str] = PositionAction.NIL.value


@dataclass
class SellOrderCreatedEvent:
    timestamp: float
    type: OrderType
    trading_pair: str
    amount: Decimal
    price: Decimal
    order_id: str
    creation_timestamp: float
    exchange_order_id: Optional[str] = None
    leverage: Optional[int] = 1
    position: Optional[str] = PositionAction.NIL.value


@dataclass
class RangePositionLiquidityAddedEvent:
    timestamp: float
    order_id: str
    exchange_order_id: str
    trading_pair: str
    lower_price: Decimal
    upper_price: Decimal
    amount: Decimal
    fee_tier: str
    creation_timestamp: float
    trade_fee: TradeFeeBase
    token_id: Optional[int] = 0


@dataclass
class RangePositionLiquidityRemovedEvent:
    timestamp: float
    order_id: str
    exchange_order_id: str
    trading_pair: str
    token_id: str
    trade_fee: TradeFeeBase
    creation_timestamp: float


@dataclass
class RangePositionUpdateEvent:
    timestamp: float
    order_id: str
    exchange_order_id: str
    order_action: LPType
    trading_pair: Optional[str] = ""
    fee_tier: Optional[str] = ""
    lower_price: Optional[Decimal] = s_decimal_0
    upper_price: Optional[Decimal] = s_decimal_0
    amount: Optional[Decimal] = s_decimal_0
    creation_timestamp: float = 0
    token_id: Optional[int] = 0


@dataclass
class RangePositionUpdateFailureEvent:
    timestamp: float
    order_id: str
    order_action: LPType


@dataclass
class RangePositionClosedEvent:
    timestamp: float
    token_id: int
    token_0: str
    token_1: str
    claimed_fee_0: Decimal = s_decimal_0
    claimed_fee_1: Decimal = s_decimal_0


@dataclass
class RangePositionFeeCollectedEvent:
    timestamp: float
    order_id: str
    exchange_order_id: str
    trading_pair: str
    trade_fee: TradeFeeBase
    creation_timestamp: float
    token_id: int = None


class LimitOrderStatus(Enum):
    UNKNOWN = 0
    NEW = 1
    OPEN = 2
    CANCELING = 3
    CANCELED = 4
    COMPLETED = 5
    FAILED = 6


@dataclass
class PositionModeChangeEvent:
    timestamp: float
    trading_pair: str
    position_mode: PositionMode
    message: Optional[str] = None


@dataclass
class RemoteCmdEvent:
    event_descriptor: str
    command: str = None
    timestamp_received: int = None
    timestamp_event: int = None
    exchange: str = None
    symbol: str = None
    interval: int = None
    price: Decimal = Decimal("0")
    volume: Decimal = Decimal("0")
    inventory: Decimal = Decimal("0")
    order_bid_spread: Decimal = None
    order_ask_spread: Decimal = None
    order_amount: Decimal = None
    order_levels: Decimal = None
    order_level_spread: Decimal = None

    @classmethod
    def from_json_data(cls, data):
        timestamp_received = data.get("timestamp_received")
        timestamp_event = data.get("timestamp_event")
        interval = data.get("interval")
        price = data.get("price")
        volume = data.get("volume")
        inventory = data.get("inventory")
        order_bid_spread = data.get("order_bid_spread")
        order_ask_spread = data.get("order_ask_spread")
        order_amount = data.get("order_amount")
        order_levels = data.get("order_levels")
        order_level_spread = data.get("order_level_spread")
        return cls(event_descriptor=data.get("event_descriptor"),
                   command=data.get("command"),
                   timestamp_received=int(timestamp_received) if timestamp_received else None,
                   timestamp_event=int(timestamp_event) if timestamp_event else None,
                   exchange=data.get("exchange"),
                   symbol=data.get("symbol"),
                   interval=int(interval) if interval else None,
                   price=Decimal(price) if price else None,
                   volume=Decimal(volume) if volume else None,
                   inventory=Decimal(inventory) if inventory else None,
                   order_bid_spread=Decimal(order_bid_spread) if order_bid_spread else None,
                   order_ask_spread=Decimal(order_ask_spread) if order_ask_spread else None,
                   order_amount=Decimal(order_amount) if order_amount else None,
                   order_levels=Decimal(order_levels) if order_levels else None,
                   order_level_spread=Decimal(order_level_spread) if order_level_spread else None,
                   )

    def translate_commands(self, trans_dict):
        if self.command and trans_dict:
            for to_be_translated in trans_dict.keys():
                if self.command == to_be_translated:
                    self.command = trans_dict[to_be_translated]
                    break<|MERGE_RESOLUTION|>--- conflicted
+++ resolved
@@ -51,21 +51,10 @@
     PositionModeChangeFailed = 401
 
 
-<<<<<<< HEAD
 class RemoteEvent(Enum):
     RemoteCmdEvent = 2001
 
 
-class FundingInfo(NamedTuple):
-    trading_pair: str
-    index_price: Decimal
-    mark_price: Decimal
-    next_funding_utc_timestamp: int
-    rate: Decimal
-
-
-=======
->>>>>>> 942f361a
 class MarketTransactionFailureEvent(NamedTuple):
     timestamp: float
     order_id: str
