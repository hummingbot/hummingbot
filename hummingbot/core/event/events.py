from dataclasses import dataclass
from decimal import Decimal
from enum import Enum
from typing import Dict, List, NamedTuple, Optional

from hummingbot.core.data_type.common import LPType, OrderType, PositionAction, PositionMode, TradeType
from hummingbot.core.data_type.order_book_row import OrderBookRow
from hummingbot.core.data_type.trade_fee import AddedToCostTradeFee, TokenAmount, TradeFeeBase

s_decimal_0 = Decimal("0")


class MarketEvent(Enum):
    ReceivedAsset = 101
    BuyOrderCompleted = 102
    SellOrderCompleted = 103
    # Trade = 104  Deprecated
    WithdrawAsset = 105  # Locally Deprecated, but still present in hummingsim
    OrderCancelled = 106
    OrderFilled = 107
    OrderExpired = 108
    OrderFailure = 198
    TransactionFailure = 199
    BuyOrderCreated = 200
    SellOrderCreated = 201
    FundingPaymentCompleted = 202
    RangePositionLiquidityAdded = 300
    RangePositionLiquidityRemoved = 301
    RangePositionUpdate = 302
    RangePositionUpdateFailure = 303
    RangePositionFeeCollected = 304
    RangePositionClosed = 305


class OrderBookEvent(int, Enum):
    TradeEvent = 901


class TokenApprovalEvent(Enum):
    ApprovalSuccessful = 1101
    ApprovalFailed = 1102
    ApprovalCancelled = 1103


class HummingbotUIEvent(Enum):
    Start = 1


<<<<<<< HEAD
class RemoteEvent(Enum):
    RemoteCmdEvent = 2001
=======
class AccountEvent(Enum):
    PositionModeChangeSucceeded = 400
    PositionModeChangeFailed = 401
>>>>>>> 5ede1e1b


class FundingInfo(NamedTuple):
    trading_pair: str
    index_price: Decimal
    mark_price: Decimal
    next_funding_utc_timestamp: int
    rate: Decimal


class MarketTransactionFailureEvent(NamedTuple):
    timestamp: float
    order_id: str


class MarketOrderFailureEvent(NamedTuple):
    timestamp: float
    order_id: str
    order_type: OrderType


@dataclass
class BuyOrderCompletedEvent:
    timestamp: float
    order_id: str
    base_asset: str
    quote_asset: str
    base_asset_amount: Decimal
    quote_asset_amount: Decimal
    order_type: OrderType
    exchange_order_id: Optional[str] = None


@dataclass
class SellOrderCompletedEvent:
    timestamp: float
    order_id: str
    base_asset: str
    quote_asset: str
    base_asset_amount: Decimal
    quote_asset_amount: Decimal
    order_type: OrderType
    exchange_order_id: Optional[str] = None


@dataclass
class OrderCancelledEvent:
    timestamp: float
    order_id: str
    exchange_order_id: Optional[str] = None


class OrderExpiredEvent(NamedTuple):
    timestamp: float
    order_id: str


@dataclass
class TokenApprovalSuccessEvent:
    timestamp: float
    connector: str
    token_symbol: str


@dataclass
class TokenApprovalFailureEvent:
    timestamp: float
    connector: str
    token_symbol: str


@dataclass
class TokenApprovalCancelledEvent:
    timestamp: float
    connector: str
    token_symbol: str


@dataclass
class FundingPaymentCompletedEvent:
    timestamp: float
    market: str
    trading_pair: str
    amount: Decimal
    funding_rate: Decimal


class OrderBookTradeEvent(NamedTuple):
    trading_pair: str
    timestamp: float
    type: TradeType
    price: Decimal
    amount: Decimal


class OrderFilledEvent(NamedTuple):
    timestamp: float
    order_id: str
    trading_pair: str
    trade_type: TradeType
    order_type: OrderType
    price: Decimal
    amount: Decimal
    trade_fee: TradeFeeBase
    exchange_trade_id: str = ""
    leverage: Optional[int] = 1
    position: Optional[str] = PositionAction.NIL.value

    @classmethod
    def order_filled_events_from_order_book_rows(cls,
                                                 timestamp: float,
                                                 order_id: str,
                                                 trading_pair: str,
                                                 trade_type: TradeType,
                                                 order_type: OrderType,
                                                 trade_fee: TradeFeeBase,
                                                 order_book_rows: List[OrderBookRow],
                                                 exchange_trade_id: Optional[str] = None) -> List["OrderFilledEvent"]:
        if exchange_trade_id is None:
            exchange_trade_id = order_id
        return [
            OrderFilledEvent(
                timestamp,
                order_id,
                trading_pair,
                trade_type,
                order_type,
                Decimal(row.price),
                Decimal(row.amount),
                trade_fee,
                exchange_trade_id=f"{exchange_trade_id}_{index}")
            for index, row in enumerate(order_book_rows)
        ]

    @classmethod
    def order_filled_event_from_binance_execution_report(cls, execution_report: Dict[str, any]) -> "OrderFilledEvent":
        execution_type: str = execution_report.get("x")
        if execution_type != "TRADE":
            raise ValueError(f"Invalid execution type '{execution_type}'.")
        return OrderFilledEvent(
            execution_report["E"] * 1e-3,
            execution_report["c"],
            execution_report["s"],
            TradeType.BUY if execution_report["S"] == "BUY" else TradeType.SELL,
            OrderType[execution_report["o"]],
            Decimal(execution_report["L"]),
            Decimal(execution_report["l"]),
            AddedToCostTradeFee(flat_fees=[TokenAmount(execution_report["N"], Decimal(execution_report["n"]))]),
            exchange_trade_id=execution_report["t"]
        )


@dataclass
class BuyOrderCreatedEvent:
    timestamp: float
    type: OrderType
    trading_pair: str
    amount: Decimal
    price: Decimal
    order_id: str
    creation_timestamp: float
    exchange_order_id: Optional[str] = None
    leverage: Optional[int] = 1
    position: Optional[str] = PositionAction.NIL.value


@dataclass
class SellOrderCreatedEvent:
    timestamp: float
    type: OrderType
    trading_pair: str
    amount: Decimal
    price: Decimal
    order_id: str
    creation_timestamp: float
    exchange_order_id: Optional[str] = None
    leverage: Optional[int] = 1
    position: Optional[str] = PositionAction.NIL.value


@dataclass
class RangePositionLiquidityAddedEvent:
    timestamp: float
    order_id: str
    exchange_order_id: str
    trading_pair: str
    lower_price: Decimal
    upper_price: Decimal
    amount: Decimal
    fee_tier: str
    creation_timestamp: float
    trade_fee: TradeFeeBase
    token_id: Optional[int] = 0


@dataclass
class RangePositionLiquidityRemovedEvent:
    timestamp: float
    order_id: str
    exchange_order_id: str
    trading_pair: str
    token_id: str
    trade_fee: TradeFeeBase
    creation_timestamp: float


@dataclass
class RangePositionUpdateEvent:
    timestamp: float
    order_id: str
    exchange_order_id: str
    order_action: LPType
    trading_pair: Optional[str] = ""
    fee_tier: Optional[str] = ""
    lower_price: Optional[Decimal] = s_decimal_0
    upper_price: Optional[Decimal] = s_decimal_0
    amount: Optional[Decimal] = s_decimal_0
    creation_timestamp: float = 0
    token_id: Optional[int] = 0


@dataclass
class RangePositionUpdateFailureEvent:
    timestamp: float
    order_id: str
    order_action: LPType


@dataclass
class RangePositionClosedEvent:
    timestamp: float
    token_id: int
    token_0: str
    token_1: str
    claimed_fee_0: Decimal = s_decimal_0
    claimed_fee_1: Decimal = s_decimal_0


@dataclass
class RangePositionFeeCollectedEvent:
    timestamp: float
    order_id: str
    exchange_order_id: str
    trading_pair: str
    trade_fee: TradeFeeBase
    creation_timestamp: float
    token_id: int = None


class LimitOrderStatus(Enum):
    UNKNOWN = 0
    NEW = 1
    OPEN = 2
    CANCELING = 3
    CANCELED = 4
    COMPLETED = 5
    FAILED = 6


@dataclass
<<<<<<< HEAD
class RemoteCmdEvent:
    event_descriptor: str
    command: str = None
    timestamp_received: int = None
    timestamp_event: int = None
    exchange: str = None
    symbol: str = None
    interval: int = None
    price: Decimal = Decimal("0")
    volume: Decimal = Decimal("0")
    inventory: Decimal = Decimal("0")
    order_bid_spread: Decimal = None
    order_ask_spread: Decimal = None
    order_amount: Decimal = None
    order_levels: Decimal = None
    order_level_spread: Decimal = None

    @classmethod
    def from_json_data(cls, data):
        timestamp_received = data.get("timestamp_received")
        timestamp_event = data.get("timestamp_event")
        interval = data.get("interval")
        price = data.get("price")
        volume = data.get("volume")
        inventory = data.get("inventory")
        order_bid_spread = data.get("order_bid_spread")
        order_ask_spread = data.get("order_ask_spread")
        order_amount = data.get("order_amount")
        order_levels = data.get("order_levels")
        order_level_spread = data.get("order_level_spread")
        return cls(event_descriptor=data.get("event_descriptor"),
                   command=data.get("command"),
                   timestamp_received=int(timestamp_received) if timestamp_received else None,
                   timestamp_event=int(timestamp_event) if timestamp_event else None,
                   exchange=data.get("exchange"),
                   symbol=data.get("symbol"),
                   interval=int(interval) if interval else None,
                   price=Decimal(price) if price else None,
                   volume=Decimal(volume) if volume else None,
                   inventory=Decimal(inventory) if inventory else None,
                   order_bid_spread=Decimal(order_bid_spread) if order_bid_spread else None,
                   order_ask_spread=Decimal(order_ask_spread) if order_ask_spread else None,
                   order_amount=Decimal(order_amount) if order_amount else None,
                   order_levels=Decimal(order_levels) if order_levels else None,
                   order_level_spread=Decimal(order_level_spread) if order_level_spread else None,
                   )

    def translate_commands(self, trans_dict):
        if self.command and trans_dict:
            for to_be_translated in trans_dict.keys():
                if self.command == to_be_translated:
                    self.command = trans_dict[to_be_translated]
                    break
=======
class PositionModeChangeEvent:
    timestamp: float
    trading_pair: str
    position_mode: PositionMode
    message: Optional[str] = None
>>>>>>> 5ede1e1b
<|MERGE_RESOLUTION|>--- conflicted
+++ resolved
@@ -46,14 +46,13 @@
     Start = 1
 
 
-<<<<<<< HEAD
-class RemoteEvent(Enum):
-    RemoteCmdEvent = 2001
-=======
 class AccountEvent(Enum):
     PositionModeChangeSucceeded = 400
     PositionModeChangeFailed = 401
->>>>>>> 5ede1e1b
+
+
+class RemoteEvent(Enum):
+    RemoteCmdEvent = 2001
 
 
 class FundingInfo(NamedTuple):
@@ -314,7 +313,14 @@
 
 
 @dataclass
-<<<<<<< HEAD
+class PositionModeChangeEvent:
+    timestamp: float
+    trading_pair: str
+    position_mode: PositionMode
+    message: Optional[str] = None
+
+
+@dataclass
 class RemoteCmdEvent:
     event_descriptor: str
     command: str = None
@@ -367,11 +373,4 @@
             for to_be_translated in trans_dict.keys():
                 if self.command == to_be_translated:
                     self.command = trans_dict[to_be_translated]
-                    break
-=======
-class PositionModeChangeEvent:
-    timestamp: float
-    trading_pair: str
-    position_mode: PositionMode
-    message: Optional[str] = None
->>>>>>> 5ede1e1b
+                    break