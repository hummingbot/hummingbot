from copy import deepcopy
from typing import Any, Dict, Iterable, List, Optional

import pandas as pd

native_tokens = {
    "ethereum": "ETH",
    "avalanche": "AVAX",
    "solana": "SOL",
    "polygon": "MATIC",
    "harmony": "ONE",
    "binance-smart-chain": "BNB",
    "cronos": "CRO",
    "near": "NEAR",
<<<<<<< HEAD
    "xdc": "XDC"
=======
    "injective": "INJ",
>>>>>>> 5abee81f
}

SUPPORTED_CHAINS = set(native_tokens.keys())


def flatten(items):
    """
    Deep flatten any iterable item.
    """
    for x in items:
        if isinstance(x, Iterable) and not isinstance(x, (str, bytes)):
            yield from flatten(x)
        else:
            yield x


def list_gateway_wallets(wallets: List[Any], chain: str) -> List[str]:
    """
    Get the public keys for a chain supported by gateway.
    """
    return list(flatten([w["walletAddresses"] for w in wallets if w["chain"] == chain]))


def build_wallet_display(native_token: str, wallets: List[Dict[str, Any]]) -> pd.DataFrame:
    """
    Display user wallets for a particular chain as a table
    """
    columns = ["Wallet", native_token]
    data = []
    for dict in wallets:
        data.extend([[dict['address'], dict['balance']]])

    return pd.DataFrame(data=data, columns=columns)


def build_connector_display(connectors: List[Dict[str, Any]]) -> pd.DataFrame:
    """
    Display connector information as a table
    """
    columns = ["Exchange", "Network", "Wallet"]
    data = []
    for connector_spec in connectors:
        data.extend([
            [
                connector_spec["connector"],
                f"{connector_spec['chain']} - {connector_spec['network']}",
                connector_spec["wallet_address"],
            ]
        ])

    return pd.DataFrame(data=data, columns=columns)


def build_list_display(connectors: List[Dict[str, Any]]) -> pd.DataFrame:
    """
    Display connector information as a table
    """
    columns = ["Exchange", "Chains", "Tier"]
    data = []
    for connector_spec in connectors:
        data.extend([
            [
                connector_spec["name"],
                ', '.join(connector_spec['chains']),
                connector_spec["tier"],
            ]
        ])

    return pd.DataFrame(data=data, columns=columns)


def build_connector_tokens_display(connectors: List[Dict[str, Any]]) -> pd.DataFrame:
    """
    Display connector and the tokens the balance command will report on
    """
    columns = ["Exchange", "Report Token Balances"]
    data = []
    for connector_spec in connectors:
        data.extend([
            [
                f"{connector_spec['connector']}_{connector_spec['chain']}_{connector_spec['network']}",
                connector_spec.get("tokens", ""),
            ]
        ])

    return pd.DataFrame(data=data, columns=columns)


def build_config_dict_display(lines: List[str], config_dict: Dict[str, Any], level: int = 0):
    """
    Build display messages on lines for a config dictionary, this function is called recursive.
    For example:
    config_dict: {"a": 1, "b": {"ba": 2, "bb": 3}, "c": 4}
    lines will be
    a: 1
    b:
      ba: 2
      bb: 3
    c: 4
    :param lines: a list display message (lines) to be built upon.
    :param config_dict: a (Gateway) config dictionary
    :param level: a nested level.
    """
    prefix: str = "  " * level
    for k, v in config_dict.items():
        if isinstance(v, Dict):
            lines.append(f"{prefix}{k}:")
            build_config_dict_display(lines, v, level + 1)
        else:
            lines.append(f"{prefix}{k}: {v}")


def build_config_namespace_keys(namespace_keys: List[str], config_dict: Dict[str, Any], prefix: str = ""):
    """
    Build namespace keys for a config dictionary, this function is recursive.
    For example:
    config_dict: {"a": 1, "b": {"ba": 2, "bb": 3}, "c": 4}
    namepace_keys will be ["a", "b", "b.ba", "b.bb", "c"]
    :param namespace_keys: a key list to be build upon
    :param config_dict: a (Gateway) config dictionary
    :prefix: a prefix to the namespace (used when the function is called recursively.
    """
    for k, v in config_dict.items():
        namespace_keys.append(f"{prefix}{k}")
        if isinstance(v, Dict):
            build_config_namespace_keys(namespace_keys, v, f"{prefix}{k}.")


def search_configs(config_dict: Dict[str, Any], namespace_key: str) \
        -> Optional[Dict[str, Any]]:
    """
    Search the config dictionary for a given namespace key and preserve the key hierarchy.
    For example:
    config_dict:  {"a": 1, "b": {"ba": 2, "bb": 3}, "c": 4}
    searching for b will result in {"b": {"ba": 2, "bb": 3}}
    searching for b.ba will result in {"b": {"ba": 2}}
    :param config_dict: The config dictionary
    :param namespace_key: The namespace key to search for
    :return: A dictionary matching the given key, returns None if not found
    """
    key_parts = namespace_key.split(".")
    if not key_parts[0] in config_dict:
        return
    result: Dict[str, Any] = {key_parts[0]: deepcopy(config_dict[key_parts[0]])}
    result_val = result[key_parts[0]]
    for key_part in key_parts[1:]:
        if not isinstance(result_val, Dict) or key_part not in result_val:
            return
        temp = deepcopy(result_val[key_part])
        result_val.clear()
        result_val[key_part] = temp
        result_val = result_val[key_part]
    return result<|MERGE_RESOLUTION|>--- conflicted
+++ resolved
@@ -12,11 +12,8 @@
     "binance-smart-chain": "BNB",
     "cronos": "CRO",
     "near": "NEAR",
-<<<<<<< HEAD
+    "injective": "INJ",
     "xdc": "XDC"
-=======
-    "injective": "INJ",
->>>>>>> 5abee81f
 }
 
 SUPPORTED_CHAINS = set(native_tokens.keys())
