--- conflicted
+++ resolved
@@ -1,17 +1,9 @@
-<<<<<<< HEAD
 import cachetools
 import errno
-=======
->>>>>>> 7e3a1ca6
 import functools
-
-import cachetools
 import numpy as np
-<<<<<<< HEAD
 import socket
-=======
 import pandas as pd
->>>>>>> 7e3a1ca6
 
 
 def async_ttl_cache(ttl: int = 3600, maxsize: int = 1):
