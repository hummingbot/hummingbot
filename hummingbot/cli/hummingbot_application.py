--- conflicted
+++ resolved
@@ -19,12 +19,8 @@
     Callable,
 )
 
-<<<<<<< HEAD
 from hummingbot.cli.utils.symbol_fetcher import SymbolFetcher
-from wings.clock import (
-=======
 from hummingbot.core.clock import (
->>>>>>> 4aa2ab07
     Clock,
     ClockMode
 )
